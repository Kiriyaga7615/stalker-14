--- conflicted
+++ resolved
@@ -468,24 +468,12 @@
         {
             if (!TryComp<MindRoleComponent>(role, out var roleComp))
             {
-<<<<<<< HEAD
-                //If this ever shows up outside of an integration test, then we need to look into this further.
-                Log.Warning($"Mind Role Entity {role} does not have MindRoleComponent!");
-                continue;
-            }
-
-            if (roleComp.Antag || exclusiveAntag)
-                antagonist = true;
-            if (roleComp.ExclusiveAntag)
-                exclusiveAntag = true;
-=======
                 Log.Error($"Mind Role Entity {ToPrettyString(role)} does not have a MindRoleComponent, despite being listed as a role belonging to {ToPrettyString(mind)}|");
                 continue;
             }
 
             antagonist |= roleComp.Antag;
             exclusiveAntag |= roleComp.ExclusiveAntag;
->>>>>>> 844a9202
         }
 
         return (antagonist, exclusiveAntag);
