namespace Content.Shared.Database;

// DO NOT CHANGE THE NUMERIC VALUES OF THESE
public enum LogType
{
    /// <summary>
    /// Test logs. DO NOT USE!!!
    /// </summary>
    Unknown = 0,
    // DamageChange = 1

    /// <summary>
    /// A player dealt damage to an entity.
    /// </summary>
    Damaged = 2,

    /// <summary>
    /// A player healed an entity.
    /// </summary>
    Healed = 3,

    /// <summary>
    /// A player slipped on an entity.
    /// </summary>
    Slip = 4,

    /// <summary>
    /// Station event was added or announced.
    /// </summary>
    EventAnnounced = 5,

    /// <summary>
    /// Game rule was added or started.
    /// </summary>
    EventStarted = 6,
    EventRan = 16,

    /// <summary>
    /// Game rule was stopped.
    /// </summary>
    EventStopped = 7,

    /// <summary>
    /// A player used a verb on an entity.
    /// </summary>
    Verb = 19,

    /// <summary>
    /// An evacuation shuttle was called.
    /// </summary>
    ShuttleCalled = 8,

    /// <summary>
    /// An evacuation shuttle was recalled.
    /// </summary>
    ShuttleRecalled = 9,

    /// <summary>
    /// Explosive depressurization related interactions.
    /// </summary>
    ExplosiveDepressurization = 10,

    /// <summary>
    /// A player or entity was respawned.
    /// </summary>
    Respawn = 13,

    /// <summary>
    /// A player joined station on round start.
    /// </summary>
    RoundStartJoin = 14,

    /// <summary>
    /// A player joined station after round start.
    /// </summary>
    LateJoin = 15,

    /// <summary>
    /// Chemical reactions related interactions.
    /// </summary>
    ChemicalReaction = 17,

    /// <summary>
    /// Reagent effects related interactions.
    /// </summary>
    ReagentEffect = 18,

    /// <summary>
    /// Canister valve was opened or closed.
    /// </summary>
    CanisterValve = 20,

    /// <summary>
    /// Release pressure on the canister was changed.
    /// </summary>
    CanisterPressure = 21,

    /// <summary>
    /// Canister purged its contents into the environment.
    /// </summary>
    CanisterPurged = 22,

    /// <summary>
    /// Tank was ejected from the canister.
    /// </summary>
    CanisterTankEjected = 23,

    /// <summary>
    /// Tank was inserted into the canister.
    /// </summary>
    CanisterTankInserted = 24,

    /// <summary>
    /// A player tried to disarm an entity.
    /// </summary>
    DisarmedAction = 25,

    /// <summary>
    /// A player knocked down an entity on the floor.
    /// </summary>
    DisarmedKnockdown = 26,
    AttackArmedClick = 27,
    AttackArmedWide = 28,
    AttackUnarmedClick = 29,
    AttackUnarmedWide = 30,

    /// <summary>
    /// A player interacted with an entity in his hand.
    /// </summary>
    InteractHand = 31,

    /// <summary>
    /// A player activated an entity.
    /// </summary>
    InteractActivate = 32,

    /// <summary>
    /// A player threw an entity.
    /// </summary>
    Throw = 33,

    /// <summary>
    /// Entity landed.
    /// </summary>
    Landed = 34,

    /// <summary>
    /// A thrown entity hit the other entity.
    /// </summary>
    ThrowHit = 35,

    /// <summary>
    /// A player picked up an entity.
    /// </summary>
    Pickup = 36,

    /// <summary>
    /// A player dropped an entity.
    /// </summary>
    Drop = 37,

    /// <summary>
    /// A bullet hit an entity.
    /// </summary>
    BulletHit = 38,

    /// <summary>
    /// A player force-feed an entity or injected it with a solution.
    /// </summary>
    ForceFeed = 40,

    /// <summary>
    /// A player ate an entity or injected themselves with a solution.
    /// </summary>
    Ingestion = 53,

    /// <summary>
    /// A melee attack hit an entity.
    /// </summary>
    MeleeHit = 41,

    /// <summary>
    /// A hitscan attack hit an entity.
    /// </summary>
    HitScanHit = 42,

    /// <summary>
    /// Suicides, ghosting, repossession, objectives, etc.
    /// </summary>
    Mind = 43,

    /// <summary>
    /// Explosions and explosives related interactions.
    /// </summary>
    Explosion = 44,
    Radiation = 45,

    /// <summary>
    /// Entity started or stopped taking pressure damage.
    /// </summary>
    Barotrauma = 46,

    /// <summary>
    /// Fire started or stopped.
    /// </summary>
    Flammable = 47,

    /// <summary>
    /// Entity started or stopped suffocating.
    /// </summary>
    Asphyxiation = 48,

    /// <summary>
    /// Entity started or stopped taking temperature damage.
    /// </summary>
    Temperature = 49,
    Hunger = 50,
    Thirst = 51,

    /// <summary>
    /// Entity received electrocution damage.
    /// </summary>
    Electrocution = 52,

    /// <summary>
    /// A player drew using a crayon.
    /// </summary>
    CrayonDraw = 39,

    /// <summary>
    /// A player changed pressure on atmos device.
    /// </summary>
    AtmosPressureChanged = 54,

    /// <summary>
    /// A player changed power on atmos device.
    /// </summary>
    AtmosPowerChanged = 55,

    /// <summary>
    /// A player changed transfer rate on atmos device.
    /// </summary>
    AtmosVolumeChanged = 56,

    /// <summary>
    /// A player changed filter on atmos device.
    /// </summary>
    AtmosFilterChanged = 57,

    /// <summary>
    /// A player changed ratio on atmos device.
    /// </summary>
    AtmosRatioChanged = 58,

    /// <summary>
    /// Field generator was toggled or lost field connections.
    /// </summary>
    FieldGeneration = 59,

    /// <summary>
    /// A player took ghost role.
    /// </summary>
    GhostRoleTaken = 60,

    /// <summary>
    /// OOC, IC, LOOC, etc.
    /// </summary>
    Chat = 61,

    /// <summary>
    /// A player performed some action. Like pressing eject and flash buttons on a trash bin, etc.
    /// </summary>
    Action = 62,

    /// <summary>
    /// A player used RCD.
    /// </summary>
    RCD = 63,

    /// <summary>
    /// Construction related interactions.
    /// </summary>
    Construction = 64,

    /// <summary>
    /// Triggers related interactions.
    /// </summary>
    Trigger = 65,

    /// <summary>
    /// A player tries to anchor or anchored an entity.
    /// </summary>
    Anchor = 66,

    /// <summary>
    /// A player unanchored an entity.
    /// </summary>
    Unanchor = 67,

    /// <summary>
    /// Emergency shuttle related interactions.
    /// </summary>
    EmergencyShuttle = 68,

    /// <summary>
    /// A player emagged an entity.
    /// </summary>
    Emag = 69,

    /// <summary>
    /// A player was gibbed.
    /// </summary>
    Gib = 70,

    /// <summary>
    /// Identity related interactions.
    /// </summary>
    Identity = 71,

    /// <summary>
    /// A player cut a cable.
    /// </summary>
    CableCut = 72,

    /// <summary>
    /// A player purchased something from the "store".
    /// </summary>
    StorePurchase = 73,

    /// <summary>
    /// A player edited a tile using some tool.
    /// </summary>
    LatticeCut = 74,

    /// <summary>
    /// A player is equipping something on an entity or stripping it from it.
    /// </summary>
    Stripping = 75,

    /// <summary>
    /// A player caused stamina damage or entered stamina crit.
    /// </summary>
    Stamina = 76,

    /// <summary>
    /// A player's actions caused an entity spawn.
    /// </summary>
    EntitySpawn = 77,

    /// <summary>
    /// Prayers and subtle messages.
    /// </summary>
    AdminMessage = 78,

    /// <summary>
    /// Anomaly related interactions.
    /// </summary>
    Anomaly = 79,

    /// <summary>
    /// Cutting, mending and pulsing of wires.
    /// </summary>
    WireHacking = 80,

    /// <summary>
    /// Entity was teleported.
    /// </summary>
    Teleport = 81,

    /// <summary>
    /// Entity was removed in a result of something.
    /// </summary>
    EntityDelete = 82,

    /// <summary>
    /// Voting related interactions.
    /// </summary>
    Vote = 83,

    /// <summary>
    /// Entity was configured.
    /// </summary>
    ItemConfigure = 84,

    /// <summary>
    /// Device linking related interactions.
    /// </summary>
    DeviceLinking = 85,

    /// <summary>
    /// Tiles related interactions.
    /// </summary>
    Tile = 86,

    /// <summary>
    /// A client has sent too many chat messages recently and is temporarily blocked from sending more.
    /// </summary>
    ChatRateLimited = 87,

    /// <summary>
    /// A player changed temperature on atmos device.
    /// </summary>
    AtmosTemperatureChanged = 88,

    /// <summary>
    /// Something was sent over device network. Like broadcast.
    /// </summary>
    DeviceNetwork = 89,

    /// <summary>
    /// A player had a refund at the "store".
    /// </summary>
    StoreRefund = 90,

    /// <summary>
    /// User was rate-limited for some spam action.
    /// </summary>
    /// <remarks>
    /// This is a default value used by <c>PlayerRateLimitManager</c>, though users can use different log types.
    /// </remarks>
    RateLimited = 91,

    /// <summary>
    /// A player did an item-use interaction of an item they were holding onto another object.
    /// </summary>
    InteractUsing = 92,

    /// <summary>
    /// Storage & entity-storage related interactions
    /// </summary>
    Storage = 93,

    /// <summary>
    /// A player got hit by an explosion and was dealt damage.
    /// </summary>
    ExplosionHit = 94,

    /// <summary>
<<<<<<< HEAD
    /// Stalker log types
    /// </summary>
    RespawnContainer = 191,
    PdaMessage = 192,

=======
    /// A ghost warped to an entity through the ghost warp menu.
    /// </summary>
    GhostWarp = 95,

    /// <summary>
    /// A player interacted with a PDA or its cartridge component
    /// </summary>
    PdaInteract = 96,
>>>>>>> 02d89d9c
}<|MERGE_RESOLUTION|>--- conflicted
+++ resolved
@@ -436,20 +436,18 @@
     ExplosionHit = 94,
 
     /// <summary>
-<<<<<<< HEAD
+    /// A ghost warped to an entity through the ghost warp menu.
+    /// </summary>
+    GhostWarp = 95,
+
+    /// <summary>
+    /// A player interacted with a PDA or its cartridge component
+    /// </summary>
+    PdaInteract = 96,
+
+    /// <summary>
     /// Stalker log types
     /// </summary>
     RespawnContainer = 191,
     PdaMessage = 192,
-
-=======
-    /// A ghost warped to an entity through the ghost warp menu.
-    /// </summary>
-    GhostWarp = 95,
-
-    /// <summary>
-    /// A player interacted with a PDA or its cartridge component
-    /// </summary>
-    PdaInteract = 96,
->>>>>>> 02d89d9c
 }