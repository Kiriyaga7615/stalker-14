using System;
using System.Collections.Generic;
using System.Collections.Immutable;
using System.ComponentModel.DataAnnotations;
using System.ComponentModel.DataAnnotations.Schema;
using System.Diagnostics.CodeAnalysis;
using System.Linq;
using System.Net;
using System.Text.Json;
using Content.Shared.Database;
using Microsoft.EntityFrameworkCore;
using NpgsqlTypes;

namespace Content.Server.Database
{
    public abstract class ServerDbContext : DbContext
    {
        protected ServerDbContext(DbContextOptions options) : base(options)
        {
        }

        public DbSet<Preference> Preference { get; set; } = null!;
        public DbSet<Profile> Profile { get; set; } = null!;
        public DbSet<AssignedUserId> AssignedUserId { get; set; } = null!;
        public DbSet<Player> Player { get; set; } = default!;
        public DbSet<Admin> Admin { get; set; } = null!;
        public DbSet<AdminRank> AdminRank { get; set; } = null!;
        public DbSet<Round> Round { get; set; } = null!;
        public DbSet<Server> Server { get; set; } = null!;
        public DbSet<AdminLog> AdminLog { get; set; } = null!;
        public DbSet<AdminLogPlayer> AdminLogPlayer { get; set; } = null!;
        public DbSet<Whitelist> Whitelist { get; set; } = null!;
        public DbSet<Blacklist> Blacklist { get; set; } = null!;
        public DbSet<ServerBan> Ban { get; set; } = default!;
        public DbSet<ServerUnban> Unban { get; set; } = default!;
        public DbSet<ServerBanExemption> BanExemption { get; set; } = default!;
        public DbSet<ConnectionLog> ConnectionLog { get; set; } = default!;
        public DbSet<ServerBanHit> ServerBanHit { get; set; } = default!;
        public DbSet<ServerRoleBan> RoleBan { get; set; } = default!;
        public DbSet<ServerRoleUnban> RoleUnban { get; set; } = default!;
        public DbSet<PlayTime> PlayTime { get; set; } = default!;
        public DbSet<UploadedResourceLog> UploadedResourceLog { get; set; } = default!;
        public DbSet<AdminNote> AdminNotes { get; set; } = null!;
        public DbSet<AdminWatchlist> AdminWatchlists { get; set; } = null!;
        public DbSet<AdminMessage> AdminMessages { get; set; } = null!;
        public DbSet<RoleWhitelist> RoleWhitelists { get; set; } = null!;
        public DbSet<BanTemplate> BanTemplate { get; set; } = null!;

        public DbSet<Stalker> Stalkers { get; set; } = null!; // stalker-changes
        public DbSet<StalkerStats> StalkerStats { get; set; } = null!; // stalker-changes
        protected override void OnModelCreating(ModelBuilder modelBuilder)
        {
            modelBuilder.Entity<Preference>()
                .HasIndex(p => p.UserId)
                .IsUnique();

            modelBuilder.Entity<Profile>()
                .HasIndex(p => new {p.Slot, PrefsId = p.PreferenceId})
                .IsUnique();

            modelBuilder.Entity<Antag>()
                .HasIndex(p => new {HumanoidProfileId = p.ProfileId, p.AntagName})
                .IsUnique();

            modelBuilder.Entity<Trait>()
                .HasIndex(p => new {HumanoidProfileId = p.ProfileId, p.TraitName})
                .IsUnique();

            modelBuilder.Entity<ProfileRoleLoadout>()
                .HasOne(e => e.Profile)
                .WithMany(e => e.Loadouts)
                .HasForeignKey(e => e.ProfileId)
                .IsRequired();

            modelBuilder.Entity<ProfileLoadoutGroup>()
                .HasOne(e => e.ProfileRoleLoadout)
                .WithMany(e => e.Groups)
                .HasForeignKey(e => e.ProfileRoleLoadoutId)
                .IsRequired();

            modelBuilder.Entity<ProfileLoadout>()
                .HasOne(e => e.ProfileLoadoutGroup)
                .WithMany(e => e.Loadouts)
                .HasForeignKey(e => e.ProfileLoadoutGroupId)
                .IsRequired();

            modelBuilder.Entity<Job>()
                .HasIndex(j => j.ProfileId);

            modelBuilder.Entity<Job>()
                .HasIndex(j => j.ProfileId, "IX_job_one_high_priority")
                .IsUnique()
                .HasFilter("priority = 3");

            modelBuilder.Entity<Job>()
                .HasIndex(j => new { j.ProfileId, j.JobName })
                .IsUnique();

            modelBuilder.Entity<AssignedUserId>()
                .HasIndex(p => p.UserName)
                .IsUnique();

            // Can't have two usernames with the same user ID.
            modelBuilder.Entity<AssignedUserId>()
                .HasIndex(p => p.UserId)
                .IsUnique();

            modelBuilder.Entity<Admin>()
                .HasOne(p => p.AdminRank)
                .WithMany(p => p!.Admins)
                .OnDelete(DeleteBehavior.SetNull);

            modelBuilder.Entity<AdminFlag>()
                .HasIndex(f => new {f.Flag, f.AdminId})
                .IsUnique();

            modelBuilder.Entity<AdminRankFlag>()
                .HasIndex(f => new {f.Flag, f.AdminRankId})
                .IsUnique();

            modelBuilder.Entity<AdminLog>()
                .HasKey(log => new {log.RoundId, log.Id});

            modelBuilder.Entity<AdminLog>()
                .Property(log => log.Id);

            modelBuilder.Entity<AdminLog>()
                .HasIndex(log => log.Date);

            modelBuilder.Entity<PlayTime>()
                .HasIndex(v => new { v.PlayerId, Role = v.Tracker })
                .IsUnique();

            modelBuilder.Entity<AdminLogPlayer>()
                .HasOne(player => player.Player)
                .WithMany(player => player.AdminLogs)
                .HasForeignKey(player => player.PlayerUserId)
                .HasPrincipalKey(player => player.UserId);

            modelBuilder.Entity<AdminLogPlayer>()
                .HasIndex(p => p.PlayerUserId);

            modelBuilder.Entity<Round>()
                .HasIndex(round => round.StartDate);

            modelBuilder.Entity<AdminLogPlayer>()
                .HasKey(logPlayer => new {logPlayer.RoundId, logPlayer.LogId, logPlayer.PlayerUserId});

            modelBuilder.Entity<ServerBan>()
                .HasIndex(p => p.PlayerUserId);

            modelBuilder.Entity<ServerBan>()
                .HasIndex(p => p.Address);

            modelBuilder.Entity<ServerBan>()
                .HasIndex(p => p.PlayerUserId);

            modelBuilder.Entity<ServerUnban>()
                .HasIndex(p => p.BanId)
                .IsUnique();

            modelBuilder.Entity<ServerBan>().ToTable(t =>
                t.HasCheckConstraint("HaveEitherAddressOrUserIdOrHWId", "address IS NOT NULL OR player_user_id IS NOT NULL OR hwid IS NOT NULL"));

            // Ban exemption can't have flags 0 since that wouldn't exempt anything.
            // The row should be removed if setting to 0.
            modelBuilder.Entity<ServerBanExemption>().ToTable(t =>
                t.HasCheckConstraint("FlagsNotZero", "flags != 0"));

            modelBuilder.Entity<ServerRoleBan>()
                .HasIndex(p => p.PlayerUserId);

            modelBuilder.Entity<ServerRoleBan>()
                .HasIndex(p => p.Address);

            modelBuilder.Entity<ServerRoleBan>()
                .HasIndex(p => p.PlayerUserId);

            modelBuilder.Entity<ServerRoleUnban>()
                .HasIndex(p => p.BanId)
                .IsUnique();

            modelBuilder.Entity<ServerRoleBan>().ToTable(t =>
                t.HasCheckConstraint("HaveEitherAddressOrUserIdOrHWId", "address IS NOT NULL OR player_user_id IS NOT NULL OR hwid IS NOT NULL"));

            modelBuilder.Entity<Player>()
                .HasIndex(p => p.UserId)
                .IsUnique();

            modelBuilder.Entity<Player>()
                .HasIndex(p => p.LastSeenUserName);

            modelBuilder.Entity<ConnectionLog>()
                .HasIndex(p => p.UserId);

            modelBuilder.Entity<ConnectionLog>()
                .HasIndex(p => p.Time);

            modelBuilder.Entity<ConnectionLog>()
                .Property(p => p.ServerId)
                .HasDefaultValue(0);

            modelBuilder.Entity<ConnectionLog>()
                .HasOne(p => p.Server)
                .WithMany(p => p.ConnectionLogs)
                .OnDelete(DeleteBehavior.SetNull);

            // SetNull is necessary for created by/edited by-s here,
            // so you can safely delete admins (GDPR right to erasure) while keeping the notes intact

            modelBuilder.Entity<AdminNote>()
                .HasOne(note => note.Player)
                .WithMany(player => player.AdminNotesReceived)
                .HasForeignKey(note => note.PlayerUserId)
                .HasPrincipalKey(player => player.UserId)
                .OnDelete(DeleteBehavior.Cascade);

            modelBuilder.Entity<AdminNote>()
                .HasOne(version => version.CreatedBy)
                .WithMany(author => author.AdminNotesCreated)
                .HasForeignKey(note => note.CreatedById)
                .HasPrincipalKey(author => author.UserId)
                .OnDelete(DeleteBehavior.SetNull);

            modelBuilder.Entity<AdminNote>()
                .HasOne(version => version.LastEditedBy)
                .WithMany(author => author.AdminNotesLastEdited)
                .HasForeignKey(note => note.LastEditedById)
                .HasPrincipalKey(author => author.UserId)
                .OnDelete(DeleteBehavior.SetNull);

            modelBuilder.Entity<AdminNote>()
                .HasOne(version => version.DeletedBy)
                .WithMany(author => author.AdminNotesDeleted)
                .HasForeignKey(note => note.DeletedById)
                .HasPrincipalKey(author => author.UserId)
                .OnDelete(DeleteBehavior.SetNull);

            modelBuilder.Entity<AdminWatchlist>()
                .HasOne(note => note.Player)
                .WithMany(player => player.AdminWatchlistsReceived)
                .HasForeignKey(note => note.PlayerUserId)
                .HasPrincipalKey(player => player.UserId)
                .OnDelete(DeleteBehavior.Cascade);

            modelBuilder.Entity<AdminWatchlist>()
                .HasOne(version => version.CreatedBy)
                .WithMany(author => author.AdminWatchlistsCreated)
                .HasForeignKey(note => note.CreatedById)
                .HasPrincipalKey(author => author.UserId)
                .OnDelete(DeleteBehavior.SetNull);

            modelBuilder.Entity<AdminWatchlist>()
                .HasOne(version => version.LastEditedBy)
                .WithMany(author => author.AdminWatchlistsLastEdited)
                .HasForeignKey(note => note.LastEditedById)
                .HasPrincipalKey(author => author.UserId)
                .OnDelete(DeleteBehavior.SetNull);

            modelBuilder.Entity<AdminWatchlist>()
                .HasOne(version => version.DeletedBy)
                .WithMany(author => author.AdminWatchlistsDeleted)
                .HasForeignKey(note => note.DeletedById)
                .HasPrincipalKey(author => author.UserId)
                .OnDelete(DeleteBehavior.SetNull);

            modelBuilder.Entity<AdminMessage>()
                .HasOne(note => note.Player)
                .WithMany(player => player.AdminMessagesReceived)
                .HasForeignKey(note => note.PlayerUserId)
                .HasPrincipalKey(player => player.UserId)
                .OnDelete(DeleteBehavior.Cascade);

            modelBuilder.Entity<AdminMessage>()
                .HasOne(version => version.CreatedBy)
                .WithMany(author => author.AdminMessagesCreated)
                .HasForeignKey(note => note.CreatedById)
                .HasPrincipalKey(author => author.UserId)
                .OnDelete(DeleteBehavior.SetNull);

            modelBuilder.Entity<AdminMessage>()
                .HasOne(version => version.LastEditedBy)
                .WithMany(author => author.AdminMessagesLastEdited)
                .HasForeignKey(note => note.LastEditedById)
                .HasPrincipalKey(author => author.UserId)
                .OnDelete(DeleteBehavior.SetNull);

            modelBuilder.Entity<AdminMessage>()
                .HasOne(version => version.DeletedBy)
                .WithMany(author => author.AdminMessagesDeleted)
                .HasForeignKey(note => note.DeletedById)
                .HasPrincipalKey(author => author.UserId)
                .OnDelete(DeleteBehavior.SetNull);

            // A message cannot be "dismissed" without also being "seen".
            modelBuilder.Entity<AdminMessage>().ToTable(t =>
                t.HasCheckConstraint("NotDismissedAndSeen",
                    "NOT dismissed OR seen"));

            modelBuilder.Entity<ServerBan>()
                .HasOne(ban => ban.CreatedBy)
                .WithMany(author => author.AdminServerBansCreated)
                .HasForeignKey(ban => ban.BanningAdmin)
                .HasPrincipalKey(author => author.UserId)
                .OnDelete(DeleteBehavior.SetNull);

            modelBuilder.Entity<ServerBan>()
                .HasOne(ban => ban.LastEditedBy)
                .WithMany(author => author.AdminServerBansLastEdited)
                .HasForeignKey(ban => ban.LastEditedById)
                .HasPrincipalKey(author => author.UserId)
                .OnDelete(DeleteBehavior.SetNull);

            modelBuilder.Entity<ServerRoleBan>()
                .HasOne(ban => ban.CreatedBy)
                .WithMany(author => author.AdminServerRoleBansCreated)
                .HasForeignKey(ban => ban.BanningAdmin)
                .HasPrincipalKey(author => author.UserId)
                .OnDelete(DeleteBehavior.SetNull);

            modelBuilder.Entity<ServerRoleBan>()
                .HasOne(ban => ban.LastEditedBy)
                .WithMany(author => author.AdminServerRoleBansLastEdited)
                .HasForeignKey(ban => ban.LastEditedById)
                .HasPrincipalKey(author => author.UserId)
                .OnDelete(DeleteBehavior.SetNull);

            modelBuilder.Entity<RoleWhitelist>()
                .HasOne(w => w.Player)
                .WithMany(p => p.JobWhitelists)
                .HasForeignKey(w => w.PlayerUserId)
                .HasPrincipalKey(p => p.UserId)
                .OnDelete(DeleteBehavior.Cascade);

            // Changes for modern HWID integration
            modelBuilder.Entity<Player>()
                .OwnsOne(p => p.LastSeenHWId)
                .Property(p => p.Hwid)
                .HasColumnName("last_seen_hwid");

            modelBuilder.Entity<Player>()
                .OwnsOne(p => p.LastSeenHWId)
                .Property(p => p.Type)
                .HasDefaultValue(HwidType.Legacy);

            modelBuilder.Entity<ServerBan>()
                .OwnsOne(p => p.HWId)
                .Property(p => p.Hwid)
                .HasColumnName("hwid");

            modelBuilder.Entity<ServerBan>()
                .OwnsOne(p => p.HWId)
                .Property(p => p.Type)
                .HasDefaultValue(HwidType.Legacy);

            modelBuilder.Entity<ServerRoleBan>()
                .OwnsOne(p => p.HWId)
                .Property(p => p.Hwid)
                .HasColumnName("hwid");

            modelBuilder.Entity<ServerRoleBan>()
                .OwnsOne(p => p.HWId)
                .Property(p => p.Type)
                .HasDefaultValue(HwidType.Legacy);

            modelBuilder.Entity<ConnectionLog>()
                .OwnsOne(p => p.HWId)
                .Property(p => p.Hwid)
                .HasColumnName("hwid");

            modelBuilder.Entity<ConnectionLog>()
                .OwnsOne(p => p.HWId)
                .Property(p => p.Type)
                .HasDefaultValue(HwidType.Legacy);
        }

        public virtual IQueryable<AdminLog> SearchLogs(IQueryable<AdminLog> query, string searchText)
        {
            return query.Where(log => EF.Functions.Like(log.Message, "%" + searchText + "%"));
        }

        public abstract int CountAdminLogs();
    }

    public class Preference
    {
        // NOTE: on postgres there SHOULD be an FK ensuring that the selected character slot always exists.
        // I had to use a migration to implement it and as a result its creation is a finicky mess.
        // Because if I let EFCore know about it it would explode on a circular reference.
        // Also it has to be DEFERRABLE INITIALLY DEFERRED so that insertion of new preferences works.
        // Also I couldn't figure out how to create it on SQLite.
        public int Id { get; set; }
        public Guid UserId { get; set; }
        public int SelectedCharacterSlot { get; set; }
        public string AdminOOCColor { get; set; } = null!;
        public List<Profile> Profiles { get; } = new();
    }

    public class Profile
    {
        public int Id { get; set; }
        public int Slot { get; set; }
        [Column("char_name")] public string CharacterName { get; set; } = null!;
        public string FlavorText { get; set; } = null!;
        public int Age { get; set; }
        public string Sex { get; set; } = null!;
        public string Gender { get; set; } = null!;
        public string Species { get; set; } = null!;
        [Column(TypeName = "jsonb")] public JsonDocument? Markings { get; set; } = null!;
        public string HairName { get; set; } = null!;
        public string HairColor { get; set; } = null!;
        public string FacialHairName { get; set; } = null!;
        public string FacialHairColor { get; set; } = null!;
        public string EyeColor { get; set; } = null!;
        public string SkinColor { get; set; } = null!;
        public int SpawnPriority { get; set; } = 0;
        public List<Job> Jobs { get; } = new();
        public List<Antag> Antags { get; } = new();
        public List<Trait> Traits { get; } = new();

        public List<ProfileRoleLoadout> Loadouts { get; } = new();

        [Column("pref_unavailable")] public DbPreferenceUnavailableMode PreferenceUnavailable { get; set; }

        public int PreferenceId { get; set; }
        public Preference Preference { get; set; } = null!;
        public bool Changeable { get; set; } = true; // stalker-changes
    }

    public class Job
    {
        public int Id { get; set; }
        public Profile Profile { get; set; } = null!;
        public int ProfileId { get; set; }

        public string JobName { get; set; } = null!;
        public DbJobPriority Priority { get; set; }
    }

    public enum DbJobPriority
    {
        // These enum values HAVE to match the ones in JobPriority in Content.Shared
        Never = 0,
        Low = 1,
        Medium = 2,
        High = 3
    }

    public class Antag
    {
        public int Id { get; set; }
        public Profile Profile { get; set; } = null!;
        public int ProfileId { get; set; }

        public string AntagName { get; set; } = null!;
    }

    public class Trait
    {
        public int Id { get; set; }
        public Profile Profile { get; set; } = null!;
        public int ProfileId { get; set; }

        public string TraitName { get; set; } = null!;
    }

    #region Loadouts

    /// <summary>
    /// Corresponds to a single role's loadout inside the DB.
    /// </summary>
    public class ProfileRoleLoadout
    {
        public int Id { get; set; }

        public int ProfileId { get; set; }

        public Profile Profile { get; set; } = null!;

        /// <summary>
        /// The corresponding role prototype on the profile.
        /// </summary>
        public string RoleName { get; set; } = string.Empty;

        /// <summary>
        /// Store the saved loadout groups. These may get validated and removed when loaded at runtime.
        /// </summary>
        public List<ProfileLoadoutGroup> Groups { get; set; } = new();
    }

    /// <summary>
    /// Corresponds to a loadout group prototype with the specified loadouts attached.
    /// </summary>
    public class ProfileLoadoutGroup
    {
        public int Id { get; set; }

        public int ProfileRoleLoadoutId { get; set; }

        /// <summary>
        /// The corresponding RoleLoadout that owns this.
        /// </summary>
        public ProfileRoleLoadout ProfileRoleLoadout { get; set; } = null!;

        /// <summary>
        /// The corresponding group prototype.
        /// </summary>
        public string GroupName { get; set; } = string.Empty;

        /// <summary>
        /// Selected loadout prototype. Null if none is set.
        /// May get validated at runtime and updated to to the default.
        /// </summary>
        public List<ProfileLoadout> Loadouts { get; set; } = new();
    }

    /// <summary>
    /// Corresponds to a selected loadout.
    /// </summary>
    public class ProfileLoadout
    {
        public int Id { get; set; }

        public int ProfileLoadoutGroupId { get; set; }

        public ProfileLoadoutGroup ProfileLoadoutGroup { get; set; } = null!;

        /// <summary>
        /// Corresponding loadout prototype.
        /// </summary>
        public string LoadoutName { get; set; } = string.Empty;

        /*
         * Insert extra data here like custom descriptions or colors or whatever.
         */
    }

    #endregion

    public enum DbPreferenceUnavailableMode
    {
        // These enum values HAVE to match the ones in PreferenceUnavailableMode in Shared.
        StayInLobby = 0,
        SpawnAsOverflow,
    }

    public class AssignedUserId
    {
        public int Id { get; set; }
        public string UserName { get; set; } = null!;

        public Guid UserId { get; set; }
    }

    [Table("player")]
    public class Player
    {
        public int Id { get; set; }

        // Permanent data
        public Guid UserId { get; set; }
        public DateTime FirstSeenTime { get; set; }

        // Data that gets updated on each join.
        public string LastSeenUserName { get; set; } = null!;
        public DateTime LastSeenTime { get; set; }
        public IPAddress LastSeenAddress { get; set; } = null!;
        public TypedHwid? LastSeenHWId { get; set; }

        // Data that changes with each round
        public List<Round> Rounds { get; set; } = null!;
        public List<AdminLogPlayer> AdminLogs { get; set; } = null!;

        public DateTime? LastReadRules { get; set; }

        public List<AdminNote> AdminNotesReceived { get; set; } = null!;
        public List<AdminNote> AdminNotesCreated { get; set; } = null!;
        public List<AdminNote> AdminNotesLastEdited { get; set; } = null!;
        public List<AdminNote> AdminNotesDeleted { get; set; } = null!;
        public List<AdminWatchlist> AdminWatchlistsReceived { get; set; } = null!;
        public List<AdminWatchlist> AdminWatchlistsCreated { get; set; } = null!;
        public List<AdminWatchlist> AdminWatchlistsLastEdited { get; set; } = null!;
        public List<AdminWatchlist> AdminWatchlistsDeleted { get; set; } = null!;
        public List<AdminMessage> AdminMessagesReceived { get; set; } = null!;
        public List<AdminMessage> AdminMessagesCreated { get; set; } = null!;
        public List<AdminMessage> AdminMessagesLastEdited { get; set; } = null!;
        public List<AdminMessage> AdminMessagesDeleted { get; set; } = null!;
        public List<ServerBan> AdminServerBansCreated { get; set; } = null!;
        public List<ServerBan> AdminServerBansLastEdited { get; set; } = null!;
        public List<ServerRoleBan> AdminServerRoleBansCreated { get; set; } = null!;
        public List<ServerRoleBan> AdminServerRoleBansLastEdited { get; set; } = null!;
        public List<RoleWhitelist> JobWhitelists { get; set; } = null!;
    }

    [Table("whitelist")]
    public class Whitelist
    {
        [Required, Key] public Guid UserId { get; set; }
    }

    /// <summary>
    /// List of users who are on the "blacklist". This is a list that may be used by Whitelist implementations to deny access to certain users.
    /// </summary>
    [Table("blacklist")]
    public class Blacklist
    {
        [Required, Key] public Guid UserId { get; set; }
    }

    public class Admin
    {
        [Key] public Guid UserId { get; set; }
        public string? Title { get; set; }

        public int? AdminRankId { get; set; }
        public AdminRank? AdminRank { get; set; }
        public List<AdminFlag> Flags { get; set; } = default!;
    }

    public class AdminFlag
    {
        public int Id { get; set; }
        public string Flag { get; set; } = default!;
        public bool Negative { get; set; }

        public Guid AdminId { get; set; }
        public Admin Admin { get; set; } = default!;
    }

    public class AdminRank
    {
        public int Id { get; set; }
        public string Name { get; set; } = default!;

        public List<Admin> Admins { get; set; } = default!;
        public List<AdminRankFlag> Flags { get; set; } = default!;
    }

    public class AdminRankFlag
    {
        public int Id { get; set; }
        public string Flag { get; set; } = default!;

        public int AdminRankId { get; set; }
        public AdminRank Rank { get; set; } = default!;
    }

    public class Round
    {
        [Key, DatabaseGenerated(DatabaseGeneratedOption.Identity)]
        public int Id { get; set; }

        public DateTime? StartDate { get; set; }

        public List<Player> Players { get; set; } = default!;

        public List<AdminLog> AdminLogs { get; set; } = default!;

        [ForeignKey("Server")] public int ServerId { get; set; }
        public Server Server { get; set; } = default!;
    }

    public class Server
    {
        [Key, DatabaseGenerated(DatabaseGeneratedOption.Identity)]
        public int Id { get; set; }

        public string Name { get; set; } = default!;

        [InverseProperty(nameof(Round.Server))]
        public List<Round> Rounds { get; set; } = default!;

        [InverseProperty(nameof(ConnectionLog.Server))]
        public List<ConnectionLog> ConnectionLogs { get; set; } = default!;
    }

    [Index(nameof(Type))]
    public class AdminLog
    {
        [Key, ForeignKey("Round")] public int RoundId { get; set; }

        [Key]
        public int Id { get; set; }

        public Round Round { get; set; } = default!;

        [Required] public LogType Type { get; set; }

        [Required] public LogImpact Impact { get; set; }

        [Required] public DateTime Date { get; set; }

        [Required] public string Message { get; set; } = default!;

        [Required, Column(TypeName = "jsonb")] public JsonDocument Json { get; set; } = default!;

        public List<AdminLogPlayer> Players { get; set; } = default!;
    }

    public class AdminLogPlayer
    {
        [Required, Key] public int RoundId { get; set; }
        [Required, Key] public int LogId { get; set; }

        [Required, Key, ForeignKey("Player")] public Guid PlayerUserId { get; set; }
        public Player Player { get; set; } = default!;

        [ForeignKey("RoundId,LogId")] public AdminLog Log { get; set; } = default!;
    }

    // Used by SS14.Admin
    public interface IBanCommon<TUnban> where TUnban : IUnbanCommon
    {
        int Id { get; set; }
        Guid? PlayerUserId { get; set; }
        NpgsqlInet? Address { get; set; }
        TypedHwid? HWId { get; set; }
        DateTime BanTime { get; set; }
        DateTime? ExpirationTime { get; set; }
        string Reason { get; set; }
        NoteSeverity Severity { get; set; }
        Guid? BanningAdmin { get; set; }
        TUnban? Unban { get; set; }
    }

    // Used by SS14.Admin
    public interface IUnbanCommon
    {
        int Id { get; set; }
        int BanId { get; set; }
        Guid? UnbanningAdmin { get; set; }
        DateTime UnbanTime { get; set; }
    }

    /// <summary>
    /// Flags for use with <see cref="ServerBanExemption"/>.
    /// </summary>
    [Flags]
    public enum ServerBanExemptFlags
    {
        // @formatter:off
        None       = 0,

        /// <summary>
        /// Ban is a datacenter range, connections usually imply usage of a VPN service.
        /// </summary>
        Datacenter = 1 << 0,

        /// <summary>
        /// Ban only matches the IP.
        /// </summary>
        /// <remarks>
        /// Intended use is for users with shared connections. This should not be used as an alternative to <see cref="Datacenter"/>.
        /// </remarks>
        IP = 1 << 1,

        /// <summary>
        /// Ban is an IP range that is only applied for first time joins.
        /// </summary>
        /// <remarks>
        /// Intended for use with residential IP ranges that are often used maliciously.
        /// </remarks>
        BlacklistedRange = 1 << 2,

        /// <summary>
        /// Represents having all possible exemption flags.
        /// </summary>
        All = int.MaxValue,
        // @formatter:on
    }

    /// <summary>
    /// A ban from playing on the server.
    /// If an incoming connection matches any of UserID, IP, or HWID, they will be blocked from joining the server.
    /// </summary>
    /// <remarks>
    /// At least one of UserID, IP, or HWID must be given (otherwise the ban would match nothing).
    /// </remarks>
    [Table("server_ban"), Index(nameof(PlayerUserId))]
    public class ServerBan : IBanCommon<ServerUnban>
    {
        public int Id { get; set; }

        [ForeignKey("Round")]
        public int? RoundId { get; set; }
        public Round? Round { get; set; }

        /// <summary>
        /// The user ID of the banned player.
        /// </summary>
        public Guid? PlayerUserId { get; set; }
        [Required] public TimeSpan PlaytimeAtNote { get; set; }

        /// <summary>
        /// CIDR IP address range of the ban. The whole range can match the ban.
        /// </summary>
        public NpgsqlInet? Address { get; set; }

        /// <summary>
        /// Hardware ID of the banned player.
        /// </summary>
        public TypedHwid? HWId { get; set; }

        /// <summary>
        /// The time when the ban was applied by an administrator.
        /// </summary>
        public DateTime BanTime { get; set; }

        /// <summary>
        /// The time the ban will expire. If null, the ban is permanent and will not expire naturally.
        /// </summary>
        public DateTime? ExpirationTime { get; set; }

        /// <summary>
        /// The administrator-stated reason for applying the ban.
        /// </summary>
        public string Reason { get; set; } = null!;

        /// <summary>
        /// The severity of the incident
        /// </summary>
        public NoteSeverity Severity { get; set; }

        /// <summary>
        /// User ID of the admin that applied the ban.
        /// </summary>
        [ForeignKey("CreatedBy")]
        public Guid? BanningAdmin { get; set; }

        public Player? CreatedBy { get; set; }

        /// <summary>
        /// User ID of the admin that last edited the note
        /// </summary>
        [ForeignKey("LastEditedBy")]
        public Guid? LastEditedById { get; set; }

        public Player? LastEditedBy { get; set; }

        /// <summary>
        /// When the ban was last edited
        /// </summary>
        public DateTime? LastEditedAt { get; set; }

        /// <summary>
        /// Optional flags that allow adding exemptions to the ban via <see cref="ServerBanExemption"/>.
        /// </summary>
        public ServerBanExemptFlags ExemptFlags { get; set; }

        /// <summary>
        /// If present, an administrator has manually repealed this ban.
        /// </summary>
        public ServerUnban? Unban { get; set; }

        /// <summary>
        /// Whether this ban should be automatically deleted from the database when it expires.
        /// </summary>
        /// <remarks>
        /// This isn't done automatically by the game,
        /// you will need to set up something like a cron job to clear this from your database,
        /// using a command like this:
        /// psql -d ss14 -c "DELETE FROM server_ban WHERE auto_delete AND expiration_time &lt; NOW()"
        /// </remarks>
        public bool AutoDelete { get; set; }

        /// <summary>
        /// Whether to display this ban in the admin remarks (notes) panel
        /// </summary>
        public bool Hidden { get; set; }

        public List<ServerBanHit> BanHits { get; set; } = null!;
    }

    /// <summary>
    /// An explicit repeal of a <see cref="ServerBan"/> by an administrator.
    /// Having an entry for a ban neutralizes it.
    /// </summary>
    [Table("server_unban")]
    public class ServerUnban : IUnbanCommon
    {
        [Column("unban_id")] public int Id { get; set; }

        /// <summary>
        /// The ID of ban that is being repealed.
        /// </summary>
        public int BanId { get; set; }

        /// <summary>
        /// The ban that is being repealed.
        /// </summary>
        public ServerBan Ban { get; set; } = null!;

        /// <summary>
        /// The admin that repealed the ban.
        /// </summary>
        public Guid? UnbanningAdmin { get; set; }

        /// <summary>
        /// The time the ban repealed.
        /// </summary>
        public DateTime UnbanTime { get; set; }
    }

    /// <summary>
    /// An exemption for a specific user to a certain type of <see cref="ServerBan"/>.
    /// </summary>
    /// <example>
    /// Certain players may need to be exempted from VPN bans due to issues with their ISP.
    /// We would tag all VPN bans with <see cref="ServerBanExemptFlags.Datacenter"/>,
    /// and then add an exemption for these players to this table with the same flag.
    /// They will only be exempted from VPN bans, other bans (if they manage to get any) will still apply.
    /// </example>
    [Table("server_ban_exemption")]
    public sealed class ServerBanExemption
    {
        /// <summary>
        /// The UserID of the exempted player.
        /// </summary>
        [Key]
        public Guid UserId { get; set; }

        /// <summary>
        /// The ban flags to exempt this player from.
        /// If any bit overlaps <see cref="ServerBan.ExemptFlags"/>, the ban is ignored.
        /// </summary>
        public ServerBanExemptFlags Flags { get; set; }
    }

    [Table("connection_log")]
    public class ConnectionLog
    {
        public int Id { get; set; }

        public Guid UserId { get; set; }
        public string UserName { get; set; } = null!;

        public DateTime Time { get; set; }

        public IPAddress Address { get; set; } = null!;
        public TypedHwid? HWId { get; set; }

        public ConnectionDenyReason? Denied { get; set; }

        /// <summary>
        /// ID of the <see cref="Server"/> that the connection was attempted to.
        /// </summary>
        /// <remarks>
        /// <para>
        /// The default value of this column is set to <c>0</c>, which is the ID of the "<c>unknown</c>" server.
        /// This is intended for old entries (that didn't track this) and if the server name isn't configured.
        /// </para>
        /// </remarks>
        public int ServerId { get; set; }

        public List<ServerBanHit> BanHits { get; set; } = null!;
        public Server Server { get; set; } = null!;

        public float Trust { get; set; }
    }

    public enum ConnectionDenyReason : byte
    {
        Ban = 0,
        Whitelist = 1,
        Full = 2,
        Panic = 3,
        /*
         * TODO: Remove baby jail code once a more mature gateway process is established. This code is only being issued as a stopgap to help with potential tiding in the immediate future.
         *
         * If baby jail is removed, please reserve this value for as long as can reasonably be done to prevent causing ambiguity in connection denial reasons.
         * Reservation by commenting out the value is likely sufficient for this purpose, but may impact projects which depend on SS14 like SS14.Admin.
         */
        BabyJail = 4,
    }

    public class ServerBanHit
    {
        public int Id { get; set; }

        public int BanId { get; set; }
        public int ConnectionId { get; set; }

        public ServerBan Ban { get; set; } = null!;
        public ConnectionLog Connection { get; set; } = null!;
    }

    [Table("server_role_ban"), Index(nameof(PlayerUserId))]
    public sealed class ServerRoleBan : IBanCommon<ServerRoleUnban>
    {
        public int Id { get; set; }
        public int? RoundId { get; set; }
        public Round? Round { get; set; }
        public Guid? PlayerUserId { get; set; }
        [Required] public TimeSpan PlaytimeAtNote { get; set; }
        public NpgsqlInet? Address { get; set; }
        public TypedHwid? HWId { get; set; }

        public DateTime BanTime { get; set; }

        public DateTime? ExpirationTime { get; set; }

        public string Reason { get; set; } = null!;

        public NoteSeverity Severity { get; set; }
        [ForeignKey("CreatedBy")] public Guid? BanningAdmin { get; set; }
        public Player? CreatedBy { get; set; }

        [ForeignKey("LastEditedBy")] public Guid? LastEditedById { get; set; }
        public Player? LastEditedBy { get; set; }
        public DateTime? LastEditedAt { get; set; }

        public ServerRoleUnban? Unban { get; set; }
        public bool Hidden { get; set; }

        public string RoleId { get; set; } = null!;
    }

    [Table("server_role_unban")]
    public sealed class ServerRoleUnban : IUnbanCommon
    {
        [Column("role_unban_id")] public int Id { get; set; }

        public int BanId { get; set; }
        public ServerRoleBan Ban { get; set; } = null!;

        public Guid? UnbanningAdmin { get; set; }

        public DateTime UnbanTime { get; set; }
    }

    [Table("play_time")]
    public sealed class PlayTime
    {
        [Required, Key, DatabaseGenerated(DatabaseGeneratedOption.Identity)]
        public int Id { get; set; }

        [Required, ForeignKey("player")]
        public Guid PlayerId { get; set; }

        public string Tracker { get; set; } = null!;

        public TimeSpan TimeSpent { get; set; }
    }

    [Table("uploaded_resource_log")]
    public sealed class UploadedResourceLog
    {
        [Key, DatabaseGenerated(DatabaseGeneratedOption.Identity)]
        public int Id { get; set; }

        public DateTime Date { get; set; }

        public Guid UserId { get; set; }

        public string Path { get; set; } = string.Empty;

        public byte[] Data { get; set; } = default!;
    }

    // Note: this interface isn't used by the game, but it *is* used by SS14.Admin.
    // Don't remove! Or face the consequences!
    public interface IAdminRemarksCommon
    {
        public int Id { get; }

        public int? RoundId { get; }
        public Round? Round { get; }

        public Guid? PlayerUserId { get; }
        public Player? Player { get; }
        public TimeSpan PlaytimeAtNote { get; }

        public string Message { get; }

        public Player? CreatedBy { get; }

        public DateTime CreatedAt { get; }

        public Player? LastEditedBy { get; }

        public DateTime? LastEditedAt { get; }
        public DateTime? ExpirationTime { get; }

        public bool Deleted { get; }
    }

    [Index(nameof(PlayerUserId))]
    public class AdminNote : IAdminRemarksCommon
    {
        [Required, Key, DatabaseGenerated(DatabaseGeneratedOption.Identity)] public int Id { get; set; }

        [ForeignKey("Round")] public int? RoundId { get; set; }
        public Round? Round { get; set; }

        [ForeignKey("Player")] public Guid? PlayerUserId { get; set; }
        public Player? Player { get; set; }
        [Required] public TimeSpan PlaytimeAtNote { get; set; }

        [Required, MaxLength(4096)] public string Message { get; set; } = string.Empty;
        [Required] public NoteSeverity Severity { get; set; }

        [ForeignKey("CreatedBy")] public Guid? CreatedById { get; set; }
        public Player? CreatedBy { get; set; }

        [Required] public DateTime CreatedAt { get; set; }

        [ForeignKey("LastEditedBy")] public Guid? LastEditedById { get; set; }
        public Player? LastEditedBy { get; set; }

        [Required] public DateTime? LastEditedAt { get; set; }
        public DateTime? ExpirationTime { get; set; }

        public bool Deleted { get; set; }
        [ForeignKey("DeletedBy")] public Guid? DeletedById { get; set; }
        public Player? DeletedBy { get; set; }
        public DateTime? DeletedAt { get; set; }

        public bool Secret { get; set; }
    }

    [Index(nameof(PlayerUserId))]
    public class AdminWatchlist : IAdminRemarksCommon
    {
        [Required, Key, DatabaseGenerated(DatabaseGeneratedOption.Identity)] public int Id { get; set; }

        [ForeignKey("Round")] public int? RoundId { get; set; }
        public Round? Round { get; set; }

        [ForeignKey("Player")] public Guid? PlayerUserId { get; set; }
        public Player? Player { get; set; }
        [Required] public TimeSpan PlaytimeAtNote { get; set; }

        [Required, MaxLength(4096)] public string Message { get; set; } = string.Empty;

        [ForeignKey("CreatedBy")] public Guid? CreatedById { get; set; }
        public Player? CreatedBy { get; set; }

        [Required] public DateTime CreatedAt { get; set; }

        [ForeignKey("LastEditedBy")] public Guid? LastEditedById { get; set; }
        public Player? LastEditedBy { get; set; }

        [Required] public DateTime? LastEditedAt { get; set; }
        public DateTime? ExpirationTime { get; set; }

        public bool Deleted { get; set; }
        [ForeignKey("DeletedBy")] public Guid? DeletedById { get; set; }
        public Player? DeletedBy { get; set; }
        public DateTime? DeletedAt { get; set; }
    }

    [Index(nameof(PlayerUserId))]
    public class AdminMessage : IAdminRemarksCommon
    {
        [Required, Key, DatabaseGenerated(DatabaseGeneratedOption.Identity)] public int Id { get; set; }

        [ForeignKey("Round")] public int? RoundId { get; set; }
        public Round? Round { get; set; }

        [ForeignKey("Player")]
        public Guid? PlayerUserId { get; set; }
        public Player? Player { get; set; }
        [Required] public TimeSpan PlaytimeAtNote { get; set; }

        [Required, MaxLength(4096)] public string Message { get; set; } = string.Empty;

        [ForeignKey("CreatedBy")] public Guid? CreatedById { get; set; }
        public Player? CreatedBy { get; set; }

        [Required] public DateTime CreatedAt { get; set; }

        [ForeignKey("LastEditedBy")] public Guid? LastEditedById { get; set; }
        public Player? LastEditedBy { get; set; }

        public DateTime? LastEditedAt { get; set; }
        public DateTime? ExpirationTime { get; set; }

        public bool Deleted { get; set; }
        [ForeignKey("DeletedBy")] public Guid? DeletedById { get; set; }
        public Player? DeletedBy { get; set; }
        public DateTime? DeletedAt { get; set; }

        /// <summary>
        /// Whether the message has been seen at least once by the player.
        /// </summary>
        public bool Seen { get; set; }

        /// <summary>
        /// Whether the message has been dismissed permanently by the player.
        /// </summary>
        public bool Dismissed { get; set; }
    }

    [PrimaryKey(nameof(PlayerUserId), nameof(RoleId))]
    public class RoleWhitelist
    {
        [Required, ForeignKey("Player")]
        public Guid PlayerUserId { get; set; }
        public Player Player { get; set; } = default!;

        [Required]
        public string RoleId { get; set; } = default!;
    }

    /// <summary>
    /// Defines a template that admins can use to quickly fill out ban information.
    /// </summary>
    /// <remarks>
    /// <para>
    /// This information is not currently used by the game itself, but it is used by SS14.Admin.
    /// </para>
    /// </remarks>
    public sealed class BanTemplate
    {
        public int Id { get; set; }

        /// <summary>
        /// Title of the ban template. This is purely for reference by admins and not copied into the ban.
        /// </summary>
        public required string Title { get; set; }

        /// <summary>
        /// How long the ban should last. 0 for permanent.
        /// </summary>
        public TimeSpan Length { get; set; }

        /// <summary>
        /// The reason for the ban.
        /// </summary>
        /// <seealso cref="ServerBan.Reason"/>
        public string Reason { get; set; } = "";

        /// <summary>
        /// Exemptions granted to the ban.
        /// </summary>
        /// <seealso cref="ServerBan.ExemptFlags"/>
        public ServerBanExemptFlags ExemptFlags { get; set; }

        /// <summary>
        /// Severity of the ban
        /// </summary>
        /// <seealso cref="ServerBan.Severity"/>
        public NoteSeverity Severity { get; set; }

        /// <summary>
        /// Ban will be automatically deleted once expired.
        /// </summary>
        /// <seealso cref="ServerBan.AutoDelete"/>
        public bool AutoDelete { get; set; }

        /// <summary>
        /// Ban is not visible to players in the remarks menu.
        /// </summary>
        /// <seealso cref="ServerBan.Hidden"/>
        public bool Hidden { get; set; }
    }

<<<<<<< HEAD
    #region stalker-changes

    public sealed class Stalker
    {
        [Required, Key, DatabaseGenerated(DatabaseGeneratedOption.Identity)]
        public int Id { get; set; }

        [Required]
        public string? Login { get; set; }

        [Required]
        public string? Storage { get; set; }

        public Stalker(string storage, string login)
        {
            Storage = storage;
            Login = login;
        }
    }

    public sealed class StalkerStats
    {
        [Required, Key, DatabaseGenerated(DatabaseGeneratedOption.Identity)]
        public int Id { get; set; }

        [Required]
        public string Login { get; set; } = default!;

        [Required]
        public string Characteristic { get; set; } = default!;

        [Required]
        public float Value { get; set; }

        public DateTime? LastTrained { get; set; }

    }
    #endregion
=======
    /// <summary>
    /// A hardware ID value together with its <see cref="HwidType"/>.
    /// </summary>
    /// <seealso cref="ImmutableTypedHwid"/>
    [Owned]
    public sealed class TypedHwid
    {
        public byte[] Hwid { get; set; } = default!;
        public HwidType Type { get; set; }

        [return: NotNullIfNotNull(nameof(immutable))]
        public static implicit operator TypedHwid?(ImmutableTypedHwid? immutable)
        {
            if (immutable == null)
                return null;

            return new TypedHwid
            {
                Hwid = immutable.Hwid.ToArray(),
                Type = immutable.Type,
            };
        }

        [return: NotNullIfNotNull(nameof(hwid))]
        public static implicit operator ImmutableTypedHwid?(TypedHwid? hwid)
        {
            if (hwid == null)
                return null;

            return new ImmutableTypedHwid(hwid.Hwid.ToImmutableArray(), hwid.Type);
        }
    }
>>>>>>> ed2cd233
}<|MERGE_RESOLUTION|>--- conflicted
+++ resolved
@@ -1255,46 +1255,6 @@
         public bool Hidden { get; set; }
     }
 
-<<<<<<< HEAD
-    #region stalker-changes
-
-    public sealed class Stalker
-    {
-        [Required, Key, DatabaseGenerated(DatabaseGeneratedOption.Identity)]
-        public int Id { get; set; }
-
-        [Required]
-        public string? Login { get; set; }
-
-        [Required]
-        public string? Storage { get; set; }
-
-        public Stalker(string storage, string login)
-        {
-            Storage = storage;
-            Login = login;
-        }
-    }
-
-    public sealed class StalkerStats
-    {
-        [Required, Key, DatabaseGenerated(DatabaseGeneratedOption.Identity)]
-        public int Id { get; set; }
-
-        [Required]
-        public string Login { get; set; } = default!;
-
-        [Required]
-        public string Characteristic { get; set; } = default!;
-
-        [Required]
-        public float Value { get; set; }
-
-        public DateTime? LastTrained { get; set; }
-
-    }
-    #endregion
-=======
     /// <summary>
     /// A hardware ID value together with its <see cref="HwidType"/>.
     /// </summary>
@@ -1327,5 +1287,43 @@
             return new ImmutableTypedHwid(hwid.Hwid.ToImmutableArray(), hwid.Type);
         }
     }
->>>>>>> ed2cd233
+
+    #region stalker-changes
+
+    public sealed class Stalker
+    {
+        [Required, Key, DatabaseGenerated(DatabaseGeneratedOption.Identity)]
+        public int Id { get; set; }
+
+        [Required]
+        public string? Login { get; set; }
+
+        [Required]
+        public string? Storage { get; set; }
+
+        public Stalker(string storage, string login)
+        {
+            Storage = storage;
+            Login = login;
+        }
+    }
+
+    public sealed class StalkerStats
+    {
+        [Required, Key, DatabaseGenerated(DatabaseGeneratedOption.Identity)]
+        public int Id { get; set; }
+
+        [Required]
+        public string Login { get; set; } = default!;
+
+        [Required]
+        public string Characteristic { get; set; } = default!;
+
+        [Required]
+        public float Value { get; set; }
+
+        public DateTime? LastTrained { get; set; }
+
+    }
+    #endregion
 }