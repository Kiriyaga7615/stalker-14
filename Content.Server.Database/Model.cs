using System;
using System.Collections.Generic;
using System.Collections.Immutable;
using System.ComponentModel.DataAnnotations;
using System.ComponentModel.DataAnnotations.Schema;
using System.Diagnostics.CodeAnalysis;
using System.Linq;
using System.Net;
using System.Text.Json;
using Content.Shared.Database;
using Microsoft.EntityFrameworkCore;
using NpgsqlTypes;

namespace Content.Server.Database
{
    public abstract class ServerDbContext : DbContext
    {
        protected ServerDbContext(DbContextOptions options) : base(options)
        {
        }

        public DbSet<Preference> Preference { get; set; } = null!;
        public DbSet<Profile> Profile { get; set; } = null!;
        public DbSet<AssignedUserId> AssignedUserId { get; set; } = null!;
        public DbSet<Player> Player { get; set; } = default!;
        public DbSet<Admin> Admin { get; set; } = null!;
        public DbSet<AdminRank> AdminRank { get; set; } = null!;
        public DbSet<Round> Round { get; set; } = null!;
        public DbSet<Server> Server { get; set; } = null!;
        public DbSet<AdminLog> AdminLog { get; set; } = null!;
        public DbSet<AdminLogPlayer> AdminLogPlayer { get; set; } = null!;
        public DbSet<Whitelist> Whitelist { get; set; } = null!;
        public DbSet<Blacklist> Blacklist { get; set; } = null!;
        public DbSet<ServerBan> Ban { get; set; } = default!;
        public DbSet<ServerUnban> Unban { get; set; } = default!;
        public DbSet<ServerBanExemption> BanExemption { get; set; } = default!;
        public DbSet<ConnectionLog> ConnectionLog { get; set; } = default!;
        public DbSet<ServerBanHit> ServerBanHit { get; set; } = default!;
        public DbSet<ServerRoleBan> RoleBan { get; set; } = default!;
        public DbSet<ServerRoleUnban> RoleUnban { get; set; } = default!;
        public DbSet<PlayTime> PlayTime { get; set; } = default!;
        public DbSet<UploadedResourceLog> UploadedResourceLog { get; set; } = default!;
        public DbSet<AdminNote> AdminNotes { get; set; } = null!;
        public DbSet<AdminWatchlist> AdminWatchlists { get; set; } = null!;
        public DbSet<AdminMessage> AdminMessages { get; set; } = null!;
        public DbSet<RoleWhitelist> RoleWhitelists { get; set; } = null!;
        public DbSet<BanTemplate> BanTemplate { get; set; } = null!;

        public DbSet<Stalker> Stalkers { get; set; } = null!; // stalker-changes
        public DbSet<StalkerStats> StalkerStats { get; set; } = null!; // stalker-changes
        public DbSet<StalkerBand> StalkerBands { get; set; } = null!; // stalker-changes
        public DbSet<StalkerFaction> StalkerFactions { get; set; } = null!; // stalker-changes
        public DbSet<StalkerZoneOwnership> StalkerZoneOwnerships { get; set; } = null!; // stalker-changes
        protected override void OnModelCreating(ModelBuilder modelBuilder)
        {
            modelBuilder.Entity<Preference>()
                .HasIndex(p => p.UserId)
                .IsUnique();

            modelBuilder.Entity<Profile>()
                .HasIndex(p => new {p.Slot, PrefsId = p.PreferenceId})
                .IsUnique();

            modelBuilder.Entity<Antag>()
                .HasIndex(p => new {HumanoidProfileId = p.ProfileId, p.AntagName})
                .IsUnique();

            modelBuilder.Entity<Trait>()
                .HasIndex(p => new {HumanoidProfileId = p.ProfileId, p.TraitName})
                .IsUnique();

            modelBuilder.Entity<ProfileRoleLoadout>()
                .HasOne(e => e.Profile)
                .WithMany(e => e.Loadouts)
                .HasForeignKey(e => e.ProfileId)
                .IsRequired();

            modelBuilder.Entity<ProfileLoadoutGroup>()
                .HasOne(e => e.ProfileRoleLoadout)
                .WithMany(e => e.Groups)
                .HasForeignKey(e => e.ProfileRoleLoadoutId)
                .IsRequired();

            modelBuilder.Entity<ProfileLoadout>()
                .HasOne(e => e.ProfileLoadoutGroup)
                .WithMany(e => e.Loadouts)
                .HasForeignKey(e => e.ProfileLoadoutGroupId)
                .IsRequired();

            modelBuilder.Entity<Job>()
                .HasIndex(j => j.ProfileId);

            modelBuilder.Entity<Job>()
                .HasIndex(j => j.ProfileId, "IX_job_one_high_priority")
                .IsUnique()
                .HasFilter("priority = 3");

            modelBuilder.Entity<Job>()
                .HasIndex(j => new { j.ProfileId, j.JobName })
                .IsUnique();

            modelBuilder.Entity<AssignedUserId>()
                .HasIndex(p => p.UserName)
                .IsUnique();

            // Can't have two usernames with the same user ID.
            modelBuilder.Entity<AssignedUserId>()
                .HasIndex(p => p.UserId)
                .IsUnique();

            modelBuilder.Entity<Admin>()
                .HasOne(p => p.AdminRank)
                .WithMany(p => p!.Admins)
                .OnDelete(DeleteBehavior.SetNull);

            modelBuilder.Entity<AdminFlag>()
                .HasIndex(f => new {f.Flag, f.AdminId})
                .IsUnique();

            modelBuilder.Entity<AdminRankFlag>()
                .HasIndex(f => new {f.Flag, f.AdminRankId})
                .IsUnique();

            modelBuilder.Entity<AdminLog>()
                .HasKey(log => new {log.RoundId, log.Id});

            modelBuilder.Entity<AdminLog>()
                .Property(log => log.Id);

            modelBuilder.Entity<AdminLog>()
                .HasIndex(log => log.Date);

            modelBuilder.Entity<PlayTime>()
                .HasIndex(v => new { v.PlayerId, Role = v.Tracker })
                .IsUnique();

            modelBuilder.Entity<AdminLogPlayer>()
                .HasOne(player => player.Player)
                .WithMany(player => player.AdminLogs)
                .HasForeignKey(player => player.PlayerUserId)
                .HasPrincipalKey(player => player.UserId);

            modelBuilder.Entity<AdminLogPlayer>()
                .HasIndex(p => p.PlayerUserId);

            modelBuilder.Entity<Round>()
                .HasIndex(round => round.StartDate);

            modelBuilder.Entity<AdminLogPlayer>()
                .HasKey(logPlayer => new {logPlayer.RoundId, logPlayer.LogId, logPlayer.PlayerUserId});

            modelBuilder.Entity<ServerBan>()
                .HasIndex(p => p.PlayerUserId);

            modelBuilder.Entity<ServerBan>()
                .HasIndex(p => p.Address);

            modelBuilder.Entity<ServerBan>()
                .HasIndex(p => p.PlayerUserId);

            modelBuilder.Entity<ServerUnban>()
                .HasIndex(p => p.BanId)
                .IsUnique();

            modelBuilder.Entity<ServerBan>().ToTable(t =>
                t.HasCheckConstraint("HaveEitherAddressOrUserIdOrHWId", "address IS NOT NULL OR player_user_id IS NOT NULL OR hwid IS NOT NULL"));

            // Ban exemption can't have flags 0 since that wouldn't exempt anything.
            // The row should be removed if setting to 0.
            modelBuilder.Entity<ServerBanExemption>().ToTable(t =>
                t.HasCheckConstraint("FlagsNotZero", "flags != 0"));

            modelBuilder.Entity<ServerRoleBan>()
                .HasIndex(p => p.PlayerUserId);

            modelBuilder.Entity<ServerRoleBan>()
                .HasIndex(p => p.Address);

            modelBuilder.Entity<ServerRoleBan>()
                .HasIndex(p => p.PlayerUserId);

            modelBuilder.Entity<ServerRoleUnban>()
                .HasIndex(p => p.BanId)
                .IsUnique();

            modelBuilder.Entity<ServerRoleBan>().ToTable(t =>
                t.HasCheckConstraint("HaveEitherAddressOrUserIdOrHWId", "address IS NOT NULL OR player_user_id IS NOT NULL OR hwid IS NOT NULL"));

            modelBuilder.Entity<Player>()
                .HasIndex(p => p.UserId)
                .IsUnique();

            modelBuilder.Entity<Player>()
                .HasIndex(p => p.LastSeenUserName);

            modelBuilder.Entity<ConnectionLog>()
                .HasIndex(p => p.UserId);

            modelBuilder.Entity<ConnectionLog>()
                .HasIndex(p => p.Time);

            modelBuilder.Entity<ConnectionLog>()
                .Property(p => p.ServerId)
                .HasDefaultValue(0);

            modelBuilder.Entity<ConnectionLog>()
                .HasOne(p => p.Server)
                .WithMany(p => p.ConnectionLogs)
                .OnDelete(DeleteBehavior.SetNull);

            // SetNull is necessary for created by/edited by-s here,
            // so you can safely delete admins (GDPR right to erasure) while keeping the notes intact

            modelBuilder.Entity<AdminNote>()
                .HasOne(note => note.Player)
                .WithMany(player => player.AdminNotesReceived)
                .HasForeignKey(note => note.PlayerUserId)
                .HasPrincipalKey(player => player.UserId)
                .OnDelete(DeleteBehavior.Cascade);

            modelBuilder.Entity<AdminNote>()
                .HasOne(version => version.CreatedBy)
                .WithMany(author => author.AdminNotesCreated)
                .HasForeignKey(note => note.CreatedById)
                .HasPrincipalKey(author => author.UserId)
                .OnDelete(DeleteBehavior.SetNull);

            modelBuilder.Entity<AdminNote>()
                .HasOne(version => version.LastEditedBy)
                .WithMany(author => author.AdminNotesLastEdited)
                .HasForeignKey(note => note.LastEditedById)
                .HasPrincipalKey(author => author.UserId)
                .OnDelete(DeleteBehavior.SetNull);

            modelBuilder.Entity<AdminNote>()
                .HasOne(version => version.DeletedBy)
                .WithMany(author => author.AdminNotesDeleted)
                .HasForeignKey(note => note.DeletedById)
                .HasPrincipalKey(author => author.UserId)
                .OnDelete(DeleteBehavior.SetNull);

            modelBuilder.Entity<AdminWatchlist>()
                .HasOne(note => note.Player)
                .WithMany(player => player.AdminWatchlistsReceived)
                .HasForeignKey(note => note.PlayerUserId)
                .HasPrincipalKey(player => player.UserId)
                .OnDelete(DeleteBehavior.Cascade);

            modelBuilder.Entity<AdminWatchlist>()
                .HasOne(version => version.CreatedBy)
                .WithMany(author => author.AdminWatchlistsCreated)
                .HasForeignKey(note => note.CreatedById)
                .HasPrincipalKey(author => author.UserId)
                .OnDelete(DeleteBehavior.SetNull);

            modelBuilder.Entity<AdminWatchlist>()
                .HasOne(version => version.LastEditedBy)
                .WithMany(author => author.AdminWatchlistsLastEdited)
                .HasForeignKey(note => note.LastEditedById)
                .HasPrincipalKey(author => author.UserId)
                .OnDelete(DeleteBehavior.SetNull);

            modelBuilder.Entity<AdminWatchlist>()
                .HasOne(version => version.DeletedBy)
                .WithMany(author => author.AdminWatchlistsDeleted)
                .HasForeignKey(note => note.DeletedById)
                .HasPrincipalKey(author => author.UserId)
                .OnDelete(DeleteBehavior.SetNull);

            modelBuilder.Entity<AdminMessage>()
                .HasOne(note => note.Player)
                .WithMany(player => player.AdminMessagesReceived)
                .HasForeignKey(note => note.PlayerUserId)
                .HasPrincipalKey(player => player.UserId)
                .OnDelete(DeleteBehavior.Cascade);

            modelBuilder.Entity<AdminMessage>()
                .HasOne(version => version.CreatedBy)
                .WithMany(author => author.AdminMessagesCreated)
                .HasForeignKey(note => note.CreatedById)
                .HasPrincipalKey(author => author.UserId)
                .OnDelete(DeleteBehavior.SetNull);

            modelBuilder.Entity<AdminMessage>()
                .HasOne(version => version.LastEditedBy)
                .WithMany(author => author.AdminMessagesLastEdited)
                .HasForeignKey(note => note.LastEditedById)
                .HasPrincipalKey(author => author.UserId)
                .OnDelete(DeleteBehavior.SetNull);

            modelBuilder.Entity<AdminMessage>()
                .HasOne(version => version.DeletedBy)
                .WithMany(author => author.AdminMessagesDeleted)
                .HasForeignKey(note => note.DeletedById)
                .HasPrincipalKey(author => author.UserId)
                .OnDelete(DeleteBehavior.SetNull);

            // A message cannot be "dismissed" without also being "seen".
            modelBuilder.Entity<AdminMessage>().ToTable(t =>
                t.HasCheckConstraint("NotDismissedAndSeen",
                    "NOT dismissed OR seen"));

            modelBuilder.Entity<ServerBan>()
                .HasOne(ban => ban.CreatedBy)
                .WithMany(author => author.AdminServerBansCreated)
                .HasForeignKey(ban => ban.BanningAdmin)
                .HasPrincipalKey(author => author.UserId)
                .OnDelete(DeleteBehavior.SetNull);

            modelBuilder.Entity<ServerBan>()
                .HasOne(ban => ban.LastEditedBy)
                .WithMany(author => author.AdminServerBansLastEdited)
                .HasForeignKey(ban => ban.LastEditedById)
                .HasPrincipalKey(author => author.UserId)
                .OnDelete(DeleteBehavior.SetNull);

            modelBuilder.Entity<ServerRoleBan>()
                .HasOne(ban => ban.CreatedBy)
                .WithMany(author => author.AdminServerRoleBansCreated)
                .HasForeignKey(ban => ban.BanningAdmin)
                .HasPrincipalKey(author => author.UserId)
                .OnDelete(DeleteBehavior.SetNull);

            modelBuilder.Entity<ServerRoleBan>()
                .HasOne(ban => ban.LastEditedBy)
                .WithMany(author => author.AdminServerRoleBansLastEdited)
                .HasForeignKey(ban => ban.LastEditedById)
                .HasPrincipalKey(author => author.UserId)
                .OnDelete(DeleteBehavior.SetNull);

            modelBuilder.Entity<RoleWhitelist>()
                .HasOne(w => w.Player)
                .WithMany(p => p.JobWhitelists)
                .HasForeignKey(w => w.PlayerUserId)
                .HasPrincipalKey(p => p.UserId)
                .OnDelete(DeleteBehavior.Cascade);

<<<<<<< HEAD
            // stalker-changes-start
            modelBuilder.Entity<StalkerBand>()
                .HasMany(c => c.ZoneOwnerships)
                .WithOne(z => z.Band)
                .HasForeignKey(z => z.BandId)
                .OnDelete(DeleteBehavior.Cascade);

            modelBuilder.Entity<StalkerFaction>()
                .HasMany(c => c.ZoneOwnerships)
                .WithOne(z => z.Faction)
                .HasForeignKey(z => z.FactionId)
                .OnDelete(DeleteBehavior.Cascade);

            // Relationship between StalkerBand and StalkerZoneOwnership
            modelBuilder.Entity<StalkerZoneOwnership>()
                .HasOne(z => z.Band)
                .WithMany(b => b.ZoneOwnerships)
                .HasForeignKey(z => z.BandId)
                .OnDelete(DeleteBehavior.Cascade);

            // Relationship between StalkerFaction and StalkerZoneOwnership
            modelBuilder.Entity<StalkerZoneOwnership>()
                .HasOne(z => z.Faction)
                .WithMany(f => f.ZoneOwnerships)
                .HasForeignKey(z => z.FactionId)
                .OnDelete(DeleteBehavior.Cascade);
            // stalker-changes-ends
=======
            // Changes for modern HWID integration
            modelBuilder.Entity<Player>()
                .OwnsOne(p => p.LastSeenHWId)
                .Property(p => p.Hwid)
                .HasColumnName("last_seen_hwid");

            modelBuilder.Entity<Player>()
                .OwnsOne(p => p.LastSeenHWId)
                .Property(p => p.Type)
                .HasDefaultValue(HwidType.Legacy);

            modelBuilder.Entity<ServerBan>()
                .OwnsOne(p => p.HWId)
                .Property(p => p.Hwid)
                .HasColumnName("hwid");

            modelBuilder.Entity<ServerBan>()
                .OwnsOne(p => p.HWId)
                .Property(p => p.Type)
                .HasDefaultValue(HwidType.Legacy);

            modelBuilder.Entity<ServerRoleBan>()
                .OwnsOne(p => p.HWId)
                .Property(p => p.Hwid)
                .HasColumnName("hwid");

            modelBuilder.Entity<ServerRoleBan>()
                .OwnsOne(p => p.HWId)
                .Property(p => p.Type)
                .HasDefaultValue(HwidType.Legacy);

            modelBuilder.Entity<ConnectionLog>()
                .OwnsOne(p => p.HWId)
                .Property(p => p.Hwid)
                .HasColumnName("hwid");

            modelBuilder.Entity<ConnectionLog>()
                .OwnsOne(p => p.HWId)
                .Property(p => p.Type)
                .HasDefaultValue(HwidType.Legacy);
>>>>>>> bedd0959
        }

        public virtual IQueryable<AdminLog> SearchLogs(IQueryable<AdminLog> query, string searchText)
        {
            return query.Where(log => EF.Functions.Like(log.Message, "%" + searchText + "%"));
        }

        public abstract int CountAdminLogs();
    }

    public class Preference
    {
        // NOTE: on postgres there SHOULD be an FK ensuring that the selected character slot always exists.
        // I had to use a migration to implement it and as a result its creation is a finicky mess.
        // Because if I let EFCore know about it it would explode on a circular reference.
        // Also it has to be DEFERRABLE INITIALLY DEFERRED so that insertion of new preferences works.
        // Also I couldn't figure out how to create it on SQLite.
        public int Id { get; set; }
        public Guid UserId { get; set; }
        public int SelectedCharacterSlot { get; set; }
        public string AdminOOCColor { get; set; } = null!;
        public List<Profile> Profiles { get; } = new();
    }

    public class Profile
    {
        public int Id { get; set; }
        public int Slot { get; set; }
        [Column("char_name")] public string CharacterName { get; set; } = null!;
        public string FlavorText { get; set; } = null!;
        public int Age { get; set; }
        public string Sex { get; set; } = null!;
        public string Gender { get; set; } = null!;
        public string Species { get; set; } = null!;
        [Column(TypeName = "jsonb")] public JsonDocument? Markings { get; set; } = null!;
        public string HairName { get; set; } = null!;
        public string HairColor { get; set; } = null!;
        public string FacialHairName { get; set; } = null!;
        public string FacialHairColor { get; set; } = null!;
        public string EyeColor { get; set; } = null!;
        public string SkinColor { get; set; } = null!;
        public int SpawnPriority { get; set; } = 0;
        public List<Job> Jobs { get; } = new();
        public List<Antag> Antags { get; } = new();
        public List<Trait> Traits { get; } = new();

        public List<ProfileRoleLoadout> Loadouts { get; } = new();

        [Column("pref_unavailable")] public DbPreferenceUnavailableMode PreferenceUnavailable { get; set; }

        public int PreferenceId { get; set; }
        public Preference Preference { get; set; } = null!;
        public bool Changeable { get; set; } = true; // stalker-changes
    }

    public class Job
    {
        public int Id { get; set; }
        public Profile Profile { get; set; } = null!;
        public int ProfileId { get; set; }

        public string JobName { get; set; } = null!;
        public DbJobPriority Priority { get; set; }
    }

    public enum DbJobPriority
    {
        // These enum values HAVE to match the ones in JobPriority in Content.Shared
        Never = 0,
        Low = 1,
        Medium = 2,
        High = 3
    }

    public class Antag
    {
        public int Id { get; set; }
        public Profile Profile { get; set; } = null!;
        public int ProfileId { get; set; }

        public string AntagName { get; set; } = null!;
    }

    public class Trait
    {
        public int Id { get; set; }
        public Profile Profile { get; set; } = null!;
        public int ProfileId { get; set; }

        public string TraitName { get; set; } = null!;
    }

    #region Loadouts

    /// <summary>
    /// Corresponds to a single role's loadout inside the DB.
    /// </summary>
    public class ProfileRoleLoadout
    {
        public int Id { get; set; }

        public int ProfileId { get; set; }

        public Profile Profile { get; set; } = null!;

        /// <summary>
        /// The corresponding role prototype on the profile.
        /// </summary>
        public string RoleName { get; set; } = string.Empty;

        /// <summary>
        /// Store the saved loadout groups. These may get validated and removed when loaded at runtime.
        /// </summary>
        public List<ProfileLoadoutGroup> Groups { get; set; } = new();
    }

    /// <summary>
    /// Corresponds to a loadout group prototype with the specified loadouts attached.
    /// </summary>
    public class ProfileLoadoutGroup
    {
        public int Id { get; set; }

        public int ProfileRoleLoadoutId { get; set; }

        /// <summary>
        /// The corresponding RoleLoadout that owns this.
        /// </summary>
        public ProfileRoleLoadout ProfileRoleLoadout { get; set; } = null!;

        /// <summary>
        /// The corresponding group prototype.
        /// </summary>
        public string GroupName { get; set; } = string.Empty;

        /// <summary>
        /// Selected loadout prototype. Null if none is set.
        /// May get validated at runtime and updated to to the default.
        /// </summary>
        public List<ProfileLoadout> Loadouts { get; set; } = new();
    }

    /// <summary>
    /// Corresponds to a selected loadout.
    /// </summary>
    public class ProfileLoadout
    {
        public int Id { get; set; }

        public int ProfileLoadoutGroupId { get; set; }

        public ProfileLoadoutGroup ProfileLoadoutGroup { get; set; } = null!;

        /// <summary>
        /// Corresponding loadout prototype.
        /// </summary>
        public string LoadoutName { get; set; } = string.Empty;

        /*
         * Insert extra data here like custom descriptions or colors or whatever.
         */
    }

    #endregion

    public enum DbPreferenceUnavailableMode
    {
        // These enum values HAVE to match the ones in PreferenceUnavailableMode in Shared.
        StayInLobby = 0,
        SpawnAsOverflow,
    }

    public class AssignedUserId
    {
        public int Id { get; set; }
        public string UserName { get; set; } = null!;

        public Guid UserId { get; set; }
    }

    [Table("player")]
    public class Player
    {
        public int Id { get; set; }

        // Permanent data
        public Guid UserId { get; set; }
        public DateTime FirstSeenTime { get; set; }

        // Data that gets updated on each join.
        public string LastSeenUserName { get; set; } = null!;
        public DateTime LastSeenTime { get; set; }
        public IPAddress LastSeenAddress { get; set; } = null!;
        public TypedHwid? LastSeenHWId { get; set; }

        // Data that changes with each round
        public List<Round> Rounds { get; set; } = null!;
        public List<AdminLogPlayer> AdminLogs { get; set; } = null!;

        public DateTime? LastReadRules { get; set; }

        public List<AdminNote> AdminNotesReceived { get; set; } = null!;
        public List<AdminNote> AdminNotesCreated { get; set; } = null!;
        public List<AdminNote> AdminNotesLastEdited { get; set; } = null!;
        public List<AdminNote> AdminNotesDeleted { get; set; } = null!;
        public List<AdminWatchlist> AdminWatchlistsReceived { get; set; } = null!;
        public List<AdminWatchlist> AdminWatchlistsCreated { get; set; } = null!;
        public List<AdminWatchlist> AdminWatchlistsLastEdited { get; set; } = null!;
        public List<AdminWatchlist> AdminWatchlistsDeleted { get; set; } = null!;
        public List<AdminMessage> AdminMessagesReceived { get; set; } = null!;
        public List<AdminMessage> AdminMessagesCreated { get; set; } = null!;
        public List<AdminMessage> AdminMessagesLastEdited { get; set; } = null!;
        public List<AdminMessage> AdminMessagesDeleted { get; set; } = null!;
        public List<ServerBan> AdminServerBansCreated { get; set; } = null!;
        public List<ServerBan> AdminServerBansLastEdited { get; set; } = null!;
        public List<ServerRoleBan> AdminServerRoleBansCreated { get; set; } = null!;
        public List<ServerRoleBan> AdminServerRoleBansLastEdited { get; set; } = null!;
        public List<RoleWhitelist> JobWhitelists { get; set; } = null!;
    }

    [Table("whitelist")]
    public class Whitelist
    {
        [Required, Key] public Guid UserId { get; set; }
    }

    /// <summary>
    /// List of users who are on the "blacklist". This is a list that may be used by Whitelist implementations to deny access to certain users.
    /// </summary>
    [Table("blacklist")]
    public class Blacklist
    {
        [Required, Key] public Guid UserId { get; set; }
    }

    public class Admin
    {
        [Key] public Guid UserId { get; set; }
        public string? Title { get; set; }

        public int? AdminRankId { get; set; }
        public AdminRank? AdminRank { get; set; }
        public List<AdminFlag> Flags { get; set; } = default!;
    }

    public class AdminFlag
    {
        public int Id { get; set; }
        public string Flag { get; set; } = default!;
        public bool Negative { get; set; }

        public Guid AdminId { get; set; }
        public Admin Admin { get; set; } = default!;
    }

    public class AdminRank
    {
        public int Id { get; set; }
        public string Name { get; set; } = default!;

        public List<Admin> Admins { get; set; } = default!;
        public List<AdminRankFlag> Flags { get; set; } = default!;
    }

    public class AdminRankFlag
    {
        public int Id { get; set; }
        public string Flag { get; set; } = default!;

        public int AdminRankId { get; set; }
        public AdminRank Rank { get; set; } = default!;
    }

    public class Round
    {
        [Key, DatabaseGenerated(DatabaseGeneratedOption.Identity)]
        public int Id { get; set; }

        public DateTime? StartDate { get; set; }

        public List<Player> Players { get; set; } = default!;

        public List<AdminLog> AdminLogs { get; set; } = default!;

        [ForeignKey("Server")] public int ServerId { get; set; }
        public Server Server { get; set; } = default!;
    }

    public class Server
    {
        [Key, DatabaseGenerated(DatabaseGeneratedOption.Identity)]
        public int Id { get; set; }

        public string Name { get; set; } = default!;

        [InverseProperty(nameof(Round.Server))]
        public List<Round> Rounds { get; set; } = default!;

        [InverseProperty(nameof(ConnectionLog.Server))]
        public List<ConnectionLog> ConnectionLogs { get; set; } = default!;
    }

    [Index(nameof(Type))]
    public class AdminLog
    {
        [Key, ForeignKey("Round")] public int RoundId { get; set; }

        [Key]
        public int Id { get; set; }

        public Round Round { get; set; } = default!;

        [Required] public LogType Type { get; set; }

        [Required] public LogImpact Impact { get; set; }

        [Required] public DateTime Date { get; set; }

        [Required] public string Message { get; set; } = default!;

        [Required, Column(TypeName = "jsonb")] public JsonDocument Json { get; set; } = default!;

        public List<AdminLogPlayer> Players { get; set; } = default!;
    }

    public class AdminLogPlayer
    {
        [Required, Key] public int RoundId { get; set; }
        [Required, Key] public int LogId { get; set; }

        [Required, Key, ForeignKey("Player")] public Guid PlayerUserId { get; set; }
        public Player Player { get; set; } = default!;

        [ForeignKey("RoundId,LogId")] public AdminLog Log { get; set; } = default!;
    }

    // Used by SS14.Admin
    public interface IBanCommon<TUnban> where TUnban : IUnbanCommon
    {
        int Id { get; set; }
        Guid? PlayerUserId { get; set; }
        NpgsqlInet? Address { get; set; }
        TypedHwid? HWId { get; set; }
        DateTime BanTime { get; set; }
        DateTime? ExpirationTime { get; set; }
        string Reason { get; set; }
        NoteSeverity Severity { get; set; }
        Guid? BanningAdmin { get; set; }
        TUnban? Unban { get; set; }
    }

    // Used by SS14.Admin
    public interface IUnbanCommon
    {
        int Id { get; set; }
        int BanId { get; set; }
        Guid? UnbanningAdmin { get; set; }
        DateTime UnbanTime { get; set; }
    }

    /// <summary>
    /// Flags for use with <see cref="ServerBanExemption"/>.
    /// </summary>
    [Flags]
    public enum ServerBanExemptFlags
    {
        // @formatter:off
        None       = 0,

        /// <summary>
        /// Ban is a datacenter range, connections usually imply usage of a VPN service.
        /// </summary>
        Datacenter = 1 << 0,

        /// <summary>
        /// Ban only matches the IP.
        /// </summary>
        /// <remarks>
        /// Intended use is for users with shared connections. This should not be used as an alternative to <see cref="Datacenter"/>.
        /// </remarks>
        IP = 1 << 1,

        /// <summary>
        /// Ban is an IP range that is only applied for first time joins.
        /// </summary>
        /// <remarks>
        /// Intended for use with residential IP ranges that are often used maliciously.
        /// </remarks>
        BlacklistedRange = 1 << 2,

        /// <summary>
        /// Represents having all possible exemption flags.
        /// </summary>
        All = int.MaxValue,
        // @formatter:on
    }

    /// <summary>
    /// A ban from playing on the server.
    /// If an incoming connection matches any of UserID, IP, or HWID, they will be blocked from joining the server.
    /// </summary>
    /// <remarks>
    /// At least one of UserID, IP, or HWID must be given (otherwise the ban would match nothing).
    /// </remarks>
    [Table("server_ban"), Index(nameof(PlayerUserId))]
    public class ServerBan : IBanCommon<ServerUnban>
    {
        public int Id { get; set; }

        [ForeignKey("Round")]
        public int? RoundId { get; set; }
        public Round? Round { get; set; }

        /// <summary>
        /// The user ID of the banned player.
        /// </summary>
        public Guid? PlayerUserId { get; set; }
        [Required] public TimeSpan PlaytimeAtNote { get; set; }

        /// <summary>
        /// CIDR IP address range of the ban. The whole range can match the ban.
        /// </summary>
        public NpgsqlInet? Address { get; set; }

        /// <summary>
        /// Hardware ID of the banned player.
        /// </summary>
        public TypedHwid? HWId { get; set; }

        /// <summary>
        /// The time when the ban was applied by an administrator.
        /// </summary>
        public DateTime BanTime { get; set; }

        /// <summary>
        /// The time the ban will expire. If null, the ban is permanent and will not expire naturally.
        /// </summary>
        public DateTime? ExpirationTime { get; set; }

        /// <summary>
        /// The administrator-stated reason for applying the ban.
        /// </summary>
        public string Reason { get; set; } = null!;

        /// <summary>
        /// The severity of the incident
        /// </summary>
        public NoteSeverity Severity { get; set; }

        /// <summary>
        /// User ID of the admin that applied the ban.
        /// </summary>
        [ForeignKey("CreatedBy")]
        public Guid? BanningAdmin { get; set; }

        public Player? CreatedBy { get; set; }

        /// <summary>
        /// User ID of the admin that last edited the note
        /// </summary>
        [ForeignKey("LastEditedBy")]
        public Guid? LastEditedById { get; set; }

        public Player? LastEditedBy { get; set; }

        /// <summary>
        /// When the ban was last edited
        /// </summary>
        public DateTime? LastEditedAt { get; set; }

        /// <summary>
        /// Optional flags that allow adding exemptions to the ban via <see cref="ServerBanExemption"/>.
        /// </summary>
        public ServerBanExemptFlags ExemptFlags { get; set; }

        /// <summary>
        /// If present, an administrator has manually repealed this ban.
        /// </summary>
        public ServerUnban? Unban { get; set; }

        /// <summary>
        /// Whether this ban should be automatically deleted from the database when it expires.
        /// </summary>
        /// <remarks>
        /// This isn't done automatically by the game,
        /// you will need to set up something like a cron job to clear this from your database,
        /// using a command like this:
        /// psql -d ss14 -c "DELETE FROM server_ban WHERE auto_delete AND expiration_time &lt; NOW()"
        /// </remarks>
        public bool AutoDelete { get; set; }

        /// <summary>
        /// Whether to display this ban in the admin remarks (notes) panel
        /// </summary>
        public bool Hidden { get; set; }

        public List<ServerBanHit> BanHits { get; set; } = null!;
    }

    /// <summary>
    /// An explicit repeal of a <see cref="ServerBan"/> by an administrator.
    /// Having an entry for a ban neutralizes it.
    /// </summary>
    [Table("server_unban")]
    public class ServerUnban : IUnbanCommon
    {
        [Column("unban_id")] public int Id { get; set; }

        /// <summary>
        /// The ID of ban that is being repealed.
        /// </summary>
        public int BanId { get; set; }

        /// <summary>
        /// The ban that is being repealed.
        /// </summary>
        public ServerBan Ban { get; set; } = null!;

        /// <summary>
        /// The admin that repealed the ban.
        /// </summary>
        public Guid? UnbanningAdmin { get; set; }

        /// <summary>
        /// The time the ban repealed.
        /// </summary>
        public DateTime UnbanTime { get; set; }
    }

    /// <summary>
    /// An exemption for a specific user to a certain type of <see cref="ServerBan"/>.
    /// </summary>
    /// <example>
    /// Certain players may need to be exempted from VPN bans due to issues with their ISP.
    /// We would tag all VPN bans with <see cref="ServerBanExemptFlags.Datacenter"/>,
    /// and then add an exemption for these players to this table with the same flag.
    /// They will only be exempted from VPN bans, other bans (if they manage to get any) will still apply.
    /// </example>
    [Table("server_ban_exemption")]
    public sealed class ServerBanExemption
    {
        /// <summary>
        /// The UserID of the exempted player.
        /// </summary>
        [Key]
        public Guid UserId { get; set; }

        /// <summary>
        /// The ban flags to exempt this player from.
        /// If any bit overlaps <see cref="ServerBan.ExemptFlags"/>, the ban is ignored.
        /// </summary>
        public ServerBanExemptFlags Flags { get; set; }
    }

    [Table("connection_log")]
    public class ConnectionLog
    {
        public int Id { get; set; }

        public Guid UserId { get; set; }
        public string UserName { get; set; } = null!;

        public DateTime Time { get; set; }

        public IPAddress Address { get; set; } = null!;
        public TypedHwid? HWId { get; set; }

        public ConnectionDenyReason? Denied { get; set; }

        /// <summary>
        /// ID of the <see cref="Server"/> that the connection was attempted to.
        /// </summary>
        /// <remarks>
        /// <para>
        /// The default value of this column is set to <c>0</c>, which is the ID of the "<c>unknown</c>" server.
        /// This is intended for old entries (that didn't track this) and if the server name isn't configured.
        /// </para>
        /// </remarks>
        public int ServerId { get; set; }

        public List<ServerBanHit> BanHits { get; set; } = null!;
        public Server Server { get; set; } = null!;

        public float Trust { get; set; }
    }

    public enum ConnectionDenyReason : byte
    {
        Ban = 0,
        Whitelist = 1,
        Full = 2,
        Panic = 3,
        /*
         * TODO: Remove baby jail code once a more mature gateway process is established. This code is only being issued as a stopgap to help with potential tiding in the immediate future.
         *
         * If baby jail is removed, please reserve this value for as long as can reasonably be done to prevent causing ambiguity in connection denial reasons.
         * Reservation by commenting out the value is likely sufficient for this purpose, but may impact projects which depend on SS14 like SS14.Admin.
         */
        BabyJail = 4,
    }

    public class ServerBanHit
    {
        public int Id { get; set; }

        public int BanId { get; set; }
        public int ConnectionId { get; set; }

        public ServerBan Ban { get; set; } = null!;
        public ConnectionLog Connection { get; set; } = null!;
    }

    [Table("server_role_ban"), Index(nameof(PlayerUserId))]
    public sealed class ServerRoleBan : IBanCommon<ServerRoleUnban>
    {
        public int Id { get; set; }
        public int? RoundId { get; set; }
        public Round? Round { get; set; }
        public Guid? PlayerUserId { get; set; }
        [Required] public TimeSpan PlaytimeAtNote { get; set; }
        public NpgsqlInet? Address { get; set; }
        public TypedHwid? HWId { get; set; }

        public DateTime BanTime { get; set; }

        public DateTime? ExpirationTime { get; set; }

        public string Reason { get; set; } = null!;

        public NoteSeverity Severity { get; set; }
        [ForeignKey("CreatedBy")] public Guid? BanningAdmin { get; set; }
        public Player? CreatedBy { get; set; }

        [ForeignKey("LastEditedBy")] public Guid? LastEditedById { get; set; }
        public Player? LastEditedBy { get; set; }
        public DateTime? LastEditedAt { get; set; }

        public ServerRoleUnban? Unban { get; set; }
        public bool Hidden { get; set; }

        public string RoleId { get; set; } = null!;
    }

    [Table("server_role_unban")]
    public sealed class ServerRoleUnban : IUnbanCommon
    {
        [Column("role_unban_id")] public int Id { get; set; }

        public int BanId { get; set; }
        public ServerRoleBan Ban { get; set; } = null!;

        public Guid? UnbanningAdmin { get; set; }

        public DateTime UnbanTime { get; set; }
    }

    [Table("play_time")]
    public sealed class PlayTime
    {
        [Required, Key, DatabaseGenerated(DatabaseGeneratedOption.Identity)]
        public int Id { get; set; }

        [Required, ForeignKey("player")]
        public Guid PlayerId { get; set; }

        public string Tracker { get; set; } = null!;

        public TimeSpan TimeSpent { get; set; }
    }

    [Table("uploaded_resource_log")]
    public sealed class UploadedResourceLog
    {
        [Key, DatabaseGenerated(DatabaseGeneratedOption.Identity)]
        public int Id { get; set; }

        public DateTime Date { get; set; }

        public Guid UserId { get; set; }

        public string Path { get; set; } = string.Empty;

        public byte[] Data { get; set; } = default!;
    }

    // Note: this interface isn't used by the game, but it *is* used by SS14.Admin.
    // Don't remove! Or face the consequences!
    public interface IAdminRemarksCommon
    {
        public int Id { get; }

        public int? RoundId { get; }
        public Round? Round { get; }

        public Guid? PlayerUserId { get; }
        public Player? Player { get; }
        public TimeSpan PlaytimeAtNote { get; }

        public string Message { get; }

        public Player? CreatedBy { get; }

        public DateTime CreatedAt { get; }

        public Player? LastEditedBy { get; }

        public DateTime? LastEditedAt { get; }
        public DateTime? ExpirationTime { get; }

        public bool Deleted { get; }
    }

    [Index(nameof(PlayerUserId))]
    public class AdminNote : IAdminRemarksCommon
    {
        [Required, Key, DatabaseGenerated(DatabaseGeneratedOption.Identity)] public int Id { get; set; }

        [ForeignKey("Round")] public int? RoundId { get; set; }
        public Round? Round { get; set; }

        [ForeignKey("Player")] public Guid? PlayerUserId { get; set; }
        public Player? Player { get; set; }
        [Required] public TimeSpan PlaytimeAtNote { get; set; }

        [Required, MaxLength(4096)] public string Message { get; set; } = string.Empty;
        [Required] public NoteSeverity Severity { get; set; }

        [ForeignKey("CreatedBy")] public Guid? CreatedById { get; set; }
        public Player? CreatedBy { get; set; }

        [Required] public DateTime CreatedAt { get; set; }

        [ForeignKey("LastEditedBy")] public Guid? LastEditedById { get; set; }
        public Player? LastEditedBy { get; set; }

        [Required] public DateTime? LastEditedAt { get; set; }
        public DateTime? ExpirationTime { get; set; }

        public bool Deleted { get; set; }
        [ForeignKey("DeletedBy")] public Guid? DeletedById { get; set; }
        public Player? DeletedBy { get; set; }
        public DateTime? DeletedAt { get; set; }

        public bool Secret { get; set; }
    }

    [Index(nameof(PlayerUserId))]
    public class AdminWatchlist : IAdminRemarksCommon
    {
        [Required, Key, DatabaseGenerated(DatabaseGeneratedOption.Identity)] public int Id { get; set; }

        [ForeignKey("Round")] public int? RoundId { get; set; }
        public Round? Round { get; set; }

        [ForeignKey("Player")] public Guid? PlayerUserId { get; set; }
        public Player? Player { get; set; }
        [Required] public TimeSpan PlaytimeAtNote { get; set; }

        [Required, MaxLength(4096)] public string Message { get; set; } = string.Empty;

        [ForeignKey("CreatedBy")] public Guid? CreatedById { get; set; }
        public Player? CreatedBy { get; set; }

        [Required] public DateTime CreatedAt { get; set; }

        [ForeignKey("LastEditedBy")] public Guid? LastEditedById { get; set; }
        public Player? LastEditedBy { get; set; }

        [Required] public DateTime? LastEditedAt { get; set; }
        public DateTime? ExpirationTime { get; set; }

        public bool Deleted { get; set; }
        [ForeignKey("DeletedBy")] public Guid? DeletedById { get; set; }
        public Player? DeletedBy { get; set; }
        public DateTime? DeletedAt { get; set; }
    }

    [Index(nameof(PlayerUserId))]
    public class AdminMessage : IAdminRemarksCommon
    {
        [Required, Key, DatabaseGenerated(DatabaseGeneratedOption.Identity)] public int Id { get; set; }

        [ForeignKey("Round")] public int? RoundId { get; set; }
        public Round? Round { get; set; }

        [ForeignKey("Player")]
        public Guid? PlayerUserId { get; set; }
        public Player? Player { get; set; }
        [Required] public TimeSpan PlaytimeAtNote { get; set; }

        [Required, MaxLength(4096)] public string Message { get; set; } = string.Empty;

        [ForeignKey("CreatedBy")] public Guid? CreatedById { get; set; }
        public Player? CreatedBy { get; set; }

        [Required] public DateTime CreatedAt { get; set; }

        [ForeignKey("LastEditedBy")] public Guid? LastEditedById { get; set; }
        public Player? LastEditedBy { get; set; }

        public DateTime? LastEditedAt { get; set; }
        public DateTime? ExpirationTime { get; set; }

        public bool Deleted { get; set; }
        [ForeignKey("DeletedBy")] public Guid? DeletedById { get; set; }
        public Player? DeletedBy { get; set; }
        public DateTime? DeletedAt { get; set; }

        /// <summary>
        /// Whether the message has been seen at least once by the player.
        /// </summary>
        public bool Seen { get; set; }

        /// <summary>
        /// Whether the message has been dismissed permanently by the player.
        /// </summary>
        public bool Dismissed { get; set; }
    }

    [PrimaryKey(nameof(PlayerUserId), nameof(RoleId))]
    public class RoleWhitelist
    {
        [Required, ForeignKey("Player")]
        public Guid PlayerUserId { get; set; }
        public Player Player { get; set; } = default!;

        [Required]
        public string RoleId { get; set; } = default!;
    }

    /// <summary>
    /// Defines a template that admins can use to quickly fill out ban information.
    /// </summary>
    /// <remarks>
    /// <para>
    /// This information is not currently used by the game itself, but it is used by SS14.Admin.
    /// </para>
    /// </remarks>
    public sealed class BanTemplate
    {
        public int Id { get; set; }

        /// <summary>
        /// Title of the ban template. This is purely for reference by admins and not copied into the ban.
        /// </summary>
        public required string Title { get; set; }

        /// <summary>
        /// How long the ban should last. 0 for permanent.
        /// </summary>
        public TimeSpan Length { get; set; }

        /// <summary>
        /// The reason for the ban.
        /// </summary>
        /// <seealso cref="ServerBan.Reason"/>
        public string Reason { get; set; } = "";

        /// <summary>
        /// Exemptions granted to the ban.
        /// </summary>
        /// <seealso cref="ServerBan.ExemptFlags"/>
        public ServerBanExemptFlags ExemptFlags { get; set; }

        /// <summary>
        /// Severity of the ban
        /// </summary>
        /// <seealso cref="ServerBan.Severity"/>
        public NoteSeverity Severity { get; set; }

        /// <summary>
        /// Ban will be automatically deleted once expired.
        /// </summary>
        /// <seealso cref="ServerBan.AutoDelete"/>
        public bool AutoDelete { get; set; }

        /// <summary>
        /// Ban is not visible to players in the remarks menu.
        /// </summary>
        /// <seealso cref="ServerBan.Hidden"/>
        public bool Hidden { get; set; }
    }

    /// <summary>
    /// A hardware ID value together with its <see cref="HwidType"/>.
    /// </summary>
    /// <seealso cref="ImmutableTypedHwid"/>
    [Owned]
    public sealed class TypedHwid
    {
        public byte[] Hwid { get; set; } = default!;
        public HwidType Type { get; set; }

        [return: NotNullIfNotNull(nameof(immutable))]
        public static implicit operator TypedHwid?(ImmutableTypedHwid? immutable)
        {
            if (immutable == null)
                return null;

            return new TypedHwid
            {
                Hwid = immutable.Hwid.ToArray(),
                Type = immutable.Type,
            };
        }

        [return: NotNullIfNotNull(nameof(hwid))]
        public static implicit operator ImmutableTypedHwid?(TypedHwid? hwid)
        {
            if (hwid == null)
                return null;

            return new ImmutableTypedHwid(hwid.Hwid.ToImmutableArray(), hwid.Type);
        }
    }

    #region stalker-changes

    public sealed class Stalker
    {
        [Required, Key, DatabaseGenerated(DatabaseGeneratedOption.Identity)]
        public int Id { get; set; }

        [Required]
        public string? Login { get; set; }

        [Required]
        public string? Storage { get; set; }

        public Stalker(string storage, string login)
        {
            Storage = storage;
            Login = login;
        }
    }

    public sealed class StalkerStats
    {
        [Required, Key, DatabaseGenerated(DatabaseGeneratedOption.Identity)]
        public int Id { get; set; }

        [Required]
        public string Login { get; set; } = default!;

        [Required]
        public string Characteristic { get; set; } = default!;

        [Required]
        public float Value { get; set; }

        public DateTime? LastTrained { get; set; }

    }

    public sealed class StalkerBand
    {
        [Required, Key, DatabaseGenerated(DatabaseGeneratedOption.Identity)]
        public int Id { get; set; }

        /// <summary>
        /// Id of band prototype <see cref="Shared._Stalker.Bands.STBandPrototype"/>
        /// </summary>
        [Required]
        public string BandProtoId { get; set; } = default!;

        /// <summary>
        /// Reward points for holding zones.
        /// </summary>
        [Required]
        public float RewardPoints { get; set; } = 0;

        public ICollection<StalkerZoneOwnership> ZoneOwnerships { get; set; } = new List<StalkerZoneOwnership>();
    }

    public sealed class StalkerFaction
    {
        [Required, Key, DatabaseGenerated(DatabaseGeneratedOption.Identity)]
        public int Id { get; set; }

        /// <summary>
        /// Id of faction prototype <see cref="Content.Shared.NPC.PrototypesNpcFactionPrototype"/>
        /// </summary>
        [Required]
        public string FactionProtoId { get; set; } = default!;

        /// <summary>
        /// Reward points for holding zones.
        /// </summary>
        [Required]
        public float RewardPoints { get; set; } = 0;

        public ICollection<StalkerZoneOwnership> ZoneOwnerships { get; set; } = new List<StalkerZoneOwnership>();
    }

    public sealed class StalkerZoneOwnership
    {
        [Required, Key, DatabaseGenerated(DatabaseGeneratedOption.Identity)]
        public int Id { get; set; }

        /// <summary>
        /// Id of zone prototype instance <see cref="Shared._Stalker.WarZone.STWarZonePrototype"/>
        /// </summary>
        [Required]
        public string ZoneProtoId { get; set; } = default!;

        /// <summary>
        /// Clan Owner id in database
        /// </summary>
        public int? BandId { get; set; } = null;

        /// <summary>
        /// Clan Owner id in database
        /// </summary>
        public int? FactionId { get; set; } = null;

        /// <summary>
        /// Band Owner
        /// </summary>
        [ForeignKey(nameof(BandId))]
        public StalkerBand? Band { get; set; } = default!;

        /// <summary>
        /// Faction Owner
        /// </summary>
        [ForeignKey(nameof(FactionId))]
        public StalkerFaction? Faction { get; set; } = default!;

        /// <summary>
        /// When the zone was captured by current owner
        /// </summary>
        public DateTime? LastCapturedByCurrentOwnerAt { get; set; }
    }

    #endregion
}<|MERGE_RESOLUTION|>--- conflicted
+++ resolved
@@ -335,7 +335,6 @@
                 .HasPrincipalKey(p => p.UserId)
                 .OnDelete(DeleteBehavior.Cascade);
 
-<<<<<<< HEAD
             // stalker-changes-start
             modelBuilder.Entity<StalkerBand>()
                 .HasMany(c => c.ZoneOwnerships)
@@ -363,7 +362,7 @@
                 .HasForeignKey(z => z.FactionId)
                 .OnDelete(DeleteBehavior.Cascade);
             // stalker-changes-ends
-=======
+
             // Changes for modern HWID integration
             modelBuilder.Entity<Player>()
                 .OwnsOne(p => p.LastSeenHWId)
@@ -404,7 +403,6 @@
                 .OwnsOne(p => p.HWId)
                 .Property(p => p.Type)
                 .HasDefaultValue(HwidType.Legacy);
->>>>>>> bedd0959
         }
 
         public virtual IQueryable<AdminLog> SearchLogs(IQueryable<AdminLog> query, string searchText)
