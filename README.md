
<p align="center"> <img alt="Space Station 14" width="1320" height="540" src="https://github.com/stalker14-project/stalker14/blob/master/Resources/Textures/Logo/logo-stalker.png" /></p>

Stalker14 это билд SS14, который работает на движке [Robust Toolbox](https://github.com/space-wizards/RobustToolbox), написанном на C#.
За основу взят билд [space-syndicate/space-station-14](https://github.com/space-syndicate/space-station-14).

## Ссылки

[Наш Discord](https://discord.gg/pu6DEPGjsN) | [Наша Вики](https://wiki.station14.ru) | [Steam](https://store.steampowered.com/app/1255460/Space_Station_14/) | [Клиент без Steam](https://spacestation14.io/about/nightlies/) | [Основной репозиторий](https://github.com/stalker14-project/stalker14) | [Поддержать проект](https://boosty.to/stalkerss14)

## Контрибьют

Данный билд закрытый, и вносить изменения могут только, члены команды [Stalker](https://github.com/stalker14-project), если вы как то хотите помочь преокту, вы можете вступить в наши ряды, или написать багрепорт/предложение на нашем [Discord](https://discord.gg/pu6DEPGjsN)

## Лицензия

Весь код взятый из следующих репозиториев, лицензирован под [MIT](https://github.com/stalker14-project/stalker14/blob/master/LICENSE.TXT):
- [space-wizards/space-station-14](https://github.com/space-wizards/space-station-14)
- [space-syndicate/space-station-14](https://github.com/space-syndicate/space-station-14)

Весь код написанный или изменнёный командой проекта [Stalker](https://github.com/stalker14-project), принадлежит только самому проекту. И не подлежит использованию, изменению, распространению, сублицензированию,
или воспроизводению данного исходного кода в любой форме, полностью или частично, без письменного согласия администрации команды проекта [Stalker](https://github.com/stalker14-project), [All rights reserved](https://github.com/stalker14-project/stalker14/blob/master/LICENSE.TXT).

Большинство ассетов лицензированы под [CC-BY-SA 3.0](https://creativecommons.org/licenses/by-sa/3.0/), если не указано иное. Ассеты имеют свою лицензию и авторские права в файле метаданных. [Пример](https://github.com/space-syndicate/space-station-14/blob/master/Resources/Textures/Objects/Tools/crowbar.rsi/meta.json).

Обратите внимание, что некоторые ассеты лицензированы на некоммерческой основе [CC-BY-NC-SA 3.0](https://creativecommons.org/licenses/by-nc-sa/3.0/) или аналогичной некоммерческой лицензией, и их необходимо удалить, если вы хотите использовать этот проект в коммерческих целях.



<<<<<<< HEAD
Это обновление которое мы сделали в ветке!
=======
Это обновление которое запустили сразу в мастер
>>>>>>> 14c857f3
<|MERGE_RESOLUTION|>--- conflicted
+++ resolved
@@ -27,8 +27,6 @@
 
 
 
-<<<<<<< HEAD
+
 Это обновление которое мы сделали в ветке!
-=======
-Это обновление которое запустили сразу в мастер
->>>>>>> 14c857f3
+Это обновление которое запустили сразу в мастер