using Content.Client._Stalker.Discord;
using Content.Client._Stalker.JoinQueue;
using Content.Client._Stalker.Overlays;
using Content.Client._Stalker.Sponsors;
using Content.Client.Administration.Managers;
using Content.Client.Changelog;
using Content.Client.Chat.Managers;
using Content.Client.DebugMon;
using Content.Client.Eui;
using Content.Client.Fullscreen;
using Content.Client.GameTicking.Managers;
using Content.Client.GhostKick;
using Content.Client.Guidebook;
using Content.Client.Input;
using Content.Client.IoC;
using Content.Client.Launcher;
using Content.Client.Lobby;
using Content.Client.MainMenu;
using Content.Client.Parallax.Managers;
using Content.Client.Players.PlayTimeTracking;
using Content.Client.Radiation.Overlays;
using Content.Client.Replay;
using Content.Client.Screenshot;
using Content.Client.Singularity;
using Content.Client.Stylesheets;
using Content.Client.Viewport;
using Content.Client.Voting;
using Content.Shared.Ame.Components;
using Content.Shared.Gravity;
using Content.Shared.Localizations;
using Robust.Client;
using Robust.Client.Graphics;
using Robust.Client.Input;
using Robust.Client.Replays.Loading;
using Robust.Client.State;
using Robust.Client.UserInterface;
using Robust.Shared;
using Robust.Shared.Configuration;
using Robust.Shared.ContentPack;
using Robust.Shared.Prototypes;
using Robust.Shared.Replays;
using Robust.Shared.Timing;

namespace Content.Client.Entry
{
    public sealed class EntryPoint : GameClient
    {
        [Dependency] private readonly IBaseClient _baseClient = default!;
        [Dependency] private readonly IGameController _gameController = default!;
        [Dependency] private readonly IStateManager _stateManager = default!;
        [Dependency] private readonly IComponentFactory _componentFactory = default!;
        [Dependency] private readonly IPrototypeManager _prototypeManager = default!;
        [Dependency] private readonly IClientAdminManager _adminManager = default!;
        [Dependency] private readonly IParallaxManager _parallaxManager = default!;
        [Dependency] private readonly IConfigurationManager _configManager = default!;
        [Dependency] private readonly IStylesheetManager _stylesheetManager = default!;
        [Dependency] private readonly IScreenshotHook _screenshotHook = default!;
        [Dependency] private readonly FullscreenHook _fullscreenHook = default!;
        [Dependency] private readonly ChangelogManager _changelogManager = default!;
        [Dependency] private readonly ViewportManager _viewportManager = default!;
        [Dependency] private readonly IUserInterfaceManager _userInterfaceManager = default!;
        [Dependency] private readonly IInputManager _inputManager = default!;
        [Dependency] private readonly IOverlayManager _overlayManager = default!;
        [Dependency] private readonly IChatManager _chatManager = default!;
        [Dependency] private readonly IClientPreferencesManager _clientPreferencesManager = default!;
        [Dependency] private readonly EuiManager _euiManager = default!;
        [Dependency] private readonly IVoteManager _voteManager = default!;
        [Dependency] private readonly DocumentParsingManager _documentParsingManager = default!;
        [Dependency] private readonly GhostKickManager _ghostKick = default!;
        [Dependency] private readonly ExtendedDisconnectInformationManager _extendedDisconnectInformation = default!;
        [Dependency] private readonly JobRequirementsManager _jobRequirements = default!;
        [Dependency] private readonly ContentLocalizationManager _contentLoc = default!;
        [Dependency] private readonly ContentReplayPlaybackManager _playbackMan = default!;
        [Dependency] private readonly IResourceManager _resourceManager = default!;
        [Dependency] private readonly IReplayLoadManager _replayLoad = default!;
        [Dependency] private readonly ILogManager _logManager = default!;
        [Dependency] private readonly DebugMonitorManager _debugMonitorManager = default!;
<<<<<<< HEAD
        [Dependency] private readonly DiscordAuthManager _discordAuthManager = default!; // Corvax-Auth
        [Dependency] private readonly JoinQueueManager _joinQueueManager = default!; // Corvax-Queue
        [Dependency] private readonly SponsorsManager _sponsors = default!; // Stalker-Changes-Sponsors
=======
        [Dependency] private readonly TitleWindowManager _titleWindowManager = default!;
>>>>>>> 844a9202

        public override void Init()
        {
            ClientContentIoC.Register();

            foreach (var callback in TestingCallbacks)
            {
                var cast = (ClientModuleTestingCallbacks) callback;
                cast.ClientBeforeIoC?.Invoke();
            }

            IoCManager.BuildGraph();
            IoCManager.InjectDependencies(this);

            _contentLoc.Initialize();
            _componentFactory.DoAutoRegistrations();
            _componentFactory.IgnoreMissingComponents();

            // Do not add to these, they are legacy.
            _componentFactory.RegisterClass<SharedGravityGeneratorComponent>();
            _componentFactory.RegisterClass<SharedAmeControllerComponent>();
            // Do not add to the above, they are legacy

            _prototypeManager.RegisterIgnore("utilityQuery");
            _prototypeManager.RegisterIgnore("utilityCurvePreset");
            _prototypeManager.RegisterIgnore("accent");
            _prototypeManager.RegisterIgnore("gasReaction");
            _prototypeManager.RegisterIgnore("seed"); // Seeds prototypes are server-only.
            _prototypeManager.RegisterIgnore("objective");
            _prototypeManager.RegisterIgnore("holiday");
            _prototypeManager.RegisterIgnore("htnCompound");
            _prototypeManager.RegisterIgnore("htnPrimitive");
            _prototypeManager.RegisterIgnore("gameMap");
            _prototypeManager.RegisterIgnore("gameMapPool");
            _prototypeManager.RegisterIgnore("lobbyBackground");
            _prototypeManager.RegisterIgnore("gamePreset");
            _prototypeManager.RegisterIgnore("noiseChannel");
            _prototypeManager.RegisterIgnore("playerConnectionWhitelist");
            _prototypeManager.RegisterIgnore("spaceBiome");
            _prototypeManager.RegisterIgnore("worldgenConfig");
            _prototypeManager.RegisterIgnore("gameRule");
            _prototypeManager.RegisterIgnore("worldSpell");
            _prototypeManager.RegisterIgnore("entitySpell");
            _prototypeManager.RegisterIgnore("instantSpell");
            _prototypeManager.RegisterIgnore("roundAnnouncement");
            _prototypeManager.RegisterIgnore("wireLayout");
            _prototypeManager.RegisterIgnore("alertLevels");
            _prototypeManager.RegisterIgnore("nukeopsRole");
            _prototypeManager.RegisterIgnore("ghostRoleRaffleDecider");

            _componentFactory.GenerateNetIds();
            _adminManager.Initialize();
            _screenshotHook.Initialize();
            _fullscreenHook.Initialize();
            _changelogManager.Initialize();
            _viewportManager.Initialize();
            _ghostKick.Initialize();
            _extendedDisconnectInformation.Initialize();
            _jobRequirements.Initialize();
            _playbackMan.Initialize();

            //AUTOSCALING default Setup!
            _configManager.SetCVar("interface.resolutionAutoScaleUpperCutoffX", 1080);
            _configManager.SetCVar("interface.resolutionAutoScaleUpperCutoffY", 720);
            _configManager.SetCVar("interface.resolutionAutoScaleLowerCutoffX", 520);
            _configManager.SetCVar("interface.resolutionAutoScaleLowerCutoffY", 240);
            _configManager.SetCVar("interface.resolutionAutoScaleMinimum", 0.5f);
        }

        public override void Shutdown()
        {
            base.Shutdown();
            _titleWindowManager.Shutdown();
        }

        public override void PostInit()
        {
            base.PostInit();

            _stylesheetManager.Initialize();

            // Setup key contexts
            ContentContexts.SetupContexts(_inputManager.Contexts);

            _parallaxManager.LoadDefaultParallax();

            _overlayManager.AddOverlay(new SingularityOverlay());
            _overlayManager.AddOverlay(new RadiationPulseOverlay());
            _overlayManager.AddOverlay(new VignetteOverlay()); // Stalker-Changes-Vignette
            _chatManager.Initialize();
            _clientPreferencesManager.Initialize();
            _euiManager.Initialize();
            _voteManager.Initialize();
            _userInterfaceManager.SetDefaultTheme("SS14DefaultTheme");
            _userInterfaceManager.SetActiveTheme(_configManager.GetCVar(CVars.InterfaceTheme));
            _documentParsingManager.Initialize();
<<<<<<< HEAD
            _discordAuthManager.Initialize(); // Stalker-Changes-Auth
            _joinQueueManager.Initialize(); // Stalker-Changes - Corvax Queue Adaptation
            _sponsors.Initialize(); // Stalker-Changes-Sponsors
=======
            _titleWindowManager.Initialize();
>>>>>>> 844a9202

            _baseClient.RunLevelChanged += (_, args) =>
            {
                if (args.NewLevel == ClientRunLevel.Initialize)
                {
                    SwitchToDefaultState(args.OldLevel == ClientRunLevel.Connected ||
                                         args.OldLevel == ClientRunLevel.InGame);
                }
            };

            // Disable engine-default viewport since we use our own custom viewport control.
            _userInterfaceManager.MainViewport.Visible = false;

            SwitchToDefaultState();
        }

        private void SwitchToDefaultState(bool disconnected = false)
        {
            // Fire off into state dependent on launcher or not.

            // Check if we're loading a replay via content bundle!
            if (_configManager.GetCVar(CVars.LaunchContentBundle)
                && _resourceManager.ContentFileExists(
                    ReplayConstants.ReplayZipFolder.ToRootedPath() / ReplayConstants.FileMeta))
            {
                _logManager.GetSawmill("entry").Info("Loading content bundle replay from VFS!");

                var reader = new ReplayFileReaderResources(
                    _resourceManager,
                    ReplayConstants.ReplayZipFolder.ToRootedPath());

                _playbackMan.LastLoad = (null, ReplayConstants.ReplayZipFolder.ToRootedPath());
                _replayLoad.LoadAndStartReplay(reader);
            }
            else if (_gameController.LaunchState.FromLauncher)
            {
                _stateManager.RequestStateChange<LauncherConnecting>();
                var state = (LauncherConnecting) _stateManager.CurrentState;

                if (disconnected)
                {
                    state.SetDisconnected();
                }
            }
            else
            {
                _stateManager.RequestStateChange<MainScreen>();
            }
        }

        public override void Update(ModUpdateLevel level, FrameEventArgs frameEventArgs)
        {
            if (level == ModUpdateLevel.FramePreEngine)
            {
                _debugMonitorManager.FrameUpdate();
            }
        }
    }
}<|MERGE_RESOLUTION|>--- conflicted
+++ resolved
@@ -75,13 +75,10 @@
         [Dependency] private readonly IReplayLoadManager _replayLoad = default!;
         [Dependency] private readonly ILogManager _logManager = default!;
         [Dependency] private readonly DebugMonitorManager _debugMonitorManager = default!;
-<<<<<<< HEAD
         [Dependency] private readonly DiscordAuthManager _discordAuthManager = default!; // Corvax-Auth
         [Dependency] private readonly JoinQueueManager _joinQueueManager = default!; // Corvax-Queue
         [Dependency] private readonly SponsorsManager _sponsors = default!; // Stalker-Changes-Sponsors
-=======
         [Dependency] private readonly TitleWindowManager _titleWindowManager = default!;
->>>>>>> 844a9202
 
         public override void Init()
         {
@@ -178,13 +175,10 @@
             _userInterfaceManager.SetDefaultTheme("SS14DefaultTheme");
             _userInterfaceManager.SetActiveTheme(_configManager.GetCVar(CVars.InterfaceTheme));
             _documentParsingManager.Initialize();
-<<<<<<< HEAD
             _discordAuthManager.Initialize(); // Stalker-Changes-Auth
             _joinQueueManager.Initialize(); // Stalker-Changes - Corvax Queue Adaptation
             _sponsors.Initialize(); // Stalker-Changes-Sponsors
-=======
             _titleWindowManager.Initialize();
->>>>>>> 844a9202
 
             _baseClient.RunLevelChanged += (_, args) =>
             {
