using Content.Client.Administration.Managers;
using Content.Client.Changelog;
using Content.Client.Chat.Managers;
using Content.Client.Clickable;
using Content.Client.DebugMon;
using Content.Client.Eui;
using Content.Client.Fullscreen;
using Content.Client.GhostKick;
using Content.Client.Guidebook;
using Content.Client.Launcher;
using Content.Client.Mapping;
using Content.Client.Parallax.Managers;
using Content.Client.Players.PlayTimeTracking;
using Content.Client.Replay;
using Content.Client.Screenshot;
using Content.Client.Stylesheets;
using Content.Client.Viewport;
using Content.Client.Voting;
using Content.Shared.Administration.Logs;
using Content.Client.Lobby;
using Content.Client.Players.RateLimiting;
using Content.Shared.Administration.Managers;
using Content.Shared.Chat;
using Content.Shared.Players.PlayTimeTracking;
<<<<<<< HEAD
using Content.Client._Stalker.Sponsors;
=======
using Content.Shared.Players.RateLimiting;
>>>>>>> 570c1665

namespace Content.Client.IoC
{
    internal static class ClientContentIoC
    {
        public static void Register()
        {
            var collection = IoCManager.Instance!;

            collection.Register<IParallaxManager, ParallaxManager>();
            collection.Register<IChatManager, ChatManager>();
            collection.Register<ISharedChatManager, ChatManager>();
            collection.Register<IClientPreferencesManager, ClientPreferencesManager>();
            collection.Register<IStylesheetManager, StylesheetManager>();
            collection.Register<IScreenshotHook, ScreenshotHook>();
            collection.Register<FullscreenHook, FullscreenHook>();
            collection.Register<IClickMapManager, ClickMapManager>();
            collection.Register<IClientAdminManager, ClientAdminManager>();
            collection.Register<ISharedAdminManager, ClientAdminManager>();
            collection.Register<EuiManager, EuiManager>();
            collection.Register<IVoteManager, VoteManager>();
            collection.Register<ChangelogManager, ChangelogManager>();
            collection.Register<ViewportManager, ViewportManager>();
            collection.Register<ISharedAdminLogManager, SharedAdminLogManager>();
            collection.Register<GhostKickManager>();
            collection.Register<ExtendedDisconnectInformationManager>();
            collection.Register<JobRequirementsManager>();
            collection.Register<DocumentParsingManager>();
            collection.Register<ContentReplayPlaybackManager>();
            collection.Register<ISharedPlaytimeManager, JobRequirementsManager>();
            collection.Register<MappingManager>();
            collection.Register<DebugMonitorManager>();
<<<<<<< HEAD
            collection.Register<SponsorsManager>(); // Stalker-Changes
=======
            collection.Register<PlayerRateLimitManager>();
            collection.Register<SharedPlayerRateLimitManager, PlayerRateLimitManager>();
>>>>>>> 570c1665
        }
    }
}<|MERGE_RESOLUTION|>--- conflicted
+++ resolved
@@ -22,11 +22,8 @@
 using Content.Shared.Administration.Managers;
 using Content.Shared.Chat;
 using Content.Shared.Players.PlayTimeTracking;
-<<<<<<< HEAD
 using Content.Client._Stalker.Sponsors;
-=======
 using Content.Shared.Players.RateLimiting;
->>>>>>> 570c1665
 
 namespace Content.Client.IoC
 {
@@ -59,12 +56,9 @@
             collection.Register<ISharedPlaytimeManager, JobRequirementsManager>();
             collection.Register<MappingManager>();
             collection.Register<DebugMonitorManager>();
-<<<<<<< HEAD
             collection.Register<SponsorsManager>(); // Stalker-Changes
-=======
             collection.Register<PlayerRateLimitManager>();
             collection.Register<SharedPlayerRateLimitManager, PlayerRateLimitManager>();
->>>>>>> 570c1665
         }
     }
 }