using Content.Shared.Weapons.Ranged.Components;
using Content.Shared.Weapons.Ranged.Events;
using Robust.Shared.Map;
using Robust.Shared.Utility;

namespace Content.Server.Weapons.Ranged.Systems;

public sealed partial class GunSystem
{
    protected override void Cycle(EntityUid uid, BallisticAmmoProviderComponent component, MapCoordinates coordinates)
    {
        EntityUid? ent = null;

        // TODO: Combine with TakeAmmo
        if (component.Entities.Count > 0)
        {
            var existing = component.Entities[^1];
            component.Entities.RemoveAt(component.Entities.Count - 1);
<<<<<<< HEAD
            component.EntProtos.RemoveAt(component.EntProtos.Count - 1); // stalker-changes
=======
            DirtyField(uid, component, nameof(BallisticAmmoProviderComponent.Entities));
>>>>>>> 02d89d9c

            Containers.Remove(existing, component.Container);
            EnsureShootable(existing);
        }
        else if (component.UnspawnedCount > 0)
        {
<<<<<<< HEAD
            var copy = component.EntProtos; // stalker-changes-start
            copy.Reverse();
            var proto = copy.FirstOrNull();
            if (proto != null)
            {
                ent = Spawn(proto.Value, coordinates);
                EnsureShootable(ent.Value);
                component.EntProtos.RemoveAt(component.EntProtos.Count - 1);
                component.UnspawnedCount--;
            }
            else
            {
                component.UnspawnedCount--;
                ent = Spawn(component.Proto, coordinates);
                EnsureShootable(ent.Value);
            } // stalker-changes-end
=======
            component.UnspawnedCount--;
            DirtyField(uid, component, nameof(BallisticAmmoProviderComponent.UnspawnedCount));
            ent = Spawn(component.Proto, coordinates);
            EnsureShootable(ent.Value);
>>>>>>> 02d89d9c
        }

        if (ent != null)
            EjectCartridge(ent.Value);

        var cycledEvent = new GunCycledEvent();
        RaiseLocalEvent(uid, ref cycledEvent);
    }
}<|MERGE_RESOLUTION|>--- conflicted
+++ resolved
@@ -1,7 +1,7 @@
 using Content.Shared.Weapons.Ranged.Components;
 using Content.Shared.Weapons.Ranged.Events;
 using Robust.Shared.Map;
-using Robust.Shared.Utility;
+using Robust.Shared.Utility; // Stalker-gun
 
 namespace Content.Server.Weapons.Ranged.Systems;
 
@@ -16,40 +16,17 @@
         {
             var existing = component.Entities[^1];
             component.Entities.RemoveAt(component.Entities.Count - 1);
-<<<<<<< HEAD
-            component.EntProtos.RemoveAt(component.EntProtos.Count - 1); // stalker-changes
-=======
             DirtyField(uid, component, nameof(BallisticAmmoProviderComponent.Entities));
->>>>>>> 02d89d9c
 
             Containers.Remove(existing, component.Container);
             EnsureShootable(existing);
         }
         else if (component.UnspawnedCount > 0)
         {
-<<<<<<< HEAD
-            var copy = component.EntProtos; // stalker-changes-start
-            copy.Reverse();
-            var proto = copy.FirstOrNull();
-            if (proto != null)
-            {
-                ent = Spawn(proto.Value, coordinates);
-                EnsureShootable(ent.Value);
-                component.EntProtos.RemoveAt(component.EntProtos.Count - 1);
-                component.UnspawnedCount--;
-            }
-            else
-            {
-                component.UnspawnedCount--;
-                ent = Spawn(component.Proto, coordinates);
-                EnsureShootable(ent.Value);
-            } // stalker-changes-end
-=======
             component.UnspawnedCount--;
             DirtyField(uid, component, nameof(BallisticAmmoProviderComponent.UnspawnedCount));
             ent = Spawn(component.Proto, coordinates);
             EnsureShootable(ent.Value);
->>>>>>> 02d89d9c
         }
 
         if (ent != null)
