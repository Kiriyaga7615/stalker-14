--- conflicted
+++ resolved
@@ -6,13 +6,10 @@
 using Content.Server.Body.Systems;
 using Content.Server.Chemistry.Components.SolutionManager;
 using Content.Server.Chemistry.EntitySystems;
-<<<<<<< HEAD
-=======
 using Content.Server.CombatMode;
 using Content.Server.DoAfter;
 using Content.Shared.ActionBlocker;
 using Content.Shared.Body.Components;
->>>>>>> bd8acc5b
 using Content.Shared.Chemistry.Components;
 using Content.Shared.Chemistry.Reagent;
 using Content.Shared.Database;
@@ -24,11 +21,8 @@
 using Robust.Shared.GameObjects;
 using Robust.Shared.IoC;
 using Robust.Shared.Localization;
-<<<<<<< HEAD
-=======
 using Robust.Shared.Player;
 using Robust.Shared.Players;
->>>>>>> bd8acc5b
 using Robust.Shared.Serialization.Manager.Attributes;
 using Robust.Shared.ViewVariables;
 
@@ -147,7 +141,7 @@
             if (!eventArgs.InRangeUnobstructed(ignoreInsideBlocker: true, popup: true))
                 return false;
 
-            if (!EntitySystem.Get<ActionBlockerSystem>().CanInteract(eventArgs.User.Uid))
+            if (!EntitySystem.Get<ActionBlockerSystem>().CanInteract(eventArgs.User))
                 return false;
 
             var solutionsSys = EntitySystem.Get<SolutionContainerSystem>();
@@ -158,19 +152,14 @@
                 return false;
             }
 
-<<<<<<< HEAD
-=======
-            var targetEntity = eventArgs.Target;
-
             // Is the target a mob? If yes, use a do-after to give them time to respond.
-            if (Owner.EntityManager.HasComponent<MobStateComponent>(targetEntity.Uid) ||
-                Owner.EntityManager.HasComponent<BloodstreamComponent>(targetEntity.Uid))
-            {
-                if (!await TryInjectDoAfter(eventArgs.User.Uid, eventArgs.Target.Uid))
+            if (_entities.HasComponent<MobStateComponent>(target) ||
+                _entities.HasComponent<BloodstreamComponent>(target))
+            {
+                if (!await TryInjectDoAfter(eventArgs.User, target))
                     return true;
             }
 
->>>>>>> bd8acc5b
             // Handle injecting/drawing for solutions
             if (ToggleState == InjectorToggleMode.Inject)
             {
@@ -221,25 +210,24 @@
             popupSys.PopupEntity(Loc.GetString("injector-component-injecting-user"), target, Filter.Entities(user));
 
             // Get entity for logging. Log with EntityUids when?
-            var userEntity = Owner.EntityManager.GetEntity(user);
             var logSys = EntitySystem.Get<AdminLogSystem>();
 
             var actualDelay = MathF.Max(Delay, 1f);
             if (user != target)
             {
                 // Create a pop-up for the target
-                var userName = Owner.EntityManager.GetComponent<MetaDataComponent>(user).EntityName;
+                var userName = _entities.GetComponent<MetaDataComponent>(user).EntityName;
                 popupSys.PopupEntity(Loc.GetString("injector-component-injecting-target",
                     ("user", userName)), user, Filter.Entities(target));
 
                 // Check if the target is incapacitated or in combat mode and modify time accordingly.
-                if (Owner.EntityManager.TryGetComponent<MobStateComponent>(target, out var mobState) &&
+                if (_entities.TryGetComponent<MobStateComponent>(target, out var mobState) &&
                     mobState.IsIncapacitated())
                 {
                     actualDelay /= 2;
                 }
-                else if (Owner.EntityManager.TryGetComponent<CombatModeComponent>(target, out var combat) &&
-                    combat.IsInCombatMode)
+                else if (_entities.TryGetComponent<CombatModeComponent>(target, out var combat) &&
+                         combat.IsInCombatMode)
                 {
                     // Slightly increase the delay when the target is in combat mode. Helps prevents cheese injections in
                     // combat with fast syringes & lag.
@@ -247,11 +235,10 @@
                 }
 
                 // Add an admin log, using the "force feed" log type. It's not quite feeding, but the effect is the same.
-                var targetEntity = Owner.EntityManager.GetEntity(target);
                 if (ToggleState == InjectorToggleMode.Inject)
                 {
                     logSys.Add(LogType.ForceFeed,
-                        $"{userEntity} is attempting to inject a solution into {targetEntity}");
+                        $"{_entities.ToPrettyString(user)} is attempting to inject a solution into {_entities.ToPrettyString(target)}");
                     // TODO solution pretty string.
                 }
             }
@@ -262,7 +249,7 @@
 
                 if (ToggleState == InjectorToggleMode.Inject)
                     logSys.Add(LogType.Ingestion,
-                        $"{userEntity} is attempting to inject themselves with a solution.");
+                        $"{_entities.ToPrettyString(user)} is attempting to inject themselves with a solution.");
                     //TODO solution pretty string.
             }
 
