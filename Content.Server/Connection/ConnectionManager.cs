--- conflicted
+++ resolved
@@ -2,11 +2,8 @@
 using System.Linq;
 using System.Threading.Tasks;
 using System.Runtime.InteropServices;
-<<<<<<< HEAD
-using Content.Server._Stalker.Sponsors;
-=======
+using Content.Server._Stalker.Sponsors;  // Stalker-Changes-Sponsors
 using Content.Server.Administration.Managers;
->>>>>>> 02d89d9c
 using Content.Server.Chat.Managers;
 using Content.Server.Database;
 using Content.Server.GameTicking;
@@ -63,11 +60,8 @@
         [Dependency] private readonly IGameTiming _gameTiming = default!;
         [Dependency] private readonly ILogManager _logManager = default!;
         [Dependency] private readonly IChatManager _chatManager = default!;
-<<<<<<< HEAD
-        [Dependency] private readonly SponsorsManager _sponsors = default!;
-=======
         [Dependency] private readonly IAdminManager _adminManager = default!;
->>>>>>> 02d89d9c
+        [Dependency] private readonly SponsorsManager _sponsors = default!;  // Stalker-Changes-Sponsors
 
         private ISawmill _sawmill = default!;
         private readonly Dictionary<NetUserId, TimeSpan> _temporaryBypasses = [];
