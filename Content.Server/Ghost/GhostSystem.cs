<<<<<<< HEAD
using Content.Server._Stalker.Mind;
=======
using System.Linq;
using System.Numerics;
>>>>>>> 02d89d9c
using Content.Server.Administration.Logs;
using Content.Server.Chat.Managers;
using Content.Server.GameTicking;
using Content.Server.Ghost.Components;
using Content.Server.Mind;
using Content.Server.Respawn;
using Content.Server.Roles.Jobs;
using Content.Server.Warps;
using Content.Shared.Actions;
using Content.Shared.CCVar;
using Content.Shared.Damage;
using Content.Shared.Damage.Prototypes;
using Content.Shared.Database;
using Content.Shared.Examine;
using Content.Shared.Eye;
using Content.Shared.FixedPoint;
using Content.Shared.Follower;
using Content.Shared.Ghost;
using Content.Shared.Mind;
using Content.Shared.Mind.Components;
using Content.Shared.Mobs;
using Content.Shared.Mobs.Components;
using Content.Shared.Mobs.Systems;
using Content.Shared.Movement.Events;
using Content.Shared.Movement.Systems;
using Content.Shared.Storage.Components;
using Robust.Server.Console;
using Robust.Server.GameObjects;
using Robust.Server.Player;
using Robust.Shared.Configuration;
using Robust.Shared.Map;
using Robust.Shared.Physics.Components;
using Robust.Shared.Physics.Systems;
using Robust.Shared.Player;
using Robust.Shared.Prototypes;
using Robust.Shared.Timing;

namespace Content.Server.Ghost
{
    public sealed class GhostSystem : SharedGhostSystem
    {
        [Dependency] private readonly SharedActionsSystem _actions = default!;
        [Dependency] private readonly IAdminLogManager _adminLog = default!;
        [Dependency] private readonly SharedEyeSystem _eye = default!;
        [Dependency] private readonly FollowerSystem _followerSystem = default!;
        [Dependency] private readonly IGameTiming _gameTiming = default!;
        [Dependency] private readonly JobSystem _jobs = default!;
        [Dependency] private readonly EntityLookupSystem _lookup = default!;
        [Dependency] private readonly MindSystem _minds = default!;
        [Dependency] private readonly MobStateSystem _mobState = default!;
        [Dependency] private readonly SharedPhysicsSystem _physics = default!;
        [Dependency] private readonly IPlayerManager _playerManager = default!;
        [Dependency] private readonly TransformSystem _transformSystem = default!;
        [Dependency] private readonly VisibilitySystem _visibilitySystem = default!;
        [Dependency] private readonly MetaDataSystem _metaData = default!;
        [Dependency] private readonly MobThresholdSystem _mobThresholdSystem = default!;
        [Dependency] private readonly IPrototypeManager _prototypeManager = default!;
        [Dependency] private readonly IAdminLogManager _adminLogger = default!;
        [Dependency] private readonly IConfigurationManager _configurationManager = default!;
        [Dependency] private readonly IChatManager _chatManager = default!;
        [Dependency] private readonly SharedMindSystem _mind = default!;
        [Dependency] private readonly GameTicker _gameTicker = default!;
        [Dependency] private readonly DamageableSystem _damageable = default!;
        [Dependency] private readonly IServerConsoleHost _consoleHost = default!;

        private EntityQuery<GhostComponent> _ghostQuery;
        private EntityQuery<PhysicsComponent> _physicsQuery;

        public override void Initialize()
        {
            base.Initialize();

            _ghostQuery = GetEntityQuery<GhostComponent>();
            _physicsQuery = GetEntityQuery<PhysicsComponent>();

            SubscribeLocalEvent<GhostComponent, ComponentStartup>(OnGhostStartup);
            SubscribeLocalEvent<GhostComponent, MapInitEvent>(OnMapInit);
            SubscribeLocalEvent<GhostComponent, ComponentShutdown>(OnGhostShutdown);

            SubscribeLocalEvent<GhostComponent, ExaminedEvent>(OnGhostExamine);

            SubscribeLocalEvent<GhostComponent, MindRemovedMessage>(OnMindRemovedMessage);
            SubscribeLocalEvent<GhostComponent, MindUnvisitedMessage>(OnMindUnvisitedMessage);
            SubscribeLocalEvent<GhostComponent, PlayerDetachedEvent>(OnPlayerDetached);

            SubscribeLocalEvent<GhostOnMoveComponent, MoveInputEvent>(OnRelayMoveInput);

            SubscribeNetworkEvent<GhostWarpsRequestEvent>(OnGhostWarpsRequest);
            SubscribeNetworkEvent<GhostReturnToBodyRequest>(OnGhostReturnToBodyRequest);
            SubscribeNetworkEvent<GhostWarpToTargetRequestEvent>(OnGhostWarpToTargetRequest);
            SubscribeNetworkEvent<GhostnadoRequestEvent>(OnGhostnadoRequest);

            SubscribeLocalEvent<GhostComponent, BooActionEvent>(OnActionPerform);
            SubscribeLocalEvent<GhostComponent, ToggleGhostHearingActionEvent>(OnGhostHearingAction);
            SubscribeLocalEvent<GhostComponent, InsertIntoEntityStorageAttemptEvent>(OnEntityStorageInsertAttempt);

            SubscribeLocalEvent<RoundEndTextAppendEvent>(_ => MakeVisible(true));
            SubscribeLocalEvent<ToggleGhostVisibilityToAllEvent>(OnToggleGhostVisibilityToAll);
        }

        private void OnGhostHearingAction(EntityUid uid, GhostComponent component, ToggleGhostHearingActionEvent args)
        {
            args.Handled = true;

            if (HasComp<GhostHearingComponent>(uid))
            {
                RemComp<GhostHearingComponent>(uid);
                _actions.SetToggled(component.ToggleGhostHearingActionEntity, true);
            }
            else
            {
                AddComp<GhostHearingComponent>(uid);
                _actions.SetToggled(component.ToggleGhostHearingActionEntity, false);
            }

            var str = HasComp<GhostHearingComponent>(uid)
                ? Loc.GetString("ghost-gui-toggle-hearing-popup-on")
                : Loc.GetString("ghost-gui-toggle-hearing-popup-off");

            Popup.PopupEntity(str, uid, uid);
            Dirty(uid, component);
        }

        private void OnActionPerform(EntityUid uid, GhostComponent component, BooActionEvent args)
        {
            if (args.Handled)
                return;

            var entities = _lookup.GetEntitiesInRange(args.Performer, component.BooRadius);

            var booCounter = 0;
            foreach (var ent in entities)
            {
                var handled = DoGhostBooEvent(ent);

                if (handled)
                    booCounter++;

                if (booCounter >= component.BooMaxTargets)
                    break;
            }

            args.Handled = true;
        }

        private void OnRelayMoveInput(EntityUid uid, GhostOnMoveComponent component, ref MoveInputEvent args)
        {
            // If they haven't actually moved then ignore it.
            if ((args.Entity.Comp.HeldMoveButtons &
                 (MoveButtons.Down | MoveButtons.Left | MoveButtons.Up | MoveButtons.Right)) == 0x0)
            {
                return;
            }

            // Let's not ghost if our mind is visiting...
            if (HasComp<VisitingMindComponent>(uid))
                return;

            if (!_minds.TryGetMind(uid, out var mindId, out var mind) || mind.IsVisitingEntity)
                return;

            if (component.MustBeDead && (_mobState.IsAlive(uid) || _mobState.IsCritical(uid)))
                return;

            OnGhostAttempt(mindId, component.CanReturn, mind: mind);
        }

        private void OnGhostStartup(EntityUid uid, GhostComponent component, ComponentStartup args)
        {
            // Allow this entity to be seen by other ghosts.
            var visibility = EnsureComp<VisibilityComponent>(uid);

            if (_gameTicker.RunLevel != GameRunLevel.PostRound)
            {
                _visibilitySystem.AddLayer((uid, visibility), (int) VisibilityFlags.Ghost, false);
                _visibilitySystem.RemoveLayer((uid, visibility), (int) VisibilityFlags.Normal, false);
                _visibilitySystem.RefreshVisibility(uid, visibilityComponent: visibility);
            }

            SetCanSeeGhosts(uid, true);

            var time = _gameTiming.CurTime;
            component.TimeOfDeath = time;
        }

        private void OnGhostShutdown(EntityUid uid, GhostComponent component, ComponentShutdown args)
        {
            // Perf: If the entity is deleting itself, no reason to change these back.
            if (Terminating(uid))
                return;

            // Entity can't be seen by ghosts anymore.
            if (TryComp(uid, out VisibilityComponent? visibility))
            {
                _visibilitySystem.RemoveLayer((uid, visibility), (int) VisibilityFlags.Ghost, false);
                _visibilitySystem.AddLayer((uid, visibility), (int) VisibilityFlags.Normal, false);
                _visibilitySystem.RefreshVisibility(uid, visibilityComponent: visibility);
            }

            // Entity can't see ghosts anymore.
            SetCanSeeGhosts(uid, false);
            _actions.RemoveAction(uid, component.BooActionEntity);
        }

        private void SetCanSeeGhosts(EntityUid uid, bool canSee, EyeComponent? eyeComponent = null)
        {
            if (!Resolve(uid, ref eyeComponent, false))
                return;

            if (canSee)
                _eye.SetVisibilityMask(uid, eyeComponent.VisibilityMask | (int) VisibilityFlags.Ghost, eyeComponent);
            else
                _eye.SetVisibilityMask(uid, eyeComponent.VisibilityMask & ~(int) VisibilityFlags.Ghost, eyeComponent);
        }

        private void OnMapInit(EntityUid uid, GhostComponent component, MapInitEvent args)
        {
            _actions.AddAction(uid, ref component.BooActionEntity, component.BooAction);
            _actions.AddAction(uid, ref component.ToggleGhostHearingActionEntity, component.ToggleGhostHearingAction);
            _actions.AddAction(uid, ref component.ToggleLightingActionEntity, component.ToggleLightingAction);
            _actions.AddAction(uid, ref component.ToggleFoVActionEntity, component.ToggleFoVAction);
            _actions.AddAction(uid, ref component.ToggleGhostsActionEntity, component.ToggleGhostsAction);
        }

        private void OnGhostExamine(EntityUid uid, GhostComponent component, ExaminedEvent args)
        {
            var timeSinceDeath = _gameTiming.RealTime.Subtract(component.TimeOfDeath);
            var deathTimeInfo = timeSinceDeath.Minutes > 0
                ? Loc.GetString("comp-ghost-examine-time-minutes", ("minutes", timeSinceDeath.Minutes))
                : Loc.GetString("comp-ghost-examine-time-seconds", ("seconds", timeSinceDeath.Seconds));

            args.PushMarkup(deathTimeInfo);
        }

        #region Ghost Deletion

        private void OnMindRemovedMessage(EntityUid uid, GhostComponent component, MindRemovedMessage args)
        {
            DeleteEntity(uid);
        }

        private void OnMindUnvisitedMessage(EntityUid uid, GhostComponent component, MindUnvisitedMessage args)
        {
            DeleteEntity(uid);
        }

        private void OnPlayerDetached(EntityUid uid, GhostComponent component, PlayerDetachedEvent args)
        {
            DeleteEntity(uid);
        }

        private void DeleteEntity(EntityUid uid)
        {
            if (Deleted(uid) || Terminating(uid))
                return;

            QueueDel(uid);
        }

        #endregion

        private void OnGhostReturnToBodyRequest(GhostReturnToBodyRequest msg, EntitySessionEventArgs args)
        {
            if (args.SenderSession.AttachedEntity is not {Valid: true} attached
                || !_ghostQuery.TryComp(attached, out var ghost)
                || !ghost.CanReturnToBody
                || !TryComp(attached, out ActorComponent? actor))
            {
                Log.Warning($"User {args.SenderSession.Name} sent an invalid {nameof(GhostReturnToBodyRequest)}");
                return;
            }

            _mind.UnVisit(actor.PlayerSession);
        }

        #region Warp

        private void OnGhostWarpsRequest(GhostWarpsRequestEvent msg, EntitySessionEventArgs args)
        {
            if (args.SenderSession.AttachedEntity is not {Valid: true} entity
                || !_ghostQuery.HasComp(entity))
            {
                Log.Warning($"User {args.SenderSession.Name} sent a {nameof(GhostWarpsRequestEvent)} without being a ghost.");
                return;
            }

            var response = new GhostWarpsResponseEvent(GetPlayerWarps(entity).Concat(GetLocationWarps()).ToList());
            RaiseNetworkEvent(response, args.SenderSession.Channel);
        }

        private void OnGhostWarpToTargetRequest(GhostWarpToTargetRequestEvent msg, EntitySessionEventArgs args)
        {
            if (args.SenderSession.AttachedEntity is not {Valid: true} attached
                || !_ghostQuery.HasComp(attached))
            {
                Log.Warning($"User {args.SenderSession.Name} tried to warp to {msg.Target} without being a ghost.");
                return;
            }

            var target = GetEntity(msg.Target);

            if (!Exists(target))
            {
                Log.Warning($"User {args.SenderSession.Name} tried to warp to an invalid entity id: {msg.Target}");
                return;
            }

            WarpTo(attached, target);
        }

        private void OnGhostnadoRequest(GhostnadoRequestEvent msg, EntitySessionEventArgs args)
        {
            if (args.SenderSession.AttachedEntity is not {} uid
                || !_ghostQuery.HasComp(uid))
            {
                Log.Warning($"User {args.SenderSession.Name} tried to ghostnado without being a ghost.");
                return;
            }

            if (_followerSystem.GetMostGhostFollowed() is not {} target)
                return;

            WarpTo(uid, target);
        }

        private void WarpTo(EntityUid uid, EntityUid target)
        {
            _adminLog.Add(LogType.GhostWarp, $"{ToPrettyString(uid)} ghost warped to {ToPrettyString(target)}");

            if ((TryComp(target, out WarpPointComponent? warp) && warp.Follow) || HasComp<MobStateComponent>(target))
            {
                _followerSystem.StartFollowingEntity(uid, target);
                return;
            }

            var xform = Transform(uid);
            _transformSystem.SetCoordinates(uid, xform, Transform(target).Coordinates);
            _transformSystem.AttachToGridOrMap(uid, xform);
            if (_physicsQuery.TryComp(uid, out var physics))
                _physics.SetLinearVelocity(uid, Vector2.Zero, body: physics);
        }

        private IEnumerable<GhostWarp> GetLocationWarps()
        {
            var allQuery = AllEntityQuery<WarpPointComponent>();

            while (allQuery.MoveNext(out var uid, out var warp))
            {
                yield return new GhostWarp(GetNetEntity(uid), warp.Location ?? Name(uid), true);
            }
        }

        private IEnumerable<GhostWarp> GetPlayerWarps(EntityUid except)
        {
            foreach (var player in _playerManager.Sessions)
            {
                if (player.AttachedEntity is not {Valid: true} attached)
                    continue;

                if (attached == except) continue;

                TryComp<MindContainerComponent>(attached, out var mind);

                var jobName = _jobs.MindTryGetJobName(mind?.Mind);
                var playerInfo = $"{Comp<MetaDataComponent>(attached).EntityName} ({jobName})";

                if (_mobState.IsAlive(attached) || _mobState.IsCritical(attached))
                    yield return new GhostWarp(GetNetEntity(attached), playerInfo, false);
            }
        }

        #endregion

        private void OnEntityStorageInsertAttempt(EntityUid uid, GhostComponent comp, ref InsertIntoEntityStorageAttemptEvent args)
        {
            args.Cancelled = true;
        }

        private void OnToggleGhostVisibilityToAll(ToggleGhostVisibilityToAllEvent ev)
        {
            if (ev.Handled)
                return;

            ev.Handled = true;
            MakeVisible(true);
        }

        /// <summary>
        /// When the round ends, make all players able to see ghosts.
        /// </summary>
        public void MakeVisible(bool visible)
        {
            var entityQuery = EntityQueryEnumerator<GhostComponent, VisibilityComponent>();
            while (entityQuery.MoveNext(out var uid, out _, out var vis))
            {
                if (visible)
                {
                    _visibilitySystem.AddLayer((uid, vis), (int) VisibilityFlags.Normal, false);
                    _visibilitySystem.RemoveLayer((uid, vis), (int) VisibilityFlags.Ghost, false);
                }
                else
                {
                    _visibilitySystem.AddLayer((uid, vis), (int) VisibilityFlags.Ghost, false);
                    _visibilitySystem.RemoveLayer((uid, vis), (int) VisibilityFlags.Normal, false);
                }
                _visibilitySystem.RefreshVisibility(uid, visibilityComponent: vis);
            }
        }

        public bool DoGhostBooEvent(EntityUid target)
        {
            var ghostBoo = new GhostBooEvent();
            RaiseLocalEvent(target, ghostBoo, true);

            return ghostBoo.Handled;
        }

        public EntityUid? SpawnGhost(Entity<MindComponent?> mind, EntityUid targetEntity,
            bool canReturn = false)
        {
            _transformSystem.TryGetMapOrGridCoordinates(targetEntity, out var spawnPosition);
            return SpawnGhost(mind, spawnPosition, canReturn);
        }

        private bool IsValidSpawnPosition(EntityCoordinates? spawnPosition)
        {
            if (spawnPosition?.IsValid(EntityManager) != true)
                return false;

            var mapUid = spawnPosition?.GetMapUid(EntityManager);
            var gridUid = spawnPosition?.EntityId;
            // Test if the map is being deleted
            if (mapUid == null || TerminatingOrDeleted(mapUid.Value))
                return false;
            // Test if the grid is being deleted
            if (gridUid != null && TerminatingOrDeleted(gridUid.Value))
                return false;

            return true;
        }

        public EntityUid? SpawnGhost(Entity<MindComponent?> mind, EntityCoordinates? spawnPosition = null,
            bool canReturn = false)
        {
            // stalker-changes-start Сталкер воскресе из мертвых, смертью смерть поправ.
            if (mind.Comp?.Session != null && !HasComp<RespawnOnDeathComponent>(mind))
            {
                _gameTicker.Respawn(mind.Comp.Session);
                return null;
            }

            // stalker-changes-end
            if (!Resolve(mind, ref mind.Comp))
                return null;

            // Test if the map or grid is being deleted
            if (!IsValidSpawnPosition(spawnPosition))
                spawnPosition = null;

            // If it's bad, look for a valid point to spawn
            spawnPosition ??= _gameTicker.GetObserverSpawnPoint();

            // Make sure the new point is valid too
            if (!IsValidSpawnPosition(spawnPosition))
            {
                Log.Warning($"No spawn valid ghost spawn position found for {mind.Comp.CharacterName}"
                    + $" \"{ToPrettyString(mind)}\"");
                _minds.TransferTo(mind.Owner, null, createGhost: false, mind: mind.Comp);
                return null;
            }

            var ghost = SpawnAtPosition(GameTicker.ObserverPrototypeName, spawnPosition.Value);
            var ghostComponent = Comp<GhostComponent>(ghost);

            // Try setting the ghost entity name to either the character name or the player name.
            // If all else fails, it'll default to the default entity prototype name, "observer".
            // However, that should rarely happen.
            if (!string.IsNullOrWhiteSpace(mind.Comp.CharacterName))
                _metaData.SetEntityName(ghost, mind.Comp.CharacterName);
            else if (!string.IsNullOrWhiteSpace(mind.Comp.Session?.Name))
                _metaData.SetEntityName(ghost, mind.Comp.Session.Name);

            if (mind.Comp.TimeOfDeath.HasValue)
            {
                SetTimeOfDeath(ghost, mind.Comp.TimeOfDeath!.Value, ghostComponent);
            }

            SetCanReturnToBody(ghostComponent, canReturn);

            if (canReturn)
                _minds.Visit(mind.Owner, ghost, mind.Comp);
            else
                _minds.TransferTo(mind.Owner, ghost, mind: mind.Comp);
            Log.Debug($"Spawned ghost \"{ToPrettyString(ghost)}\" for {mind.Comp.CharacterName}.");
            return ghost;
        }

        public bool OnGhostAttempt(EntityUid mindId, bool canReturnGlobal, bool viaCommand = false, MindComponent? mind = null)
        {
            if (!Resolve(mindId, ref mind))
                return false;
            // stalker-changes-start
            if (mind.Session != null)
            {
                _gameTicker.Respawn(mind.Session);
                return false;
            }

            // stalker-changes-end
            var playerEntity = mind.CurrentEntity;

            if (playerEntity != null && viaCommand)
                _adminLogger.Add(LogType.Mind, $"{EntityManager.ToPrettyString(playerEntity.Value):player} is attempting to ghost via command");

            var handleEv = new GhostAttemptHandleEvent(mind, canReturnGlobal);
            RaiseLocalEvent(handleEv);

            // Something else has handled the ghost attempt for us! We return its result.
            if (handleEv.Handled)
                return handleEv.Result;

            if (mind.PreventGhosting)
            {
                if (mind.Session != null) // Logging is suppressed to prevent spam from ghost attempts caused by movement attempts
                {
                    _chatManager.DispatchServerMessage(mind.Session, Loc.GetString("comp-mind-ghosting-prevented"),
                        true);
                }

                return false;
            }

            if (TryComp<GhostComponent>(playerEntity, out var comp) && !comp.CanGhostInteract)
                return false;

            if (mind.VisitingEntity != default)
            {
                _mind.UnVisit(mindId, mind: mind);
            }

            var position = Exists(playerEntity)
                ? Transform(playerEntity.Value).Coordinates
                : _gameTicker.GetObserverSpawnPoint();

            if (position == default)
                return false;

            // Ok, so, this is the master place for the logic for if ghosting is "too cheaty" to allow returning.
            // There's no reason at this time to move it to any other place, especially given that the 'side effects required' situations would also have to be moved.
            // + If CharacterDeadPhysically applies, we're physically dead. Therefore, ghosting OK, and we can return (this is critical for gibbing)
            //   Note that we could theoretically be ICly dead and still physically alive and vice versa.
            //   (For example, a zombie could be dead ICly, but may retain memories and is definitely physically active)
            // + If we're in a mob that is critical, and we're supposed to be able to return if possible,
            //   we're succumbing - the mob is killed. Therefore, character is dead. Ghosting OK.
            //   (If the mob survives, that's a bug. Ghosting is kept regardless.)
            var canReturn = canReturnGlobal && _mind.IsCharacterDeadPhysically(mind);

            if (_configurationManager.GetCVar(CCVars.GhostKillCrit) &&
                canReturnGlobal &&
                TryComp(playerEntity, out MobStateComponent? mobState))
            {
                if (_mobState.IsCritical(playerEntity.Value, mobState))
                {
                    canReturn = true;

                    //todo: what if they dont breathe lol
                    //cry deeply

                    FixedPoint2 dealtDamage = 200;

                    if (TryComp<DamageableComponent>(playerEntity, out var damageable)
                        && TryComp<MobThresholdsComponent>(playerEntity, out var thresholds))
                    {
                        var playerDeadThreshold = _mobThresholdSystem.GetThresholdForState(playerEntity.Value, MobState.Dead, thresholds);
                        dealtDamage = playerDeadThreshold - damageable.TotalDamage;
                    }

                    DamageSpecifier damage = new(_prototypeManager.Index<DamageTypePrototype>("Asphyxiation"), dealtDamage);

                    _damageable.TryChangeDamage(playerEntity, damage, true);
                }
            }

            if (playerEntity != null)
                _adminLogger.Add(LogType.Mind, $"{EntityManager.ToPrettyString(playerEntity.Value):player} ghosted{(!canReturn ? " (non-returnable)" : "")}");

            var ghost = SpawnGhost((mindId, mind), position, canReturn);

            if (ghost == null)
                return false;

            return true;
        }
    }

    public sealed class GhostAttemptHandleEvent(MindComponent mind, bool canReturnGlobal) : HandledEntityEventArgs
    {
        public MindComponent Mind { get; } = mind;
        public bool CanReturnGlobal { get; } = canReturnGlobal;
        public bool Result { get; set; }
    }
}<|MERGE_RESOLUTION|>--- conflicted
+++ resolved
@@ -1,15 +1,12 @@
-<<<<<<< HEAD
-using Content.Server._Stalker.Mind;
-=======
+using Content.Server._Stalker.Mind; // Stalker-ghost
 using System.Linq;
 using System.Numerics;
->>>>>>> 02d89d9c
 using Content.Server.Administration.Logs;
 using Content.Server.Chat.Managers;
 using Content.Server.GameTicking;
 using Content.Server.Ghost.Components;
 using Content.Server.Mind;
-using Content.Server.Respawn;
+using Content.Server.Respawn; // Stalker-ghost
 using Content.Server.Roles.Jobs;
 using Content.Server.Warps;
 using Content.Shared.Actions;
@@ -30,7 +27,7 @@
 using Content.Shared.Movement.Events;
 using Content.Shared.Movement.Systems;
 using Content.Shared.Storage.Components;
-using Robust.Server.Console;
+using Robust.Server.Console; // Stalker-ghost
 using Robust.Server.GameObjects;
 using Robust.Server.Player;
 using Robust.Shared.Configuration;
@@ -67,7 +64,7 @@
         [Dependency] private readonly SharedMindSystem _mind = default!;
         [Dependency] private readonly GameTicker _gameTicker = default!;
         [Dependency] private readonly DamageableSystem _damageable = default!;
-        [Dependency] private readonly IServerConsoleHost _consoleHost = default!;
+        [Dependency] private readonly IServerConsoleHost _consoleHost = default!; // Stalker-ghost
 
         private EntityQuery<GhostComponent> _ghostQuery;
         private EntityQuery<PhysicsComponent> _physicsQuery;
@@ -448,14 +445,15 @@
         public EntityUid? SpawnGhost(Entity<MindComponent?> mind, EntityCoordinates? spawnPosition = null,
             bool canReturn = false)
         {
-            // stalker-changes-start Сталкер воскресе из мертвых, смертью смерть поправ.
-            if (mind.Comp?.Session != null && !HasComp<RespawnOnDeathComponent>(mind))
+            // Stalker-ghost-start
+            // Сталкер воскресе из мертвых, смертью смерть поправ.
+            if (mind.Comp?.Session is not null && !HasComp<RespawnOnDeathComponent>(mind))
             {
                 _gameTicker.Respawn(mind.Comp.Session);
                 return null;
             }
-
-            // stalker-changes-end
+            // Stalker-ghost-end
+
             if (!Resolve(mind, ref mind.Comp))
                 return null;
 
@@ -505,14 +503,15 @@
         {
             if (!Resolve(mindId, ref mind))
                 return false;
-            // stalker-changes-start
-            if (mind.Session != null)
+
+            // Stalker-ghost-start
+            if (mind.Session is not null)
             {
                 _gameTicker.Respawn(mind.Session);
                 return false;
             }
-
-            // stalker-changes-end
+            // Stalker-ghost-end
+
             var playerEntity = mind.CurrentEntity;
 
             if (playerEntity != null && viaCommand)
