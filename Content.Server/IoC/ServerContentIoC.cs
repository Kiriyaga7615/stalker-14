--- conflicted
+++ resolved
@@ -77,18 +77,11 @@
             IoCManager.Register<PlayerRateLimitManager>();
             IoCManager.Register<SharedPlayerRateLimitManager, PlayerRateLimitManager>();
             IoCManager.Register<MappingManager>();
-<<<<<<< HEAD
-            IoCManager.Register<DiscordAuthManager>(); // Stalker-Changes-Auth
-            IoCManager.Register<JoinQueueManager>(); // Stalker-Changes - Corvax Queue Adaptation
-            IoCManager.Register<SponsorsManager>(); // Stalker-Changes-Sponsors
-            IoCManager.Register<_Stalker.ServerAdministration.ServerApi>(); // Stalker-Changes - Stalker Server API
-=======
             IoCManager.Register<DiscordAuthManager>(); // stalker-changes-auth
             IoCManager.Register<JoinQueueManager>(); // stalker-changes - Corvax Queue Adaptation
             IoCManager.Register<SponsorsManager>(); // stalker-changes-sponsors
             IoCManager.Register<BanWebhook>(); // stalker-changes-bans
-
->>>>>>> 51d42a76
+            IoCManager.Register<_Stalker.ServerAdministration.ServerApi>(); // Stalker-Changes - Stalker Server API
         }
     }
 }