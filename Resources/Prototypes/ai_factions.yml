- type: npcFaction
  id: Dragon
  hostile:
    - NanoTrasen
    - Syndicate
    - Xeno
    - PetsNT
    - Zombie
    - Revolutionary
    - AllHostile

- type: npcFaction
  id: NanoTrasen
  hostile:
  - SimpleHostile
  - Syndicate
  - Xeno
  - Zombie
  - Revolutionary
<<<<<<< HEAD
  - Mutated # stalker-changes
=======
  - Dragon
  - AllHostile
>>>>>>> 02d89d9c

- type: npcFaction
  id: Mouse
  hostile:
    - PetsNT
    - AllHostile

- type: npcFaction
  id: Passive

- type: npcFaction
  id: PetsNT
  hostile:
  - Mouse
  - SimpleHostile
  - Zombie
  - Xeno
  - AllHostile

- type: npcFaction
  id: SimpleHostile
  hostile:
  - NanoTrasen
  - Syndicate
  - Passive
  - PetsNT
  - Zombie
  - Revolutionary
<<<<<<< HEAD
  - Stalker # stalker-changes
=======
  - AllHostile
>>>>>>> 02d89d9c

- type: npcFaction
  id: SimpleNeutral

- type: npcFaction
  id: Syndicate
  hostile:
  - NanoTrasen
  - SimpleHostile
  - Xeno
  - PetsNT
  - Zombie
  - Dragon
  - AllHostile

- type: npcFaction
  id: Xeno
  hostile:
  - NanoTrasen
  - Syndicate
  - Passive
  - PetsNT
  - Zombie
  - Revolutionary
  - AllHostile

- type: npcFaction
  id: Zombie
  hostile:
  - NanoTrasen
  - SimpleNeutral
  - SimpleHostile
  - Syndicate
  - Passive
  - PetsNT
  - Revolutionary
  - AllHostile

- type: npcFaction
  id: Revolutionary
  hostile:
  - NanoTrasen
  - Zombie
  - SimpleHostile
  - Dragon
  - AllHostile

- type: npcFaction
  id: AllHostile
  hostile:
  - NanoTrasen
  - Dragon
  - Mouse
  - Passive
  - PetsNT
  - SimpleHostile
  - SimpleNeutral
  - Syndicate
  - Xeno
  - Zombie
  - Revolutionary<|MERGE_RESOLUTION|>--- conflicted
+++ resolved
@@ -17,12 +17,9 @@
   - Xeno
   - Zombie
   - Revolutionary
-<<<<<<< HEAD
   - Mutated # stalker-changes
-=======
   - Dragon
   - AllHostile
->>>>>>> 02d89d9c
 
 - type: npcFaction
   id: Mouse
@@ -51,11 +48,8 @@
   - PetsNT
   - Zombie
   - Revolutionary
-<<<<<<< HEAD
   - Stalker # stalker-changes
-=======
   - AllHostile
->>>>>>> 02d89d9c
 
 - type: npcFaction
   id: SimpleNeutral
