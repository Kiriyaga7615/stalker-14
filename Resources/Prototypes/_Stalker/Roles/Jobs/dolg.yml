- type: job
  id: StalkerDolg
<<<<<<< HEAD
  name: Боєць Обов'язку
  icon: Dolg
  description: Руйнівник Зони.
=======
  name: Боец Авангарда
  icon: Dolg
  description: Защитник человечества.
>>>>>>> 0650ea56
  playTimeTracker: JobDolg
  whitelisted: true
  requirements:
    # - !type:RoleTimeRequirement
    #   role: JobDolg
    #   time: 1
    - !type:SpeciesRequirement
      species:
      - Human
      - Dwarf
  startingGear: DolgGear
  supervisors: Ви підкоряєтеся старшим за званням.
  special:
    - !type:AddComponentSpecial
      components:
        - type: Access
          tags:
            - Dolg
            - Stalker
        - type: Bands
          band: Stalker
          bandIcon: Dolg
        - type: BlockTackingHolyItems
        - type: TeethPull
          teethProto: ToothStalker
          pullingItemTag: PliersStalker
          teethCount: 3
          initialTeeth: 3

- type: job
  id: StalkerHeadDolg
<<<<<<< HEAD
  name: Лідер Обов'язку
  icon: Dolg
  description: Руйнівник Зони.
=======
  name: Лидер Авангарда
  icon: Dolg
  description: Защитник человечества.
>>>>>>> 0650ea56
  playTimeTracker: JobHeadDolg
  whitelisted: true
  requirements:
    # - !type:RoleTimeRequirement
    #   role: JobHeadDolg
    #   time: 1
    - !type:SpeciesRequirement
      species:
      - Human
      - Dwarf
  startingGear: DolgGear
<<<<<<< HEAD
  supervisors: Ви командуєте іншими бійцями Долга.
=======
  supervisors: Вы командуете другими бойцами Авангарда.
>>>>>>> 0650ea56
  special:
    - !type:AddComponentSpecial
      components:
        - type: Access
          tags:
            - Dolg
            - DolgHead
            - Stalker
        - type: Bands
          band: Stalker
          bandIcon: Dolg
        - type: BlockTackingHolyItems
        - type: TeethPull
          teethProto: ToothStalker
          pullingItemTag: PliersStalker
          teethCount: 3
          initialTeeth: 3

- type: startingGear
  id: DolgGear
  equipment:
    id: DolgPDA
    belt: ClothingBeltStorageWaistbag
    legs: ClothingLegsJeansDolgCamouflage
    shoes: ClothingShoesBootsWork
    torso: ClothingTorsoTurtlenecksDolgCamouflage
    cloak: ClothingNeckCloakDolg<|MERGE_RESOLUTION|>--- conflicted
+++ resolved
@@ -1,14 +1,8 @@
 - type: job
   id: StalkerDolg
-<<<<<<< HEAD
-  name: Боєць Обов'язку
+  name: боєць Долгу
   icon: Dolg
-  description: Руйнівник Зони.
-=======
-  name: Боец Авангарда
-  icon: Dolg
-  description: Защитник человечества.
->>>>>>> 0650ea56
+  description: Захисник людства.
   playTimeTracker: JobDolg
   whitelisted: true
   requirements:
@@ -40,15 +34,9 @@
 
 - type: job
   id: StalkerHeadDolg
-<<<<<<< HEAD
-  name: Лідер Обов'язку
+  name: Лидер Обов'язку
   icon: Dolg
-  description: Руйнівник Зони.
-=======
-  name: Лидер Авангарда
-  icon: Dolg
-  description: Защитник человечества.
->>>>>>> 0650ea56
+  description: Захисник людства.
   playTimeTracker: JobHeadDolg
   whitelisted: true
   requirements:
@@ -60,11 +48,7 @@
       - Human
       - Dwarf
   startingGear: DolgGear
-<<<<<<< HEAD
   supervisors: Ви командуєте іншими бійцями Долга.
-=======
-  supervisors: Вы командуете другими бойцами Авангарда.
->>>>>>> 0650ea56
   special:
     - !type:AddComponentSpecial
       components:
