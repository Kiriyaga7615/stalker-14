--- conflicted
+++ resolved
@@ -23,14 +23,10 @@
           tags:
             - Merc
         - type: Bands
-<<<<<<< HEAD
-          altBand: Stalker
-=======
           altBand: stalker
->>>>>>> 159846c4
           canChange: true
           band: Stalker
-          bandIcon: vagner
+          bandIcon: merc
         - type: BlockTackingHolyItems
         - type: TeethPull
           teethProto: ToothStalker
@@ -74,7 +70,7 @@
             - HeadMerc
             - Merc
         - type: Bands
-          altBand: Stalker
+          altBand: stalker
           canChange: true
           band: Stalker
           bandIcon: merc
