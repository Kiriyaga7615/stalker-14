- type: shopPreset
  id: NpcSidor
  itemsForSale:
    # Thermal group - 1
<<<<<<< HEAD
    ZoneArtifactFireball: 300
    ZoneArtifactEye: 500
    ZoneArtifactFlame: 1000
    # Thermal group - 2
    ZoneArtifactCristall: 1250
    ZoneArtifactLithosphere: 2000
    # Electrical group - 1
    ZoneArtifactSparkler: 300
    ZoneArtifactBattery: 600
    ZoneArtifactFlash: 1200
    ArtMoon: 1500
    ZoneArtifactTesla: 2300
    ZoneArtifactIce: 2500
    # Gravity group - 1
    ArtMedusa: 300
    ZoneArtifactFlower: 500
    ZoneArtifactNightStar: 1300
    # Gravity group - 2
    ZoneArtifactVyvert: 300
    ZoneArtifactAmoeba: 500
    ZoneArtifactGravi: 1500
    ZoneArtifactGoldfish: 2000
    ZoneArtifactSpring: 2500
    ZoneArtifactFocus: 1000
    ZoneArtifactStuntman: 2000
    ZoneArtifactDistorter: 3000
    ZoneArtifactSoul: 4000
    # Acidic group - 1
    ZoneArtifactBlood: 400
    ZoneArtifactMeat: 800
    ZoneArtifactKolobok: 1000
    # Acidic group - 2
    ZoneArtifactPellicle: 500
    ZoneArtifactBaloon: 1800

    # Smuggling
    TradeBox: 1100
############################# 65% от цены вкупки в городе
    FoodMeatSpiderLeg: 40
    MutantPartBlindDogTail: 75
    MutantPartZombieHand: 350
    MutantPartFleshEye: 200
    MutantPartBoarHoof: 200
    MutantPartPseudodogTail: 250
    MutantPartSnorkFoot: 300
    MutantPartLeshiyRoot: 420
    MutantPartBloodsuckerTentacles: 500
    MutantPartPseudogiantHeart: 2000
    MutantPartOraculeEye: 2500
=======
    ZoneArtifactFireball: 315
    ZoneArtifactEye: 525
    ZoneArtifactFlame: 1050
    # Thermal group - 2
    ZoneArtifactCristall: 1312
    ZoneArtifactLithosphere: 2100
    # Electrical group - 1
    ZoneArtifactSparkler: 315
    ZoneArtifactBattery: 630
    ZoneArtifactFlash: 1260
    ArtMoon: 1575
    ZoneArtifactTesla: 2362
    ZoneArtifactIce: 2625
    # Gravity group - 1
    ArtMedusa: 262
    ZoneArtifactFlower: 525
    ZoneArtifactNightStar: 1312
    # Gravity group - 2
    ZoneArtifactVyvert: 315
    ZoneArtifactAmoeba: 525
    ZoneArtifactGravi: 1575
    ZoneArtifactGoldfish: 2100
    ZoneArtifactSpring: 2625
    ZoneArtifactFocus: 1050
    ZoneArtifactStuntman: 2100
    ZoneArtifactDistorter: 3150
    ZoneArtifactSoul: 2625
    # Acidic group - 1
    ZoneArtifactBlood: 420
    ZoneArtifactMeat: 787
    ZoneArtifactKolobok: 1050
    # Acidic group - 2
    ZoneArtifactPellicle: 525
    ZoneArtifactBaloon: 1837
    #############################Части Мутантов
    FoodMeatSpiderLeg: 52
    MutantPartBlindDogTail: 94
    MutantPartZombieHand: 441
    MutantPartFleshEye: 252
    MutantPartBoarHoof: 252
    MutantPartPseudodogTail: 315
    MutantPartSnorkFoot: 378
    MutantPartLeshiyRoot: 525
    MutantPartBloodsuckerTentacles: 630
    MutantPartPseudogiantHeart: 2625
    MutantPartOraculeEye: 3150

    # Smuggling
    TradeBox: 1650  
>>>>>>> b354a60b
  categories:
    - name: Зброя
      priority: 1
      items:
        STWeaponRifleStalkerSaiga545: 2000
        STWeaponRifleStalkerFAL: 2500
        WeaponPistolStalkerAPS: 750
        STWeaponShotgunStalkerSPAS: 4000
        STWeaponRifleStalkerL85: 2500
        STWeaponShotgunToz34: 350
        STWeaponRifleStalkerAK74: 2800
        STWeaponRifleSig550: 2500
        STWeaponRifleSCARH: 6500

    - name: Магазини
      priority: 2
      items:
        545Mag20: 200
        545Mag30: 400
        Base751Mag10: 400
        751Mag20: 550
        BaseAPSMag: 400
        GlockMag24: 400

    - name: Патрони
      priority: 3
      items:
        6mmBuckshotBox: 400
        7mmBuckshotBox: 75
        919RIPBox: 400
        919PSTBox: 300
        918SP7Box: 300
        545FMJBox: 500
        545PCBox: 700
        556FMJBox: 550
        556M855Box: 900
        751UNBox: 600
        751M80Box: 1000
    - name: Броня та спорядження
      priority: 4
      items:
        ClothingOuterJacketStalker: 39
        STClothingOuterArmorLightPlateVestBaseStalker: 1909
        STClothingOuterArmorRCBZ: 1350
        ClothingOuterArmorZaryaStalker: 1947
        # плащи
        ClothingOuterCoatStalker: 349
        # маски
        ClothingMaskGasM40: 133
        ClothingMaskGP5: 122
        # шлемы
        ClothingHeadHelmetInfantry: 1752
        ClothingHeadHelmetVityaz1C: 2209
        # рюкзаки
        ClothingBackpackTacticBlackStalker: 600
    - name: Інструменти
      priority: 5
      items:
        STCombatKnife: 25
        TrashBag: 30
        BoxZiptie: 50
        BoxSafebox: 50
        CheapLighter: 5
        GeigerCounter: 50
        BaseRadio: 50
        FlashlightSeclite: 70
        PowerCellHyper: 35
        Defibrillator: 1000
        HandheldGPSBasic: 50
        Paper: 2
        Pen: 5
        Binocularus1: 1000
        BoxFlare: 60
        ClothingBackpackDuffelGreenStalkerHydroponic: 500
        Beaker: 40
        Syringe: 20
        ClothingGoPro: 250
        ExtendedEmergencyOxygenTankFilledStalker: 50
        TrashDetectorTier1: 200
        Matchbox: 20
        HatchetStalker: 150
        STCraftPlasticFittingT2: 400
    - name: Аномалії
      priority: 6
      items:
        # Bolt bags
        STBoltBagFilled: 50
        STBoltBagOliveGrayFilled: 50
        STBoltBagFilledGolden: 5000
        STBoltBagOliveGrayFilledGolden: 5000
        # Artifact containers
        BoxArtcont: 450
        # Anomaly detectors
        ZoneAnomalyDetectorAD1: 450
        ZoneAnomalyDetectorAD2: 1050
        # Artifact detectors
        ZoneArtifactDetectorPulse: 200
        ZoneArtifactDetectorHunter: 900
    - name: Провізія
      priority: 7
      items:
        STEnergyDrink: 200
        DrinkVodkaBottleFull: 55
        FoodBreadPlain: 35
        DrinkFlaskOld: 30
        DrinkWaterBottleFull: 45
        FoodTinMRE: 120
        DrinkLemonadehBottleFull: 50
        FoodMeatSalami: 350
    - name: Медицина
      priority: 8
      items:
        PillDexalin: 10
        PillDexalinPlusStalker: 30
        radioprotectpill: 250
        psyblock: 550
        MedkitAI2: 250
        STOintment: 15
        STGauze: 20
        STBrutepack: 50
        Tourniquet: 80
        Bloodpack: 300
        MedkitMilitary: 450
        antiradpill: 150
        MedkitCMSStalker: 750
        MedkitGrizzlyStalker: 1050
    - name: Кастомізація
      priority: 9
      items:
        ClothingHeadHatBeaniehat: 10
        ClothingMaskNeckFacemask: 10
        ClothingMaskNeckBalaklava1: 10
        ClothingUniformJumpsuitTacticool: 10
        ClothingMaskNeckBalaklava2: 10
        ClothingMaskNeckBalaklava3: 10
        ClothingHeadBandMerc: 30
        ClothingHeadBandSkull: 30
        ClothingHeadHatUshanka: 30
        ClothingHandsGlovesFingerless: 30
        ClothingHandsGlovesMercFingerless: 60
        ClothingShoesColorBlack: 30
        ClothingShoesBootsWork: 30
        ClothingShoesLeather: 30
        ClothingShoesBootsMerc: 30
        ClothingShoesSwat: 35
        ClothingHeadHatBlacksoft: 10
        ClothingHeadHatGreysoft: 10
        ClothingTshirtBlue: 10
        ClothingTshirtOrange: 10
        # Cloaks
        ClothingCloakStalker: 30
    - name: Розваги
      priority: 10
      items:
        # Dices
        DiceBag: 20
        # Board games
        CheckerBoard: 40
        ChessBoard: 40
        BackgammonBoard: 40
        # Battle maps
        SandBattlemap: 60
        GrassBattlemap: 60
        # Instruments
        AcousticGuitarInstrument: 300
        AccordionInstrument: 500
    - name: Гранаты
      priority: 12
      items:
        RGD5Grenade: 890
        DG05SmokeGrenade: 900
        GL1Grenade: 300<|MERGE_RESOLUTION|>--- conflicted
+++ resolved
@@ -2,57 +2,6 @@
   id: NpcSidor
   itemsForSale:
     # Thermal group - 1
-<<<<<<< HEAD
-    ZoneArtifactFireball: 300
-    ZoneArtifactEye: 500
-    ZoneArtifactFlame: 1000
-    # Thermal group - 2
-    ZoneArtifactCristall: 1250
-    ZoneArtifactLithosphere: 2000
-    # Electrical group - 1
-    ZoneArtifactSparkler: 300
-    ZoneArtifactBattery: 600
-    ZoneArtifactFlash: 1200
-    ArtMoon: 1500
-    ZoneArtifactTesla: 2300
-    ZoneArtifactIce: 2500
-    # Gravity group - 1
-    ArtMedusa: 300
-    ZoneArtifactFlower: 500
-    ZoneArtifactNightStar: 1300
-    # Gravity group - 2
-    ZoneArtifactVyvert: 300
-    ZoneArtifactAmoeba: 500
-    ZoneArtifactGravi: 1500
-    ZoneArtifactGoldfish: 2000
-    ZoneArtifactSpring: 2500
-    ZoneArtifactFocus: 1000
-    ZoneArtifactStuntman: 2000
-    ZoneArtifactDistorter: 3000
-    ZoneArtifactSoul: 4000
-    # Acidic group - 1
-    ZoneArtifactBlood: 400
-    ZoneArtifactMeat: 800
-    ZoneArtifactKolobok: 1000
-    # Acidic group - 2
-    ZoneArtifactPellicle: 500
-    ZoneArtifactBaloon: 1800
-
-    # Smuggling
-    TradeBox: 1100
-############################# 65% от цены вкупки в городе
-    FoodMeatSpiderLeg: 40
-    MutantPartBlindDogTail: 75
-    MutantPartZombieHand: 350
-    MutantPartFleshEye: 200
-    MutantPartBoarHoof: 200
-    MutantPartPseudodogTail: 250
-    MutantPartSnorkFoot: 300
-    MutantPartLeshiyRoot: 420
-    MutantPartBloodsuckerTentacles: 500
-    MutantPartPseudogiantHeart: 2000
-    MutantPartOraculeEye: 2500
-=======
     ZoneArtifactFireball: 315
     ZoneArtifactEye: 525
     ZoneArtifactFlame: 1050
@@ -87,7 +36,7 @@
     # Acidic group - 2
     ZoneArtifactPellicle: 525
     ZoneArtifactBaloon: 1837
-    #############################Части Мутантов
+    #############################Частини Мутантів
     FoodMeatSpiderLeg: 52
     MutantPartBlindDogTail: 94
     MutantPartZombieHand: 441
@@ -101,8 +50,7 @@
     MutantPartOraculeEye: 3150
 
     # Smuggling
-    TradeBox: 1650  
->>>>>>> b354a60b
+    TradeBox: 1650
   categories:
     - name: Зброя
       priority: 1
@@ -269,7 +217,7 @@
         # Instruments
         AcousticGuitarInstrument: 300
         AccordionInstrument: 500
-    - name: Гранаты
+    - name: Гранати
       priority: 12
       items:
         RGD5Grenade: 890
