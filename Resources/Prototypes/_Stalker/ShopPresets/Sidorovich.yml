--- conflicted
+++ resolved
@@ -36,11 +36,7 @@
     # Acidic group - 2
     ZoneArtifactPellicle: 525
     ZoneArtifactBaloon: 1837
-<<<<<<< HEAD
     #############################Частини Мутантів
-=======
-    # Части Мутантов
->>>>>>> d9c12d6f
     FoodMeatSpiderLeg: 52
     MutantPartBlindDogTail: 94
     MutantPartZombieHand: 441
@@ -65,15 +61,11 @@
         STWeaponShotgunStalkerSPAS: 2200
         STWeaponRifleStalkerL85: 2500
         STWeaponShotgunToz34: 350
-<<<<<<< HEAD
         STWeaponRifleStalkerAK74: 2800
         STWeaponRifleSig550: 2500
         STWeaponRifleSCARH: 4500
 
     - name: Магазини
-=======
-    - name: Магазины
->>>>>>> d9c12d6f
       priority: 2
       items:
         556Mag20: 175
