--- conflicted
+++ resolved
@@ -70,14 +70,6 @@
     - name: Магазини
       priority: 2
       items:
-<<<<<<< HEAD
-        545Mag20: 200
-        545Mag30: 400
-        Base751Mag10: 400
-        751Mag20: 550
-        BaseAPSMag: 400
-        GlockMag24: 400
-=======
         556Mag20: 175
         545Mag20: 150
         545Mag30: 250
@@ -85,7 +77,6 @@
         751Mag20: 450
         BaseAPSMag: 300
         GlockMag24: 300
->>>>>>> ff1b97cd
 
     - name: Патрони
       priority: 3
@@ -160,17 +151,11 @@
         ZoneAnomalyDetectorAD2: 1050
         # Artifact detectors
         ZoneArtifactDetectorPulse: 200
-<<<<<<< HEAD
-        ZoneArtifactDetectorHunter: 900
-    - name: Провізія
-      priority: 7
-=======
         ZoneArtifactDetectorHunter: 600
         ZoneArtifactDetectorResponse: 1400
 
-    - name: Провизия
+    - name: Провізія
       priority: 8
->>>>>>> ff1b97cd
       items:
         STEnergyDrink: 200
         DrinkVodkaBottleFull: 55
