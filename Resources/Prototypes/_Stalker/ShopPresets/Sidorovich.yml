- type: shopPreset
  id: NpcSidor # 0.7x
  itemsForSale:
    # Thermal group - 1
    ZoneArtifactFireball: 315
    ZoneArtifactEye: 525
    ZoneArtifactFlame: 1050
    # Thermal group - 2
    ZoneArtifactCristall: 1312
    ZoneArtifactLithosphere: 2100
    # Electrical group - 1
    ZoneArtifactSparkler: 315
    ZoneArtifactBattery: 630
    ZoneArtifactFlash: 1260
    ArtMoon: 1575
    ZoneArtifactTesla: 2362
    ZoneArtifactIce: 2625
    # Gravity group - 1
    ArtMedusa: 262
    ZoneArtifactFlower: 525
    ZoneArtifactNightStar: 1312
    # Gravity group - 2
    ZoneArtifactVyvert: 315
    ZoneArtifactAmoeba: 525
    ZoneArtifactGravi: 1575
    ZoneArtifactGoldfish: 2100
    ZoneArtifactSpring: 2625
    ZoneArtifactFocus: 1050
    ZoneArtifactStuntman: 2100
    ZoneArtifactDistorter: 3150
    ZoneArtifactSoul: 2625
    # Acidic group - 1
    ZoneArtifactBlood: 420
    ZoneArtifactMeat: 787
    ZoneArtifactKolobok: 1050
    # Acidic group - 2
    ZoneArtifactPellicle: 525
    ZoneArtifactBaloon: 1837
    #############################Части Мутантов
    FoodMeatSpiderLeg: 52
    MutantPartBlindDogTail: 94
    MutantPartZombieHand: 441
    MutantPartFleshEye: 252
    MutantPartBoarHoof: 252
    MutantPartPseudodogTail: 315
    MutantPartSnorkFoot: 378
    MutantPartLeshiyRoot: 525
    MutantPartBloodsuckerTentacles: 630
    MutantPartPseudogiantHeart: 2625
    MutantPartOraculeEye: 3150

    # Smuggling
    TradeBox: 1650  
  categories:
    - name: Оружие
      priority: 1
      items:
        STWeaponRifleStalkerSaiga545: 2000
        STWeaponRifleStalkerFAL: 2500
        WeaponPistolStalkerAPS: 750
        STWeaponShotgunStalkerSPAS: 4000
        STWeaponRifleStalkerL85: 2500
<<<<<<< HEAD
        STWeaponShotgunToz34: 350
=======
        STWeaponShotgunToz34: 500
        STWeaponRifleStalkerAK74: 2800
        STWeaponRifleSig550: 2500
        STWeaponRifleSCARH: 6500
>>>>>>> bb0994ac

    - name: Магазины
      priority: 2
      items:
        545Mag20: 150
        545Mag30: 250
        Base751Mag10: 300
        751Mag20: 450
        BaseAPSMag: 300
        GlockMag24: 300

    - name: Боеприпасы
      priority: 3
      items:
        6mmBuckshotBox: 400
        7mmBuckshotBox: 75
        919RIPBox: 400
        919PSTBox: 300
        918SP7Box: 300
        545FMJBox: 500
        545PCBox: 700
        556FMJBox: 550
        556M855Box: 900
        751UNBox: 600
        751M80Box: 1000
    - name: Броня и снаряжение
      priority: 4
      items:
        ClothingOuterJacketStalker: 39
        STClothingOuterArmorLightPlateVestBaseStalker: 1909
        STClothingOuterArmorRCBZ: 1350
        ClothingOuterArmorZaryaStalker: 1947
        # плащи
        ClothingOuterCoatStalker: 349
        # маски
        ClothingMaskGasM40: 133
        ClothingMaskGP5: 122
        # шлемы
        ClothingHeadHelmetInfantry: 1752
        ClothingHeadHelmetVityaz1C: 2209
        # рюкзаки
        ClothingBackpackTacticBlackStalker: 600
    - name: Рюкзаки
      priority: 5
      items:
        ClothingBackpackDuffelGreenStalker: 65 # 4,4
        ClothingBackpackDuffelBlackStalker: 65 # 4,4
        ClothingBackpackTacticBeigeStalker: 350  # 6,5
        ClothingBackpackTacticOliveStalker: 350
    - name: Утилиты
      priority: 6
      items:
        ClothingBeltBandolierStalker: 35
        STCombatKnife: 25
        TrashBag: 30
        BoxZiptie: 50
        BoxSafebox: 50
        CheapLighter: 5
        GeigerCounter: 50
        BaseRadio: 50
        FlashlightSeclite: 70
        PowerCellHyper: 35
        Defibrillator: 1000
        HandheldGPSBasic: 50
        Paper: 2
        Pen: 5
        Binocularus1: 1000
        BoxFlare: 60
        ClothingBackpackDuffelGreenStalkerHydroponic: 500
        Beaker: 40
        Syringe: 20
        ClothingGoPro: 250
        ExtendedEmergencyOxygenTankFilledStalker: 50
        TrashDetectorTier1: 200
        Matchbox: 20
        HatchetStalker: 150
        STCraftPlasticFittingT2: 400
    - name: Аномалии
      priority: 7
      items:
        # Bolt bags
        STBoltBagFilled: 50
        STBoltBagOliveGrayFilled: 50
        STBoltBagFilledGolden: 5000
        STBoltBagOliveGrayFilledGolden: 5000
        # Artifact containers
        BoxArtcont: 450
        # Anomaly detectors
        ZoneAnomalyDetectorAD1: 450
        ZoneAnomalyDetectorAD2: 1050
        # Artifact detectors
        ZoneArtifactDetectorPulse: 200
        ZoneArtifactDetectorHunter: 900
    - name: Провизия
      priority: 8
      items:
        STEnergyDrink: 200
        DrinkVodkaBottleFull: 55
        FoodBreadPlain: 35
        DrinkFlaskOld: 30
        DrinkWaterBottleFull: 45
        FoodTinMRE: 120
        DrinkLemonadehBottleFull: 50
        FoodMeatSalami: 350
    - name: Медицина
      priority: 9
      items:
        PillDexalin: 10
        PillDexalinPlusStalker: 30
        radioprotectpill: 250
        psyblock: 550
        MedkitAI2: 250
        STOintment: 15
        STGauze: 20
        STBrutepack: 50
        Tourniquet: 80
        Bloodpack: 300
        MedkitMilitary: 450
        antiradpill: 150
        MedkitCMSStalker: 750
        MedkitGrizzlyStalker: 1050
    - name: Кастомизация
      priority: 10
      items:
        ClothingHeadHatBeaniehat: 10
        ClothingMaskNeckFacemask: 10
        ClothingMaskNeckBalaklava1: 10
        ClothingUniformJumpsuitTacticool: 10
        ClothingMaskNeckBalaklava2: 10
        ClothingMaskNeckBalaklava3: 10
        ClothingHeadBandMerc: 30
        ClothingHeadBandSkull: 30
        ClothingHeadHatUshanka: 30
        ClothingHandsGlovesFingerless: 30
        ClothingHandsGlovesMercFingerless: 60
        ClothingShoesColorBlack: 30
        ClothingShoesBootsWork: 30
        ClothingShoesLeather: 30
        ClothingShoesBootsMerc: 30
        ClothingShoesSwat: 35
        ClothingHeadHatBlacksoft: 10
        ClothingHeadHatGreysoft: 10
        ClothingHeadHatSovietUshankaStalker: 40
        ClothingTshirtBlue: 10
        ClothingTshirtOrange: 10
        # Cloaks
        ClothingCloakStalker: 30
    - name: Развлечения
      priority: 11
      items:
        # Dices
        DiceBag: 20
        # Board games
        CheckerBoard: 40
        ChessBoard: 40
        BackgammonBoard: 40
        # Battle maps
        SandBattlemap: 60
        GrassBattlemap: 60
        # Instruments
        AcousticGuitarInstrument: 300
        AccordionInstrument: 500<|MERGE_RESOLUTION|>--- conflicted
+++ resolved
@@ -60,14 +60,10 @@
         WeaponPistolStalkerAPS: 750
         STWeaponShotgunStalkerSPAS: 4000
         STWeaponRifleStalkerL85: 2500
-<<<<<<< HEAD
         STWeaponShotgunToz34: 350
-=======
-        STWeaponShotgunToz34: 500
         STWeaponRifleStalkerAK74: 2800
         STWeaponRifleSig550: 2500
         STWeaponRifleSCARH: 6500
->>>>>>> bb0994ac
 
     - name: Магазины
       priority: 2
