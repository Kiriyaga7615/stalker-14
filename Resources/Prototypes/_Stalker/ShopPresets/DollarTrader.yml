#-----------------------ДОЛЛАРЫ-----------------------
- type: shopPreset
  id: HidenZoneTrader
  itemsForSale:
    # ---GRAVITY---
    #T3
    ZoneArtifactFlower: 20
    #T4
    ZoneArtifactGravi: 40
    ZoneArtifactNightStar: 60
    #T5
    ZoneArtifactDistorter: 100
    ZoneArtifactFocus: 80
    ZoneArtifactGoldfish: 100
    ZoneArtifactSpring: 80
    ZoneArtifactStuntman: 80
    # ---THERMAL---
    #T3
    ZoneArtifactFlame: 40
    #T4
    ZoneArtifactCristall: 60
    #T5
    ZoneArtifactLithosphere: 100
    # ---ELECTRICAL---
    #T3
    ArtMoon: 60
    ZoneArtifactFlash: 40
    #T5
    ZoneArtifactIce: 100
    ZoneArtifactTesla: 80
    # ---SPATIAL---
    #T5
    ZoneArtifactSoul: 80
    # ---ACIDIC---
    #T3
    ZoneArtifactMeat: 60
    #T4
    ZoneArtifactBaloon: 80
    ZoneArtifactKolobok: 80
    # Mutant parts
    #T3 -------- Health * 3
    MutantPartBloodsuckerTentacles: 35
    MutantPartOraculeEye: 80
    MutantPartPseudogiantHeart: 100
    MutantPartZombieHand: 10


  categories:
  - name: shop-category-weapons
    priority: 1
    items:
      STWeaponShotgunProtecta: 35
      STWeaponRifleGalil: 25
      STWeaponRifleM4: 40
      STWeaponSMGThompson: 45
      STWeaponRifleM14: 60
      STWeaponSMGPP19: 30
      STWeaponSniperSVDS: 85
      STWeaponSniperVepr: 65
      STWeaponShotgunSaiga12: 25
      STWeaponRifleAK103: 100
  - name: shop-category-magazines
    priority: 2
    items:
      BaseTommyGunMag: 5
      TommyGunDrum2: 10
      Saiga1270Mag10: 5
      Base1270Mag: 2
      Saiga1270Drum: 35
      PPSHDrum: 35
      Base751Mag10: 3
      BizonMag: 9
      754Mag20: 10
      939Mag20: 7
      545Mag30: 5
      545Mag45: 8
      556Mag30: 6
      556Mag45: 10
  - name: shop-category-ammunition
    priority: 3
    items:
      918PBMBoxCink: 20
      918PSTBoxCink: 5
      939SP5BoxCink: 30
      939SP6BoxCink: 55
      556M855BoxCink: 30
      545PCBoxCink: 25
      725PSTBoxCink: 20
      725PTBoxCink: 5
      8mmBuckshotBoxCink: 10
      754PCBox: 5
  - name: shop-category-armor
    priority: 4
    items:
      ClothingOuterArmorStalker: 25
      ClothingHeadHelmetVityaz1C: 15
      ClothingHeadHelmetBerill5MMilitary: 20
      STClothingOuterArmorIOTVBlack: 150
      ClothingHeadHelmetUlach: 75
      ClothingOuterArmor6B13: 120
      ClothingOuterArmorUzk5: 145
  - name: shop-category-storage-and-containers
    priority: 5
    items:
      ClothingBackpackDuffelBlackTacticStalker: 10
      ClothingBeltWebbingDoubleStalkerZaryaSmall: 5
  - name: shop-category-research-equipment
    priority: 7
    items:
      ZoneAnomalyDetectorAD1: 5 # T1
      ZoneArtifactDetectorHunter: 25 # T2
      ZoneArtifactDetectorResponse: 25 # T2
<<<<<<< HEAD
      STZoneArtifactDetectorBearBlueprint: 150
=======
      STPsyHelm1: 10
>>>>>>> 690c09fd
  - name: shop-category-medicine
    priority: 10
    items:
      BoxMRE: 5
      AntiradCrate: 8
      Defibrillator: 10
      STOintmentGood: 2 #лечит 40 терм. урона (Heat: -20 Caustic: -10 Shock: -10 delay: 8)
      MedkitMilitary: 2 #лечит 50 физ. урона (Piercing: -20 Blunt: -10 Slash: -20 delay: 8)
      MedkitScience: 5 #лечит 45 терм. урона и 20 рад. (Heat: -15 Caustic: -15 Shock: -15 Radiation: -20 delay: 9)
      WakeUpMedipen: 5 #содержит аналог 2 таблеток wakeuppill (20 унций Bloodloss: -3 Asphyxiation: -2 за унцию)





<|MERGE_RESOLUTION|>--- conflicted
+++ resolved
@@ -110,11 +110,8 @@
       ZoneAnomalyDetectorAD1: 5 # T1
       ZoneArtifactDetectorHunter: 25 # T2
       ZoneArtifactDetectorResponse: 25 # T2
-<<<<<<< HEAD
       STZoneArtifactDetectorBearBlueprint: 150
-=======
       STPsyHelm1: 10
->>>>>>> 690c09fd
   - name: shop-category-medicine
     priority: 10
     items:
