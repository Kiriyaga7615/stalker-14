--- conflicted
+++ resolved
@@ -27,13 +27,4 @@
     - name: Кастомізація
       priority: 5
       items:
-<<<<<<< HEAD
-        ClothingCapeRenegat: 50
-    - name: Гранати
-      priority: 6
-      items:
-        StielhandgranateM24: 800
-        KhattabkaGrenade: 400
-=======
-        ClothingCapeRenegat: 125
->>>>>>> 0650ea56
+        ClothingCapeRenegat: 125