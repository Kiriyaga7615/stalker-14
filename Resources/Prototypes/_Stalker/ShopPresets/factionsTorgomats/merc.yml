- type: shopPreset
  id: MercShopPreset
  itemsForSale:
    # Thermal group - 1
    ZoneArtifactFireball: 400
    ZoneArtifactEye: 600
    ZoneArtifactFlame: 1200
    # Thermal group - 2
    ZoneArtifactCristall: 2400
    ZoneArtifactLithosphere: 4800
    # Electrical group - 1
    ZoneArtifactSparkler: 400
    ZoneArtifactBattery: 600
    ZoneArtifactFlash: 1200
    ArtMoon: 2400
    ZoneArtifactTesla: 3600
    ZoneArtifactIce: 4800
    # Gravity group - 1
    ArtMedusa: 400
    ZoneArtifactFlower: 600
    ZoneArtifactNightStar: 2400
    # Gravity group - 2
    ZoneArtifactVyvert: 400
    ZoneArtifactAmoeba: 600
    ZoneArtifactGravi: 1200
    ZoneArtifactGoldfish: 4800
    ZoneArtifactSpring: 3600
    ZoneArtifactFocus: 3600
    ZoneArtifactStuntman: 4800
    ZoneArtifactDistorter: 4800
    ZoneArtifactSoul: 3600
    # Acidic group - 1
    ZoneArtifactBlood: 1200
    ZoneArtifactMeat: 2400
    ZoneArtifactKolobok: 3600
    # Acidic group - 2
    ZoneArtifactPellicle: 400
    ZoneArtifactBaloon: 3600


     # Mutant parts

  #Boars -------- Health * T * 0.45
    MutantPartBoarHoof: 85 # T1
    MutantPartSeasonedBoarHoof: 170 # T2
    MutantPartOldBoarHoof: 255 # T3

    #T1 -------- Health * 1
    MutantPartBlindDogTail: 55
    MutantPartFleshEye: 125
    FoodMeatSpiderLeg: 30

    #T2 -------- Health * 1.8
    MutantPartLeshiyRoot: 345
    MutantPartPseudodogTail: 190
    MutantPartSnorkFoot: 315

    #T3 -------- Health * 3
    MutantPartBloodsuckerTentacles: 470
    MutantPartOraculeEye: 1000
    MutantPartPseudogiantHeart: 2500
    MutantPartZombieHand: 380

  categories:
    - name: shop-category-weapons
      priority: 1
      items:
<<<<<<< HEAD
          # shotgun
        STWeaponShotgunMossberg: 630
        STWeaponShotgunStalkerSPAS: 1300
        STWeaponShotgunProtecta: 2610
          # prostogun
        WeaponPistolStalkerGlock: 180
        STWeaponSMGMp5: 1800
        STWeaponRifleStalkerFAL: 1500
        STWeaponRifleStalkerG36: 4250
        STWeaponRifleM4: 3200
        STWeaponRifleSig550: 3700
        STWeaponRifleSCARH: 3250
        STWeaponRifleStalkerL85: 1900
    - name: Магазины
      priority: 2
      items:
        Base939Mag10: 70
        939Mag20: 120
        Base556Mag10: 80
        556Mag20: 220
        556Mag45: 400
        556Mag30: 330
        BaseMP5Mag: 260
        BaseTEC9Mag: 120
        BaseGlockMag10: 100
        GlockMag24: 280
        GlockMag33: 440
        Base751Mag10: 200
        751Mag20: 400
    - name: Боеприпасы
      priority: 3
      items:
        6mmBuckshotBox: 115
        7mmBuckshotBox: 45
        919PSOGJBox: 65
        919PSTBox: 160
        919PBMBox: 400
        751M80Box: 700
        751UNBox: 1050
        45ACPLFMJBox: 100
        45ACPMFMJBox: 250
        45ACPAPBox: 625
        556FMJBox: 280
        556M855Box: 700
        556WarmagBox: 1050
    - name: Броня и снаряжение
=======
        STCombatKnife: 10
    - name: shop-category-armor
>>>>>>> fbc0beb2
      priority: 4
      items:
        STSkinsKitMercenary: 500
        ClothingOuterJacketMerc: 50
<<<<<<< HEAD
        STClothingOuterArmorLightPlateVestBaseMerc: 1100
        ClothingOuterArmorSevaMerc: 2500
        ClothingOuterArmorMerc: 3100
        ClothingHeadMercLight: 300
    - name: Хранилища и Контейнеры
=======
    - name: shop-category-utilities
>>>>>>> fbc0beb2
      priority: 5
      items:
        ClothingBackpackDuffelGreenStalker: 30
        ClothingBackpackTacticOliveStalker: 450
        ClothingBackpackMercStalker: 1200
        ClothingBeltBandolierStalker: 20
        ClothingBeltTarzanGreen: 200
        ClothingBeltTarzanOrange: 200
        MedkitCMSStalker: 450
        MedkitGrizzlyStalker: 850
    - name: Плащи и Противогазы
      priority: 6
      items:
        ClothingOuterCoatDoshdevik: 100
        ClothingOuterCoatLoyalistLight: 1550
        ClothingMaskGasZarya: 100
        ClothingMaskGasM40: 250
        ClothingMaskGP7: 900
    - name: Утилиты
      priority: 8
      items:
        STCombatKnife: 25
        TrashBag: 30
        BoxZiptie: 50
        BoxSafebox: 300
        CheapLighter: 5
        GeigerCounter: 50
        BaseRadio: 50
<<<<<<< HEAD
        STFlashlightSeclite: 50
        PowerCellHyper: 50
        HandheldGPSBasic: 50
        Paper: 2
        Pen: 5
        Binocularus1: 800
        BoxFlare: 60
        ClothingBackpackDuffelGreenStalkerHydroponic: 500
        Beaker: 40
        Syringe: 20
        ClothingGoPro: 250
        ExtendedEmergencyOxygenTankFilledStalker: 50
        TrashDetectorTier1: 200
        Matchbox: 10
        HatchetStalker: 150
        STBoltBagFilled: 50
        ZoneAnomalyDetectorAD1: 550
    - name: Провизия
      priority: 9
      items:
        STEnergyDrink: 250
        STEnergyDrinkMonster: 250
        STEnergyDrinkRevo: 300
        STDrinkBeerCanBaltic: 90
        DrinkVodkaBottleFull: 55
        STFoodBreadPlain: 35
        DrinkFlaskOld: 30
        DrinkWaterBottleFull: 45
        FoodTinMRE: 120
        DrinkLemonadehBottleFull: 50
        STFoodMeatSalami: 350
    - name: Медицина
      priority: 10
      items:
          # Cheap
        PillDexalin: 20
        PillDexalinPlusStalker: 45
        STOintment: 20
        STGauze: 25
        STBrutepack: 20
          # Expensive
        antiradpill: 100
        radioprotectpill: 150
        Bloodpack: 250
        psyblock: 350
        MedkitAI2: 200
        MedkitMilitary: 400
        Defibrillator: 1000
    - name: Модули
      priority: 11
      items:
        STModuleScopeRiflesT1Nato: 600
        STModuleSilencerRiflesT1Nato: 400
        STModuleSMGGripT1: 600
        STModuleSilencerSMGT1: 600
        STModuleSniperSightT1: 600
        STModuleSilencerSniperT1: 600
    - name: Развлечения
      priority: 12
      items:
        # Dices
        DiceBag: 20
        # Board games
        CheckerBoard: 40
        ChessBoard: 40
        BackgammonBoard: 40
        # Battle maps
        SandBattlemap: 60
        GrassBattlemap: 60
        # Instruments
        AcousticGuitarInstrument: 300
        AccordionInstrument: 500
    - name: Кастомизация
      priority: 13
=======
    - name: shop-category-research-equipment
      priority: 6
>>>>>>> fbc0beb2
      items:
        ClothingBandageStalkerGreen: 5
        ClothingHeadHatBeaniehat: 10
        ClothingMaskNeckFacemask: 10
        ClothingMaskNeckBalaklava1: 10
        ClothingMaskNeckBalaklava2: 10
        ClothingMaskNeckBalaklava3: 10
        ClothingHeadBandMerc: 30
        ClothingHeadBandSkull: 30
        ClothingHeadHatUshanka: 30
        ClothingHandsGlovesFingerless: 30
        ClothingHandsGlovesMercFingerless: 60
        ClothingShoesColorBlack: 30
        ClothingShoesBootsWork: 30
        ClothingShoesLeather: 30
        ClothingShoesBootsMerc: 30
        ClothingShoesSwat: 35
        ClothingHeadHatBlacksoft: 10
        ClothingHeadHatGreysoft: 10
        ClothingHeadHatSovietUshankaStalker: 40
        ClothingCloakStalker: 30
        ClothingLegsJeansBlue: 10
        ClothingLegsJeansStalker: 10
        ClothingLegsJeansGreenCargo: 10
        ClothingLegsJeansGreyCargo: 10
        ClothingLegsJeansBlackCargo: 10
        ClothingLegsJeansBrownCargo: 10
        ClothingLegsJeansSandCargo: 10
        ClothingLegsJeansRussianPixel: 20
        ClothingLegsJeansBlackNew: 20
        ClothingLegsJeansGorka: 20
        ClothingShoesBootsCombat: 30
        ClothingTorsoTShirtPivozavr: 30
        ClothingTorsoTShirtSailorSuit: 30
        ClothingTorsoTShirtColorBlack: 30
        ClothingTorsoTurtlenecksBlack: 90
        ClothingTorsoTurtlenecksGorka: 90
        ClothingTorsoTurtlenecksGorka6: 90
        ClothingTorsoTurtlenecksBereza: 90
        ClothingLegsJeansBereza: 20
        ClothingLegsJeansGorka6: 20
        ClothingTorsoTurtlenecksGorkaRus: 90
        ClothingOuterCoatKKK: 67
        ClothingEyesGlassesSunglasses: 100
        ClothingHandsGlovesCombat: 50
        # new shit
        ClothingLegsBattlePantsBlack: 50
        ClothingLegsVeryBlueJenas: 50
        ClothingLegsCombatForest: 50
        ClothingLegsGorka5: 50
        ClothingLegsGorka6b: 50
        ClothingLegsNavyPants: 50
        ClothingLegsRussianNumber: 50
        ClothingTorsoTurtlenecksBattleTurtleneckbBlack: 50
        ClothingTorsoTurtlenecksBlackTurtleneck: 50
        ClothingTorsoTurtlenecksCombatForest: 50
        ClothingTorsoTurtlenecksGorka5: 50
        ClothingTorsoTurtlenecksGorka6B: 50
        ClothingTorsoTurtlenecksKhakiTurtleneck: 50
        ClothingTorsoTurtlenecksMatrosska: 50
        ClothingHeadCapMerc: 20<|MERGE_RESOLUTION|>--- conflicted
+++ resolved
@@ -65,7 +65,8 @@
     - name: shop-category-weapons
       priority: 1
       items:
-<<<<<<< HEAD
+        STCombatKnife: 10
+    - name: shop-category-armor
           # shotgun
         STWeaponShotgunMossberg: 630
         STWeaponShotgunStalkerSPAS: 1300
@@ -112,23 +113,16 @@
         556M855Box: 700
         556WarmagBox: 1050
     - name: Броня и снаряжение
-=======
-        STCombatKnife: 10
-    - name: shop-category-armor
->>>>>>> fbc0beb2
       priority: 4
       items:
         STSkinsKitMercenary: 500
         ClothingOuterJacketMerc: 50
-<<<<<<< HEAD
+    - name: shop-category-utilities
         STClothingOuterArmorLightPlateVestBaseMerc: 1100
         ClothingOuterArmorSevaMerc: 2500
         ClothingOuterArmorMerc: 3100
         ClothingHeadMercLight: 300
     - name: Хранилища и Контейнеры
-=======
-    - name: shop-category-utilities
->>>>>>> fbc0beb2
       priority: 5
       items:
         ClothingBackpackDuffelGreenStalker: 30
@@ -147,7 +141,7 @@
         ClothingMaskGasZarya: 100
         ClothingMaskGasM40: 250
         ClothingMaskGP7: 900
-    - name: Утилиты
+    - name: shop-category-utilities
       priority: 8
       items:
         STCombatKnife: 25
@@ -157,7 +151,8 @@
         CheapLighter: 5
         GeigerCounter: 50
         BaseRadio: 50
-<<<<<<< HEAD
+    - name: shop-category-research-equipment
+      priority: 6
         STFlashlightSeclite: 50
         PowerCellHyper: 50
         HandheldGPSBasic: 50
@@ -189,7 +184,7 @@
         FoodTinMRE: 120
         DrinkLemonadehBottleFull: 50
         STFoodMeatSalami: 350
-    - name: Медицина
+    - name: shop-category-medicine
       priority: 10
       items:
           # Cheap
@@ -206,7 +201,7 @@
         MedkitAI2: 200
         MedkitMilitary: 400
         Defibrillator: 1000
-    - name: Модули
+    - name: shop-category-modules
       priority: 11
       items:
         STModuleScopeRiflesT1Nato: 600
@@ -232,10 +227,6 @@
         AccordionInstrument: 500
     - name: Кастомизация
       priority: 13
-=======
-    - name: shop-category-research-equipment
-      priority: 6
->>>>>>> fbc0beb2
       items:
         ClothingBandageStalkerGreen: 5
         ClothingHeadHatBeaniehat: 10
