# Вояки

- type: shopPreset
  id: MilitaryShopPreset
  itemsForSale:
    FoodTinMRETrash: 0
    FoodTinPeachesTrash: 0
    FoodTinBeansTrash: 0
  categories:
    - name: Зброя
      priority: 1
      items:
        STWeaponSubMachineGunVityaz: 9
        WeaponMachineGunRPD: 9
        STWeaponRifleM14: 15
        STWeaponRifleStalkerAK103: 11
        STWeaponRifleSVDS: 13
    - name: Броня та спорядження
      priority: 2
      items:
<<<<<<< HEAD
        ClothingHeadHelmetBulatMilitary: 5
    - name: Бюрократична робота
=======
        ClothingHeadAssaultHelmetMilitary: 5
        # ClothingOuterArmor6B13: 15 Убрано всё т4 по просьбе вииса
        ClothingHeadHelmetBulatMilitary: 4
        # STClothingOuterArmorBerill5M: 15 Убрано всё т4 по просьбе вииса
    - name: Бумажная работа
>>>>>>> b354a60b
      priority: 3
      items:
        hunterLicense: 2
        militaryLicense: 3
    - name: Гранаты
      priority: 4
      items:
        FragGrenade: 2
        PhosphorusGrenadeStalker: 6
        MK3A2Grenade: 5

- type: shopPreset
  id: MilitaryPremiumShopPreset
  itemsForSale:
    ClothingNeckDogtagBrigand: 2
    ClothingNeckDogtagStalker: 1
  categories:
    - name: Зброя
      priority: 1
      items:
        ArmySaigaCrate: 5
        LgbtKnife: 1
        STWeaponRevolverDanWesson715: 1
        STWeaponRifleSKS: 3
        WeaponRifleStalkerGroza545: 14
        STSTWeaponRifleStalkerAK74M: 4
        STWeaponRifleStalkerAK74: 3
    - name: Броня
      priority: 2
      items:
        STClothingOuterArmorLightPlateVestBaseMilitary: 1
        STClothingOuterArmorLightPlateVestBaseANAgreen: 2
        ClothingHeadHelmetSH68: 1
        ClothingHeadHelmetBerill5MMilitary: 1
        ClothingMaskGP7: 2
    - name: Патрони
      priority: 3
      items:
        ArmyCrateVityazAmmunition: 3
        45ACPLFMJBox: 1
        45ACPHydroshockBox: 3
        754PCBox: 3
        751M80Box: 1
        751UNBox: 1
        754HPBox: 1
        739PCBox: 4
        545BPBox: 3
    - name: Рюкзаки та спорядження
      priority: 4
      items:
        ClothingBeltMedicalStalker: 1
        ClothingBackpackTacticBlackStalker: 1
        ClothingBackpackTacticGreenStalker: 1
        ClothingBackpackDuffelHikingCommon: 2
        ClothingBackpackDuffelOliveTacticStalker: 2
        ClothingBackpackDuffelMilitaryOlive: 2
        ClothingBeltBandolierStalker: 1
        MedkitCMSStalker: 1
    - name: Магазини
      priority: 5
      items:
        751Mag20: 1
        751Mag30: 2
        754Mag10: 1
        754Mag20: 2
        Magazine762x39RPD: 2
        739Mag45: 2
    - name: Обважування
      priority: 6
      items:
        STModuleScopeRiflesT1: 2
        STModuleSniperSightT1: 2
        STModuleScopeRiflesT2: 3
        STModuleSniperSightT2: 3
        STModuleSilencerRiflesT2: 3
    - name: Гранати
      priority: 7
      items:
<<<<<<< HEAD
        DG05SmokeGrenade: 1
        RGD5Grenade: 1
        HydrocyanicGrenadeStalker: 3
    - name: Інше
=======
        DG05SmokeGrenade: 2
        RGD5Grenade: 2
        GL1Grenade: 1
    - name: Другое
>>>>>>> b354a60b
      priority: 8
      items:
        CraftBag: 1
        HydroponicsToolSpade: 1
        Binocularus1: 1
        Defibrillator: 1
        DoubleEmergencyOxygenTankStalkerFilled: 1
    - name: Бюрократична робота
      priority: 9
      items:
        hunterLicense: 4
        militaryLicense: 5

- type: shopPreset
  id: MilitaryHryvniasShopPreset
  itemsForSale:
    FoodTinMRETrash: 0
    FoodTinPeachesTrash: 0
    FoodTinBeansTrash: 0
  categories:
    - name: Коптер
      priority: 1
      items:
        SupplyTalons: 1111
        STSkinsKitMilitary: 500
        ClothingEyesGlassesCheapSunglasses: 30
        STClothingLegsJeansCz: 10
        STClothingLegsJeansFr: 10
        STClothingLegsJeanskz: 10
        STClothingLegsJeansLit: 10
        STClothingLegsJeansPol: 10
        STClothingLegsJeans: 10
        STClothingTosroTurtlenecksCZ: 10
        STClothingTosroTurtlenecksFr: 10
        STClothingTosroTurtlenecksKz: 10
        STClothingTosroTurtlenecksLit: 10
        STClothingTosroTurtlenecksPol: 10
        STClothingTosroTurtlenecks: 10
        ClothingJaketGeneral: 50
        ClothingHeadHatGeneral: 50
        ClothingUniformJumpsuitMilitary2: 50
        ClothingHeadHatBeaniehat: 50
        ClothingMaskNeckFacemask: 50
        STCombatKnife: 10
        Lighter: 30
        ClothingStalkerNeckToken: 5
        ClothingMaskNeckBalaklava1: 50
        ClothingMaskNeckBalaklava2: 50
        ClothingMaskNeckBalaklava3: 50
        ClothingMaskNeckBalaklava4: 50
        ClothingHeadHatBeaniehatMilitary: 50
        ClothingHeadBandMerc: 50
        ClothingHeadBandSkull: 50
        ClothingHeadHatUshanka: 50
        ClothingHandsGlovesFingerless: 50
        ClothingHandsGlovesMercFingerless: 50
        ClothingShoesColorBlack: 50
        ClothingShoesBootsWork: 50
        ClothingShoesLeather: 50
        ClothingShoesBootsMerc: 50
        ClothingTorsoTurtlenecksUa2: 3
        ClothingLegsJeansUa2: 2
        ClothingTorsoTurtlenecksUa: 3
        ClothingLegsJeansUa: 2
        DrinkVodkaBottleFull: 100
        AccordionInstrument: 500
        FoodMeatSalami: 60
        CheapLighter: 25
        CigPackBlack: 20
        CigCartonBlack: 125<|MERGE_RESOLUTION|>--- conflicted
+++ resolved
@@ -18,21 +18,16 @@
     - name: Броня та спорядження
       priority: 2
       items:
-<<<<<<< HEAD
-        ClothingHeadHelmetBulatMilitary: 5
-    - name: Бюрократична робота
-=======
         ClothingHeadAssaultHelmetMilitary: 5
-        # ClothingOuterArmor6B13: 15 Убрано всё т4 по просьбе вииса
+        # ClothingOuterArmor6B13: 15 Прибрано все т4 на прохання віїса
         ClothingHeadHelmetBulatMilitary: 4
-        # STClothingOuterArmorBerill5M: 15 Убрано всё т4 по просьбе вииса
-    - name: Бумажная работа
->>>>>>> b354a60b
+        # STClothingOuterArmorBerill5M: 15 Прибрано все т4 на прохання віїса
+    - name: Паперова робота
       priority: 3
       items:
         hunterLicense: 2
         militaryLicense: 3
-    - name: Гранаты
+    - name: Гранати
       priority: 4
       items:
         FragGrenade: 2
@@ -106,17 +101,10 @@
     - name: Гранати
       priority: 7
       items:
-<<<<<<< HEAD
-        DG05SmokeGrenade: 1
-        RGD5Grenade: 1
-        HydrocyanicGrenadeStalker: 3
-    - name: Інше
-=======
         DG05SmokeGrenade: 2
         RGD5Grenade: 2
         GL1Grenade: 1
-    - name: Другое
->>>>>>> b354a60b
+    - name: Інше
       priority: 8
       items:
         CraftBag: 1
