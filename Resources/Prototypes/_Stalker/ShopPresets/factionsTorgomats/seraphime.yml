- type: shopPreset
  id: SerafimShopPresetSimple
  itemsForSale:
    FoodTinMRETrash: 5
  categories:
    - name: Зброя
      priority: 1
      items:
        STWeaponShotgunToz34: 900
        STCombatKnife: 60
        STWeaponShotgunMP155T: 100
    - name: Броня та спорядження
      priority: 2
      items:
        ClothingMaskGasSera: 180
        ClothingBackpackDuffelGreenStalker: 300 # 4,4
        ClothingBackpackDuffelBlackStalker: 300 # 4,4
        ClothingBackpackDuffelMedicalStalker: 500
        ClothingOuterJacketStalker: 250
        ClothingBeltBandolierStalker: 170
        ClothingBeltTarzanBlack: 1000
        ClothingBeltTarzanGreen: 1000
        ClothingBeltTarzanOrange: 1000
        STClothingCapeT1Serafim: 356
        STSkinsKitSeraphim: 1000
    - name: Інструменти
      priority: 3
      items:
        ExtendedEmergencyOxygenTankFilledStalker: 30
        DoubleEmergencyOxygenTankStalkerFilled: 200
        STSkinsKitSeraphim: 1000
        STSeraKnife: 10
        HatchetStalker: 300
        TrashBag: 100
        Matchbox: 60
        BaseRadio: 100
        STTorchSera: 150
        HandheldGPSBasic: 100
        ClothingGoPro: 356
        Paper: 10
        Pen: 50
        ClothingBackpackDuffelGreenStalkerHydroponic: 1000
    - name: Аномалії
      priority: 4
      items:
        # Bolt bags
        STBoltBagFilled: 65
        STBoltBagOliveGrayFilled: 65
    - name: Патрони
      priority: 5
      items:
        7mmBuckshotBox: 170
    - name: Провізія
      priority: 6
      items:
        STEnergyDrink: 1450
        DrinkVodkaBottleFull: 550
        STFoodBreadPlain: 350
        DrinkFlaskOld: 300
        DrinkWaterBottleFull: 450
        FoodTinMRE: 1200
        DrinkLemonadehBottleFull: 500
        STFoodMeatSalami: 900
    - name: Медицина
      priority: 7
      items:
        PillDexalin: 400
        PillDexalinPlusStalker: 700
        radioprotectpill: 129
        psyblock: 1300
        MedkitAI2Sera: 4000
        STOintmentSera: 150
        STGauzeSera: 100
        STBrutepackSera: 300
        Tourniquet: 128
        Bloodpack: 800
        MedkitMilitary: 7000
        antiradpill: 300

- type: shopPreset
  id: SerafimShopPresetLight
  itemsForSale:
<<<<<<< HEAD
    FoodMeatSpiderLeg: 24
    MutantPartBlindDogTail: 45
    MutantPartZombieHand: 210
    MutantPartFleshEye: 120
    MutantPartBoarHoof: 120
    MutantPartPseudodogTail: 150
    MutantPartSnorkFoot: 180
    MutantPartLeshiyRoot: 249
    MutantPartBloodsuckerTentacles: 300
    MutantPartPseudogiantHeart: 1249
    MutantPartOraculeEye: 1500
=======
    # Mutant parts - Персональная Мета на продажу

    #Boars -------- Health * T * 0.45
    MutantPartBoarHoof: 22 # T1 * 0,5
    MutantPartSeasonedBoarHoof: 100 # T2 
    MutantPartOldBoarHoof: 151 # T3 * 0,75

    #T1 -------- Health * 1
    MutantPartBlindDogTail: 30 #
    MutantPartFleshEye: 67 #
    FoodMeatSpiderLeg: 17 #

    #T2 -------- Health * 1.8
    MutantPartLeshiyRoot: 450 # * 1,5
    MutantPartPseudodogTail: 220 # * 1,5
    MutantPartSnorkFoot: 150 #

    #T3 -------- Health * 3
    MutantPartBloodsuckerTentacles: 200 # * 0,5
    MutantPartOraculeEye: 250 # * 0,5
    MutantPartPseudogiantHeart: 3000 # * 1,5
    MutantPartZombieHand: 400 # * 4
>>>>>>> 0650ea56
  categories:
    - name: Зброя
      priority: 1
      items:
        STWeaponShotgunMP155T: 25
        STWeaponShotgunToz34: 123
        STWeaponSMGStalkerCP2Veresk: 816
        STWeaponSMGStalkerCP2VereskSera: 816
        STSeraKnife: 10
        STWeaponShotgunStalkerBenelli: 366
        STWeaponShotgunStalkerBenelliSera: 366
        STBatMolitoslov: 175

    - name: Броня та спорядження
      priority: 2
      items:
        ClothingMaskGasSera: 45
        STClothingCapeT2SerafimPrestige: 350
        STClothingOuterCoatHimera: 350
        STSkinsKitSeraphim: 250
        ClothingBackpackTacticSera: 95
        ClothingBackpackDuffelBlackStalker: 20
        STClothingOuterArmorRassvetSera: 600
        ClothingBeltBandolierStalker: 10
        ClothingBeltTarzanBlack: 30
        ClothingBeltTarzanGreen: 30
        ClothingBeltTarzanOrange: 30
        MedkitGrizzlyStalker: 400
    - name: Інструменти
      priority: 3
      items:
        ExtendedEmergencyOxygenTankFilledStalker: 30
        DoubleEmergencyOxygenTankStalkerFilled: 200
        PowerCellHyper: 10
        Defibrillator: 70
        GeigerCounter: 25
        STTorchSera: 25
    - name: Аномалії
      priority: 4
      items:
        ZoneArtifactDetectorPulse: 150
        ZoneArtifactDetectorHunter: 300
        BoxArtcont: 300
        # Bolt bags
        STBoltBagFilled: 65
        STBoltBagOliveGrayFilled: 65
    - name: Магазини
      priority: 5
      items:
<<<<<<< HEAD
        545Mag20: 100
        545Mag30: 150
        Base751Mag10: 100
        VityazMag: 180
    - name: Боєприпаси
      priority: 6
      items:
        7mmBuckshotBox: 16
        545FMJBox: 83
        919PSTBox: 83
    - name: Провізія
=======
        BasePMMag: 33
        TTMag: 33
        SpeedLoader45ACPEmpty: 33
        545Mag20: 54
        556Mag20: 54
        751Mag20: 106
        BaseMP5Mag: 54
        BaseGSH-18Mag10: 37
        VityazMag: 82
    - name: Боеприпасы
      priority: 6
      items:
        6mmBuckshotBox: 130
        8mmBuckshotBox: 542
        7mmBuckshotBox: 17
        # .45
        45ACPLFMJBox: 43
        45ACPMFMJBox: 98
        # 7.25
        725PBox: 43
        725PTBox: 98
        # 9.19
        919PSOGJBox: 43
        919PSTBox: 98
        # 9.19
        918PGJBox: 43
        918PSTBox: 98
        # 5.45
        545FMJBox: 108
        545PCBox: 217
        # 5.56
        556FMJBox: 130
        # 7.54
        754FMJBox: 282
    - name: Провизия
>>>>>>> 0650ea56
      priority: 7
      items:
        STEnergyDrink: 40
        DrinkVodkaBottleFull: 70
        STFoodBreadPlain: 5
        DrinkFlaskOld: 5
        DrinkWaterBottleFull: 5
        FoodTinMRE: 60
        DrinkLemonadehBottleFull: 70
        STFoodMeatSalami: 50
    - name: Медицина
      priority: 8
      items:
        PillDexalin: 5
        PillDexalinPlusStalker: 15
        radioprotectpill: 30
        psyblock: 120
        MedkitAI2Sera: 50
        STOintmentSera: 5
        STGauzeSera: 8
        STBrutepackSera: 17
        Tourniquet: 3
        Bloodpack: 100
        MedkitMilitary: 450
        antiradpill: 30
    - name: Кастомізація
      priority: 9
      items:
        ClothingBandageStalkerBlue: 20
    - name: Модифікації
      priority: 10
      items:
        STModuleScopeRiflesT1: 400

- type: shopPreset
  id: SerafimShopPresetHeavy
  itemsForSale:
<<<<<<< HEAD
    FoodMeatSpiderLeg: 9
    MutantPartBlindDogTail: 18
    MutantPartZombieHand: 84
    MutantPartFleshEye: 48
    MutantPartBoarHoof: 48
    MutantPartPseudodogTail: 60
    MutantPartSnorkFoot: 72
    MutantPartLeshiyRoot: 99
    MutantPartBloodsuckerTentacles: 120
    MutantPartPseudogiantHeart: 499
    MutantPartOraculeEye: 600
=======
    # Mutant parts

    #Boars -------- Health * T * 0.45
    MutantPartBoarHoof: 99 # T1 * 4
    MutantPartSeasonedBoarHoof: 54 # T2
    MutantPartOldBoarHoof: 101 # T3

    #T1 -------- Health * 1
    MutantPartBlindDogTail: 15
    MutantPartFleshEye: 120 # * 4
    FoodMeatSpiderLeg: 8

    #T2 -------- Health * 1.8
    MutantPartLeshiyRoot: 150
    MutantPartPseudodogTail: 75
    MutantPartSnorkFoot: 75

    #T3 -------- Health * 3
    MutantPartBloodsuckerTentacles: 150
    MutantPartOraculeEye: 400
    MutantPartPseudogiantHeart: 1000
    MutantPartZombieHand: 75
>>>>>>> 0650ea56
  categories:
    - name: Зброя
      priority: 1
      items:
        STWeaponSMGStalkerCP2Veresk: 1225
        STWeaponSMGStalkerCP2VereskSera: 1225
        STWeaponRifleStalkerAK12: 1650
        STWeaponRifleStalkerAK12Sera: 1650
        STWeaponRifleStalkerAK104: 1900
        STWeaponRifleStalkerVeprSerafim: 4900
        STWeaponShotgunSaiga12Sera: 900
        STWeaponShotgunToz34: 100
        STSeraKnife: 30
        STBatMolitoslov: 195
        STWeaponShotgunStalkerBenelli: 385
        STWeaponShotgunStalkerBenelliSera: 385
<<<<<<< HEAD
        STWeaponRifleSGUSera: 2950
        STWeaponRifleSGU: 2950
    - name: Броня та спорядження
=======
        STWeaponRifleSVUSera: 7900
        STWeaponRifleSVU: 7900
    - name: Броня и снаряжение
>>>>>>> 0650ea56
      priority: 2
      items:
        ClothingBackpackTacticSera: 120
        ClothingMaskGasSera: 90
        STClothingOuterArmorRassvetSera: 700
        STClothingOuterArmorSeraphimStrash: 1400
        STClothingCapeT1Serafim: 150
        STClothingCapeT2SerafimPrestige: 480
        STClothingOuterCoatHimera: 480
        ClothingOuterCoatSeraphim: 1150
        ClothingOuterArmorSevasera: 850
        STSkinsKitSeraphim: 200
        STClothingHeadHelmetSeraphimAltin: 900
    - name: Інструменти
      priority: 3
      items:
        ExtendedEmergencyOxygenTankFilledStalker: 300
        DoubleEmergencyOxygenTankStalkerFilled: 200
        STTorchSera: 50
    - name: Аномалії
      priority: 4
      items:
        BoxArtcont: 125
        # Anomaly detectors
        ZoneAnomalyDetectorAD1: 350
        ZoneAnomalyDetectorAD2: 500
        # Artifact detectors
        ZoneArtifactDetectorPulse: 100
        ZoneArtifactDetectorHunter: 650
        # Bolt bags
        STBoltBagFilled: 25
        STBoltBagOliveGrayFilled: 25
    - name: Провізія
      priority: 5
      items:
        STEnergyDrink: 50
        DrinkVodkaBottleFull: 100
        STFoodBreadPlain: 20
        DrinkFlaskOld: 20
        DrinkWaterBottleFull: 20
        FoodTinMRE: 80
        DrinkLemonadehBottleFull: 80
        STFoodMeatSalami: 60
    - name: Медицина
      priority: 6
      items:
        PillDexalin: 15
        PillDexalinPlusStalker: 30
        radioprotectpill: 45
        psyblock: 90
        MedkitAI2Sera: 220
        STOintmentSera: 10
        STGauzeSera: 10
        STBrutepackSera: 20
        Tourniquet: 15
        Bloodpack: 110
        MedkitMilitary: 500
        antiradpill: 50
        MedkitGrizzlyStalker: 200
    - name: Модифікації
      priority: 7
      items:
        STModuleScopeRiflesT2: 1100
    - name: Магазини
      priority: 8
      items:
<<<<<<< HEAD
        Base1270Mag: 80
        Base751Mag10: 100
        545Mag30: 150
        739Mag30: 180
        Base754Mag5: 150
        754Mag10: 380
        VityazMag: 180
    - name: Боєприпаси
=======
        BasePMMag: 38
        TTMag: 38
        BaseGlockMag10: 43
        BaseGSH-18Mag10: 43
        BaseAPSMag: 60
        SpeedLoader45ACPEmpty: 38
        545Mag20: 63
        545Mag30: 88
        556Mag20: 63
        556Mag30: 88
        739Mag30: 113
        751Mag20: 123
        Base754Mag5: 183
        BizonMag: 225
        BaseMP5Mag: 63
        939Mag20: 150
        VityazMag: 93
    - name: Боеприпасы
>>>>>>> 0650ea56
      priority: 9
      items:
        6mmBuckshotBox: 143
        8mmBuckshotBox: 473
        7mmBuckshotBox: 20
        # .45
        45ACPLFMJBox: 50
        45ACPMFMJBox: 113
        45ACPRIPBox: 113
        45ACPAPBox: 225
        # 7.25
        725PBox: 50
        725PTBox: 113
        725LRNPCBox: 113
        725PSTBox: 225
        # 9.19
        919PSOGJBox: 50
        919PSTBox: 113
        919RIPBox: 113
        919PBMBox: 225
        # 9.19
        918PGJBox: 50
        918PSTBox: 113
        918SP7Box: 113
        918PBMBox: 225
        # 5.45
        545FMJBox: 125
        545HPBox: 125
        545PCBox: 250
        # 5.56
        556FMJBox: 150
        556WarmagBox: 150
        556M855Box: 275
        # 7.39
        739FMJBox: 300
        739HPBox: 300
        # 7.51
        751M80Box: 300
        751UNBox: 300
        # 7.54
        754FMJBox: 325
        754HPBox: 325
        # 9.39
        939SP5Box: 190
        939SP6Box: 360<|MERGE_RESOLUTION|>--- conflicted
+++ resolved
@@ -80,24 +80,11 @@
 - type: shopPreset
   id: SerafimShopPresetLight
   itemsForSale:
-<<<<<<< HEAD
-    FoodMeatSpiderLeg: 24
-    MutantPartBlindDogTail: 45
-    MutantPartZombieHand: 210
-    MutantPartFleshEye: 120
-    MutantPartBoarHoof: 120
-    MutantPartPseudodogTail: 150
-    MutantPartSnorkFoot: 180
-    MutantPartLeshiyRoot: 249
-    MutantPartBloodsuckerTentacles: 300
-    MutantPartPseudogiantHeart: 1249
-    MutantPartOraculeEye: 1500
-=======
-    # Mutant parts - Персональная Мета на продажу
+    # Mutant parts - Персональна Мета на продаж
 
     #Boars -------- Health * T * 0.45
     MutantPartBoarHoof: 22 # T1 * 0,5
-    MutantPartSeasonedBoarHoof: 100 # T2 
+    MutantPartSeasonedBoarHoof: 100 # T2
     MutantPartOldBoarHoof: 151 # T3 * 0,75
 
     #T1 -------- Health * 1
@@ -115,7 +102,6 @@
     MutantPartOraculeEye: 250 # * 0,5
     MutantPartPseudogiantHeart: 3000 # * 1,5
     MutantPartZombieHand: 400 # * 4
->>>>>>> 0650ea56
   categories:
     - name: Зброя
       priority: 1
@@ -165,19 +151,6 @@
     - name: Магазини
       priority: 5
       items:
-<<<<<<< HEAD
-        545Mag20: 100
-        545Mag30: 150
-        Base751Mag10: 100
-        VityazMag: 180
-    - name: Боєприпаси
-      priority: 6
-      items:
-        7mmBuckshotBox: 16
-        545FMJBox: 83
-        919PSTBox: 83
-    - name: Провізія
-=======
         BasePMMag: 33
         TTMag: 33
         SpeedLoader45ACPEmpty: 33
@@ -187,7 +160,7 @@
         BaseMP5Mag: 54
         BaseGSH-18Mag10: 37
         VityazMag: 82
-    - name: Боеприпасы
+    - name: Боєприпаси
       priority: 6
       items:
         6mmBuckshotBox: 130
@@ -212,8 +185,7 @@
         556FMJBox: 130
         # 7.54
         754FMJBox: 282
-    - name: Провизия
->>>>>>> 0650ea56
+    - name: Провізія
       priority: 7
       items:
         STEnergyDrink: 40
@@ -251,19 +223,6 @@
 - type: shopPreset
   id: SerafimShopPresetHeavy
   itemsForSale:
-<<<<<<< HEAD
-    FoodMeatSpiderLeg: 9
-    MutantPartBlindDogTail: 18
-    MutantPartZombieHand: 84
-    MutantPartFleshEye: 48
-    MutantPartBoarHoof: 48
-    MutantPartPseudodogTail: 60
-    MutantPartSnorkFoot: 72
-    MutantPartLeshiyRoot: 99
-    MutantPartBloodsuckerTentacles: 120
-    MutantPartPseudogiantHeart: 499
-    MutantPartOraculeEye: 600
-=======
     # Mutant parts
 
     #Boars -------- Health * T * 0.45
@@ -286,7 +245,6 @@
     MutantPartOraculeEye: 400
     MutantPartPseudogiantHeart: 1000
     MutantPartZombieHand: 75
->>>>>>> 0650ea56
   categories:
     - name: Зброя
       priority: 1
@@ -303,15 +261,9 @@
         STBatMolitoslov: 195
         STWeaponShotgunStalkerBenelli: 385
         STWeaponShotgunStalkerBenelliSera: 385
-<<<<<<< HEAD
-        STWeaponRifleSGUSera: 2950
-        STWeaponRifleSGU: 2950
-    - name: Броня та спорядження
-=======
         STWeaponRifleSVUSera: 7900
         STWeaponRifleSVU: 7900
-    - name: Броня и снаряжение
->>>>>>> 0650ea56
+    - name: Броня та спорядження
       priority: 2
       items:
         ClothingBackpackTacticSera: 120
@@ -378,16 +330,6 @@
     - name: Магазини
       priority: 8
       items:
-<<<<<<< HEAD
-        Base1270Mag: 80
-        Base751Mag10: 100
-        545Mag30: 150
-        739Mag30: 180
-        Base754Mag5: 150
-        754Mag10: 380
-        VityazMag: 180
-    - name: Боєприпаси
-=======
         BasePMMag: 38
         TTMag: 38
         BaseGlockMag10: 43
@@ -405,8 +347,7 @@
         BaseMP5Mag: 63
         939Mag20: 150
         VityazMag: 93
-    - name: Боеприпасы
->>>>>>> 0650ea56
+    - name: Боєприпаси
       priority: 9
       items:
         6mmBuckshotBox: 143
