--- conflicted
+++ resolved
@@ -175,11 +175,7 @@
         STWeaponSniperMosin: 800
         STWeaponRifleSKS: 1700
         STWeaponRevolverSWPC325TR: 700
-<<<<<<< HEAD
         STWeaponRifleSCARH: 4000
-=======
-        STWeaponRifleSCARH: 3500
->>>>>>> 61a18597
     - name: shop-category-magazines
       priority: 2
       items:
@@ -234,11 +230,8 @@
          # 9.18
         918PGJBox: 65
         918PSTBox: 170
-<<<<<<< HEAD
         918PBMBox: 200
-=======
-        918PBMBox: 425
->>>>>>> 61a18597
+
     - name: shop-category-armor
       priority: 4
       items:
@@ -285,13 +278,6 @@
         STBoltBagFilled: 50
         BoxArtcont: 500 # T1
         ZoneAnomalyDetectorAD1: 450 # T1
-<<<<<<< HEAD
-=======
-          # Detectors
-        ZoneArtifactDetectorPulse: 100 # T1
-        ZoneArtifactDetectorHunter: 400 # T2
-        ZoneArtifactDetectorResponse: 900 # T2
->>>>>>> 61a18597
     - name: shop-category-utilities
       priority: 8
       items:
