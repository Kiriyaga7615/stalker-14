--- conflicted
+++ resolved
@@ -62,14 +62,9 @@
         ClothingOuterArmorSSP24Topaz: 2750
         STClothingOuterArmorLightPlateVestBaseANAgray: 2750
         STClothingOuterArmorLightPlateVestBaseANAgreen: 2750
-<<<<<<< HEAD
         STClothingNeckExoskeletonSci: 10000
-    - name: Хранилища и Контейнеры
-=======
-        STClothingNeckExoskeletonSci: 5000
         
     - name: shop-category-storage-and-containers
->>>>>>> 12252178
       priority: 5
       items:
           # BackPacks
