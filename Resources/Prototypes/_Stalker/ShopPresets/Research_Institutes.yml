- type: shopPreset
  id: NpcResearchInstitut # 1,5x
  itemsForSale:
<<<<<<< HEAD
     # Thermal group - 1
    ZoneArtifactFireball: 472
    ZoneArtifactEye: 787
    ZoneArtifactFlame: 1575
=======
    # Thermal group - 1
    ZoneArtifactFireball: 1012
    ZoneArtifactEye: 1690
    ZoneArtifactFlame: 3375
>>>>>>> ca2317fa
    # Thermal group - 2
    ZoneArtifactCristall: 4218
    ZoneArtifactLithosphere: 6750
    # Electrical group - 1
    ZoneArtifactSparkler: 1012
    ZoneArtifactBattery: 2025
    ZoneArtifactFlash: 4050
    ArtMoon: 5063
    ZoneArtifactTesla: 7593
    ZoneArtifactIce: 8438
    # Gravity group - 1
    ArtMedusa: 843
    ZoneArtifactFlower: 1690
    ZoneArtifactNightStar: 4218
    # Gravity group - 2
    ZoneArtifactVyvert: 1012
    ZoneArtifactAmoeba: 1690
    ZoneArtifactGravi: 5063
    ZoneArtifactGoldfish: 6750
    ZoneArtifactSpring: 8438
    ZoneArtifactFocus: 3375
    ZoneArtifactStuntman: 6750
    ZoneArtifactDistorter: 10125
    ZoneArtifactSoul: 8438
    # Acidic group - 1
    ZoneArtifactBlood: 1350
    ZoneArtifactMeat: 2531
    ZoneArtifactKolobok: 3375
    # Acidic group - 2
    ZoneArtifactPellicle: 1690
    ZoneArtifactBaloon: 5906

    # Mutant parts

<<<<<<< HEAD
    #Boars -------- Health * T * 0.45
    MutantPartBoarHoof: 94 # T1
    MutantPartSeasonedBoarHoof: 227 # T2
    MutantPartOldBoarHoof: 425 # T3

    #T1 -------- Health * 1
    MutantPartBlindDogTail: 63
    MutantPartFleshEye: 140
    FoodMeatSpiderLeg: 35
=======
    # Boars -------- Health * T * 0.45
    MutantPartBoarHoof: 203 # T1
    MutantPartSeasonedBoarHoof: 486 # T2
    MutantPartOldBoarHoof: 911 # T3
>>>>>>> ca2317fa

    # T1 -------- Health * 1
    MutantPartBlindDogTail: 135
    MutantPartFleshEye: 300
    FoodMeatSpiderLeg: 75

<<<<<<< HEAD
    #T3 -------- Health * 3
    MutantPartBloodsuckerTentacles: 630
    MutantPartOraculeEye: 1680
    MutantPartPseudogiantHeart: 4200
    MutantPartZombieHand: 315
=======
    # T2 -------- Health * 1.8
    MutantPartLeshiyRoot: 1350
    MutantPartPseudodogTail: 675
    MutantPartSnorkFoot: 675

    # T3 -------- Health * 3
    MutantPartBloodsuckerTentacles: 1350
    MutantPartOraculeEye: 3600
    MutantPartPseudogiantHeart: 9000
    #Other
    MutantPartZombieHand: 675
>>>>>>> ca2317fa
  categories:
    - name: ССП-99
      priority: 1
      items:
        ClothingOuterArmorSSP99Amber: 2800
        ClothingOuterArmorSSP99: 2800
        ClothingOuterArmorSSP99White: 2800
    - name: «Сева»
      priority: 2
      items:
        ClothingOuterArmorSevaSciWhite: 2504
        ClothingOuterArmorSevaSciRed: 2504
    - name: Броня и снаряжение
      priority: 3
      items:
        ClothingBackpackDuffelGreenStalker: 30
        ClothingBackpackDuffelMilitaryOlive: 300
        ClothingBackpackDuffelMilitaryBlue: 500
        ClothingBeltBandolierStalker: 20
        ClothingMaskGP7: 50
        ClothingMaskGP21: 400
        # Webbing
        ClothingBeltTarzanBlack: 150
        ClothingBeltTarzanGreen: 150
        ClothingBeltTarzanOrange: 150
    - name: Утилиты
      priority: 4
      items:
        TrashBag: 5
        BoxSafebox: 10
        CheapLighter: 5
        GeigerCounter: 10
        BaseRadio: 20
        FlashlightSeclite: 10
        PowerCellHyper: 50
        BoxFlare: 20
        Defibrillator: 500
        HandheldGPSBasic: 50
        Paper: 1
        Pen: 5
        Binocularus1: 650
        BodyBagFolded: 20
        EmergencyRollerBedSpawnFolded: 800
        ClothingBackpackDuffelGreenStalkerHydroponic: 400
        Beaker: 25
        Syringe: 15
        ExtendedEmergencyOxygenTankFilledStalker: 10
        DoubleEmergencyOxygenTankStalkerFilled: 150
        ClothingGagMuteStalker: 200
        ClothingHeatBagStalker: 200
        ClothingGoPro: 250
        Matchbox: 20
        HatchetStalker: 150
        STHelicopterToRedForestTicket: 50
    - name: Аномалии
      priority: 5
      items:
        # Bolt bags
        STBoltBagFilled: 50
        STBoltBagOliveGrayFilled: 50
        # Artifact containers
        BoxArtcont: 50
        # Anomaly detectors
        ZoneAnomalyDetectorAD1: 50
        ZoneAnomalyDetectorAD2: 250
        # Artifact detectors
        ZoneArtifactDetectorPulse: 100
        ZoneArtifactDetectorHunter: 400
        ZoneArtifactDetectorResponse: 1000
        ZoneArtifactDetectorSpruce: 1500
    - name: Провизия
      priority: 6
      items:
        STEnergyDrink: 100
        DrinkCognacBottleFull: 100
        STFoodBreadPlain: 15
        DrinkFlaskOld: 15
        DrinkWaterBottleFull: 5
        FoodTinMRE: 15
        STFoodMeatSalami: 60
    - name: Медицина
      priority: 7
      items:
        # Pills
        PillDexalin: 1
        PillDexalinPlusStalker: 10
        radioprotectpill: 20
        antiradpill: 55
        psyblock: 50
        # Medkits
        MedkitAI2: 10
        MedkitMilitary: 100
        MedkitScience: 200
        # Pack
        STOintment: 10
        STGauze: 10
        STBrutepack: 25
        Tourniquet: 50
        Bloodpack: 80
        # Back
        MedkitCMSStalker: 200
        MedkitGrizzlyStalker: 400
        # Crates
        AntiradCrate: 200
        SanitarCrate: 430
        ResearcherCrate: 1350
        SaviorCrate: 1500
        PolevoyVrachCrate: 1740
        #Stimul
        #SelfSteampack: 30
        #MilitarySteampack: 200
        #SciSteampack: 500
    - name: Оружие
      priority: 8
      items:
        WeaponPistolStalkerGlock: 300
        STWeaponRevolverSWModel325: 1275
        STWeaponRevolverSWModel625: 1650
        STWeaponShotgunStalkerSPAS: 1250
        STWeaponRifleStalkerL85: 2100
        STWeaponSMGMp5: 2450
        STWeaponShotgunMossberg: 600
        STWeaponSMGBizon: 3400
    - name: Магазины
      priority: 9
      items:
        BaseGlockMag10: 85
        SpeedLoader45ACPEmpty: 75
        556Mag20: 125
        556Mag30: 175
        BaseMP5Mag: 125
        BizonMag: 450
    - name: Патроны
      priority: 10
      items:
        7mmBuckshotBox: 50
        6mmBuckshotBox: 400
        8mmBuckshotBox: 1400
        919PSOGJBox: 100
        919PSTBox: 225
        45ACPLFMJBox: 100
        45ACPMFMJBox: 225
        556FMJBox: 300
        918PGJBox: 100
        918PSTBox: 225
    - name: Кастомизация
      priority: 11
      items:
        ClothingMaskNeckFacemask: 20
        ClothingHandsGlovesFingerless: 35
        ClothingHandsGlovesMercFingerless: 35
        ClothingShoesBootsMerc: 5
        ClothingShoesSwat: 5
        ClothingOuterCoatLab: 5
        ClothingOuterHospitalGown: 5
        ClothingHeadHatBeretBrigmedic: 100
        ClothingHeadHatBeretRND: 100
        ClothingHeadHatBeretSeniorPhysician: 150
        ClothingHeadHatParamedicsoft: 50
        ClothingOuterCoatAMG: 20
        ClothingOuterCoatLabSeniorResearcher: 100
        ClothingOuterBioScientist: 200
        ClothingHeadHatHoodBioScientist: 50
        ClothingUniformJumpsuitMedicalDoctor: 5
        ClothingUniformJumpsuitColorWhite: 5
        ClothingUniformJumpsuitParamedicNT: 5
        ClothingUniformJumpsuitCasualPurple: 5
        ClothingUniformJumpsuitCasualBlue: 5
        ClothingUniformJumpsuitCasualRed: 5
        ClothingHeadHatSovietUshankaStalker: 40
    - name: Крафты
      priority: 12
      items:
        CraftFerments: 450
        # Tech cards
        TechCardCalibrationDosimeter: 100
        STDetectorAD1Blueprint: 1000
        STDetectorAD2Blueprint: 1000
        STZoneArtifactDetectorPulseBlueprint: 3000
        STZoneArtifactDetectorHunterBlueprint: 3000
        STZoneArtifactDetectorResponseBlueprint: 6000
        STZoneArtifactDetectorSpruceBlueprint: 12000
        STZoneArtifactDetectorBarracudaBlueprint: 18000
        STZoneArtifactDetectorBearBlueprint: 25000
        STZoneArtifactDetectorWolfhoundBlueprint: 40000<|MERGE_RESOLUTION|>--- conflicted
+++ resolved
@@ -1,17 +1,10 @@
 - type: shopPreset
   id: NpcResearchInstitut # 1,5x
   itemsForSale:
-<<<<<<< HEAD
      # Thermal group - 1
     ZoneArtifactFireball: 472
     ZoneArtifactEye: 787
     ZoneArtifactFlame: 1575
-=======
-    # Thermal group - 1
-    ZoneArtifactFireball: 1012
-    ZoneArtifactEye: 1690
-    ZoneArtifactFlame: 3375
->>>>>>> ca2317fa
     # Thermal group - 2
     ZoneArtifactCristall: 4218
     ZoneArtifactLithosphere: 6750
@@ -46,7 +39,6 @@
 
     # Mutant parts
 
-<<<<<<< HEAD
     #Boars -------- Health * T * 0.45
     MutantPartBoarHoof: 94 # T1
     MutantPartSeasonedBoarHoof: 227 # T2
@@ -56,37 +48,17 @@
     MutantPartBlindDogTail: 63
     MutantPartFleshEye: 140
     FoodMeatSpiderLeg: 35
-=======
-    # Boars -------- Health * T * 0.45
-    MutantPartBoarHoof: 203 # T1
-    MutantPartSeasonedBoarHoof: 486 # T2
-    MutantPartOldBoarHoof: 911 # T3
->>>>>>> ca2317fa
-
-    # T1 -------- Health * 1
-    MutantPartBlindDogTail: 135
-    MutantPartFleshEye: 300
-    FoodMeatSpiderLeg: 75
-
-<<<<<<< HEAD
+
+    #T2 -------- Health * 1.8
+    MutantPartLeshiyRoot: 630
+    MutantPartPseudodogTail: 315
+    MutantPartSnorkFoot: 315
+
     #T3 -------- Health * 3
     MutantPartBloodsuckerTentacles: 630
     MutantPartOraculeEye: 1680
     MutantPartPseudogiantHeart: 4200
     MutantPartZombieHand: 315
-=======
-    # T2 -------- Health * 1.8
-    MutantPartLeshiyRoot: 1350
-    MutantPartPseudodogTail: 675
-    MutantPartSnorkFoot: 675
-
-    # T3 -------- Health * 3
-    MutantPartBloodsuckerTentacles: 1350
-    MutantPartOraculeEye: 3600
-    MutantPartPseudogiantHeart: 9000
-    #Other
-    MutantPartZombieHand: 675
->>>>>>> ca2317fa
   categories:
     - name: ССП-99
       priority: 1
@@ -259,6 +231,7 @@
         ClothingHeadHatSovietUshankaStalker: 40
     - name: Крафты
       priority: 12
+      priority: 12
       items:
         CraftFerments: 450
         # Tech cards
