- type: shopPreset
  id: NpcResearchInstitut # 0.7x
  itemsForSale:
<<<<<<< HEAD
     # Thermal group - 1
    ZoneArtifactFireball: 472
    ZoneArtifactEye: 787
    ZoneArtifactFlame: 1575
    # Thermal group - 2
    ZoneArtifactCristall: 1968
    ZoneArtifactLithosphere: 3150
    # Electrical group - 1
    ZoneArtifactSparkler: 472
    ZoneArtifactBattery: 945
    ZoneArtifactFlash: 1890
    ArtMoon: 2362
    ZoneArtifactTesla: 3543
    ZoneArtifactIce: 3937
    # Gravity group - 1
    ArtMedusa: 393
    ZoneArtifactFlower: 787
    ZoneArtifactNightStar: 1968
    # Gravity group - 2
    ZoneArtifactVyvert: 472
    ZoneArtifactAmoeba: 787
    ZoneArtifactGravi: 2362
    ZoneArtifactGoldfish: 3150
    ZoneArtifactSpring: 3937
    ZoneArtifactFocus: 1575
    ZoneArtifactStuntman: 3150
    ZoneArtifactDistorter: 4725
    ZoneArtifactSoul: 3937
    # Acidic group - 1
    ZoneArtifactBlood: 630
    ZoneArtifactMeat: 1181
    ZoneArtifactKolobok: 1575
    # Acidic group - 2
    ZoneArtifactPellicle: 787
    ZoneArtifactBaloon: 2755
=======
    # Thermal group - 1
    ZoneArtifactFireball: 675
    ZoneArtifactEye: 1125
    ZoneArtifactFlame: 2250
    # Thermal group - 2
    ZoneArtifactCristall: 2812
    ZoneArtifactLithosphere: 4500
    # Electrical group - 1
    ZoneArtifactSparkler: 675
    ZoneArtifactBattery: 1350
    ZoneArtifactFlash: 2700
    ArtMoon: 3375
    ZoneArtifactTesla: 5062
    ZoneArtifactIce: 5625
    # Gravity group - 1
    ArtMedusa: 562
    ZoneArtifactFlower: 1125
    ZoneArtifactNightStar: 2812
    # Gravity group - 2
    ZoneArtifactVyvert: 675
    ZoneArtifactAmoeba: 1125
    ZoneArtifactGravi: 3375
    ZoneArtifactGoldfish: 4500
    ZoneArtifactSpring: 5625
    ZoneArtifactFocus: 2250
    ZoneArtifactStuntman: 4500
    ZoneArtifactDistorter: 6750
    ZoneArtifactSoul: 5625
    # Acidic group - 1
    ZoneArtifactBlood: 900
    ZoneArtifactMeat: 1687
    ZoneArtifactKolobok: 2250
    # Acidic group - 2
    ZoneArtifactPellicle: 1125
    ZoneArtifactBaloon: 3937
>>>>>>> d208fe26

    # Mutant parts

    #Boars -------- Health * T * 0.45
<<<<<<< HEAD
    MutantPartBoarHoof: 94 # T1
    MutantPartSeasonedBoarHoof: 227 # T2
    MutantPartOldBoarHoof: 425 # T3

    #T1 -------- Health * 1
    MutantPartBlindDogTail: 63
    MutantPartFleshEye: 140
    FoodMeatSpiderLeg: 35

    #T2 -------- Health * 1.8
    MutantPartLeshiyRoot: 630
    MutantPartPseudodogTail: 315
    MutantPartSnorkFoot: 315

    #T3 -------- Health * 3
    MutantPartBloodsuckerTentacles: 630
    MutantPartOraculeEye: 1680
    MutantPartPseudogiantHeart: 4200
    MutantPartZombieHand: 315
=======
    MutantPartBoarHoof: 135 # T1
    MutantPartSeasonedBoarHoof: 324 # T2
    MutantPartOldBoarHoof: 607 # T3

    #T1 -------- Health * 1
    MutantPartBlindDogTail: 90
    MutantPartFleshEye: 200
    FoodMeatSpiderLeg: 50

    #T2 -------- Health * 1.8
    MutantPartLeshiyRoot: 900
    MutantPartPseudodogTail: 450
    MutantPartSnorkFoot: 450

    #T3 -------- Health * 3
    MutantPartBloodsuckerTentacles: 900
    MutantPartOraculeEye: 2400
    MutantPartPseudogiantHeart: 6000

>>>>>>> d208fe26
  categories:
    - name: ССП-99
      priority: 1
      items:
        ClothingOuterArmorSSP99Amber: 2800
        ClothingOuterArmorSSP99: 2800
        ClothingOuterArmorSSP99White: 2800
    - name: «Сева»
      priority: 2
      items:
        ClothingOuterArmorSevaSciWhite: 2504
        ClothingOuterArmorSevaSciRed: 2504
    - name: Броня и снаряжение
      priority: 3
      items:
        ClothingBackpackDuffelGreenStalker: 30
        ClothingBackpackDuffelMilitaryOlive: 300
        ClothingBackpackDuffelMilitaryBlue: 500
        ClothingBeltBandolierStalker: 20
        ClothingMaskGP7: 50
        ClothingMaskGP21: 400
        # Webbing
        ClothingBeltTarzanBlack: 150
        ClothingBeltTarzanGreen: 150
        ClothingBeltTarzanOrange: 150
    - name: Утилиты
      priority: 4
      items:
        TrashBag: 5
        BoxSafebox: 10
        CheapLighter: 5
        GeigerCounter: 10
        BaseRadio: 20
        FlashlightSeclite: 10
        PowerCellHyper: 50
        BoxFlare: 20
        Defibrillator: 500
        HandheldGPSBasic: 50
        Paper: 1
        Pen: 5
        Binocularus1: 650
        BodyBagFolded: 20
        EmergencyRollerBedSpawnFolded: 800
        ClothingBackpackDuffelGreenStalkerHydroponic: 400
        Beaker: 25
        Syringe: 15
        ExtendedEmergencyOxygenTankFilledStalker: 10
        DoubleEmergencyOxygenTankStalkerFilled: 150
        ClothingGagMuteStalker: 200
        ClothingHeatBagStalker: 200
        ClothingGoPro: 250
        Matchbox: 20
        HatchetStalker: 150
        STHelicopterToRedForestTicket: 50
    - name: Аномалии
      priority: 5
      items:
        # Bolt bags
        STBoltBagFilled: 50
        STBoltBagOliveGrayFilled: 50
        # Artifact containers
        BoxArtcont: 50
        # Anomaly detectors
        ZoneAnomalyDetectorAD1: 50
        ZoneAnomalyDetectorAD2: 250
        # Artifact detectors
        ZoneArtifactDetectorPulse: 100
        ZoneArtifactDetectorHunter: 400
        ZoneArtifactDetectorResponse: 1000
    - name: Провизия
      priority: 6
      items:
        STEnergyDrink: 100
        DrinkCognacBottleFull: 100
        STFoodBreadPlain: 15
        DrinkFlaskOld: 15
        DrinkWaterBottleFull: 5
        FoodTinMRE: 15
        STFoodMeatSalami: 60
    - name: Медицина
      priority: 7
      items:
        # Pills
        PillDexalin: 1
        PillDexalinPlusStalker: 10
        radioprotectpill: 20
        antiradpill: 55
        psyblock: 50
        # Medkits
        MedkitAI2: 10
        MedkitMilitary: 100
        MedkitScience: 200
        # Pack
        STOintment: 10
        STGauze: 10
        STBrutepack: 25
        Tourniquet: 50
        Bloodpack: 80
        # Back
        MedkitCMSStalker: 200
        MedkitGrizzlyStalker: 400
        # Crates
        AntiradCrate: 200
        SanitarCrate: 430
        ResearcherCrate: 1350
        SaviorCrate: 1500
        PolevoyVrachCrate: 1740
        #Stimul
        #SelfSteampack: 30
        #MilitarySteampack: 200
        #SciSteampack: 500

    - name: Кастомизация
      priority: 8
      items:
        ClothingMaskNeckFacemask: 20
        ClothingHandsGlovesFingerless: 35
        ClothingHandsGlovesMercFingerless: 35
        ClothingShoesBootsMerc: 5
        ClothingShoesSwat: 5
        ClothingOuterCoatLab: 5
        ClothingOuterHospitalGown: 5
        ClothingHeadHatBeretBrigmedic: 100
        ClothingHeadHatBeretRND: 100
        ClothingHeadHatBeretSeniorPhysician: 150
        ClothingHeadHatParamedicsoft: 50
        ClothingOuterCoatAMG: 20
        ClothingOuterCoatLabSeniorResearcher: 100
        ClothingOuterBioScientist: 200
        ClothingHeadHatHoodBioScientist: 50
        ClothingUniformJumpsuitMedicalDoctor: 5
        ClothingUniformJumpsuitColorWhite: 5
        ClothingUniformJumpsuitParamedicNT: 5
        ClothingUniformJumpsuitCasualPurple: 5
        ClothingUniformJumpsuitCasualBlue: 5
        ClothingUniformJumpsuitCasualRed: 5
        ClothingHeadHatSovietUshankaStalker: 40
    - name: Крафты
      priority: 9
      items:
        CraftFerments: 450
        # Tech cards
        TechCardCalibrationDosimeter: 100
        STDetectorAD1Blueprint: 1000
        STDetectorAD2Blueprint: 1000
        STZoneArtifactDetectorPulseBlueprint: 3000
        STZoneArtifactDetectorHunterBlueprint: 3000
        STZoneArtifactDetectorResponseBlueprint: 6000
        STZoneArtifactDetectorSpruceBlueprint: 12000
        STZoneArtifactDetectorBarracudaBlueprint: 18000
        STZoneArtifactDetectorBearBlueprint: 25000
        STZoneArtifactDetectorWolfhoundBlueprint: 40000<|MERGE_RESOLUTION|>--- conflicted
+++ resolved
@@ -1,7 +1,7 @@
 - type: shopPreset
   id: NpcResearchInstitut # 0.7x
   itemsForSale:
-<<<<<<< HEAD
+
      # Thermal group - 1
     ZoneArtifactFireball: 472
     ZoneArtifactEye: 787
@@ -37,48 +37,11 @@
     # Acidic group - 2
     ZoneArtifactPellicle: 787
     ZoneArtifactBaloon: 2755
-=======
-    # Thermal group - 1
-    ZoneArtifactFireball: 675
-    ZoneArtifactEye: 1125
-    ZoneArtifactFlame: 2250
-    # Thermal group - 2
-    ZoneArtifactCristall: 2812
-    ZoneArtifactLithosphere: 4500
-    # Electrical group - 1
-    ZoneArtifactSparkler: 675
-    ZoneArtifactBattery: 1350
-    ZoneArtifactFlash: 2700
-    ArtMoon: 3375
-    ZoneArtifactTesla: 5062
-    ZoneArtifactIce: 5625
-    # Gravity group - 1
-    ArtMedusa: 562
-    ZoneArtifactFlower: 1125
-    ZoneArtifactNightStar: 2812
-    # Gravity group - 2
-    ZoneArtifactVyvert: 675
-    ZoneArtifactAmoeba: 1125
-    ZoneArtifactGravi: 3375
-    ZoneArtifactGoldfish: 4500
-    ZoneArtifactSpring: 5625
-    ZoneArtifactFocus: 2250
-    ZoneArtifactStuntman: 4500
-    ZoneArtifactDistorter: 6750
-    ZoneArtifactSoul: 5625
-    # Acidic group - 1
-    ZoneArtifactBlood: 900
-    ZoneArtifactMeat: 1687
-    ZoneArtifactKolobok: 2250
-    # Acidic group - 2
-    ZoneArtifactPellicle: 1125
-    ZoneArtifactBaloon: 3937
->>>>>>> d208fe26
 
     # Mutant parts
 
     #Boars -------- Health * T * 0.45
-<<<<<<< HEAD
+
     MutantPartBoarHoof: 94 # T1
     MutantPartSeasonedBoarHoof: 227 # T2
     MutantPartOldBoarHoof: 425 # T3
@@ -98,27 +61,7 @@
     MutantPartOraculeEye: 1680
     MutantPartPseudogiantHeart: 4200
     MutantPartZombieHand: 315
-=======
-    MutantPartBoarHoof: 135 # T1
-    MutantPartSeasonedBoarHoof: 324 # T2
-    MutantPartOldBoarHoof: 607 # T3
-
-    #T1 -------- Health * 1
-    MutantPartBlindDogTail: 90
-    MutantPartFleshEye: 200
-    FoodMeatSpiderLeg: 50
-
-    #T2 -------- Health * 1.8
-    MutantPartLeshiyRoot: 900
-    MutantPartPseudodogTail: 450
-    MutantPartSnorkFoot: 450
-
-    #T3 -------- Health * 3
-    MutantPartBloodsuckerTentacles: 900
-    MutantPartOraculeEye: 2400
-    MutantPartPseudogiantHeart: 6000
-
->>>>>>> d208fe26
+
   categories:
     - name: ССП-99
       priority: 1
