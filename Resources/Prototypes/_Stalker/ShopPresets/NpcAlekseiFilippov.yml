--- conflicted
+++ resolved
@@ -49,57 +49,14 @@
     MutantPartPseudogiantHeart: 1875
     MutantPartOraculeEye: 2250
   categories:
-<<<<<<< HEAD
-    - name: Зброя
-=======
-    - name: Оружие # цены пб * 2
->>>>>>> d9c12d6f
+    - name: Зброя # ціни пб * 2
       priority: 1
       items:
         STWeaponShotgunToz34: 500
-<<<<<<< HEAD
-        STWeaponRifleStalkerGalatz: 4000
-        STWeaponGunAKS74U: 2000
-        STWeaponSMGMp5: 1850
-        STWeaponRevolverChiappaRhino60DS: 1000
-        STWeaponSniperMosin: 1700
-    - name: Магазини
-      priority: 2
-      items:
-        556Mag20: 313
-        Base1270Mag: 250
-        545Mag20: 188
-        545Mag30: 313
-        BaseMP5Mag: 300
-        Base545Mag10: 375
-        SpeedLoader45ACPEmpty: 400
-        Base751Mag10: 190
-        751Mag20: 563
-        BaseAPSMag: 375
-        GlockMag24: 375
-    - name: Боєприпаси
-      priority: 3
-      items:
-        754FMJBox: 700
-        6mmBuckshotBox: 500
-        7mmBuckshotBox: 85
-        919RIPBox: 500
-        919PSTBox: 400
-        918SP7Box: 400
-        545FMJBox: 600
-        545PCBox: 800
-        556FMJBox: 650
-        556M855Box: 990
-        751UNBox: 700
-        751M80Box: 1100
-        45ACPAPBox: 700
-        919PBMBox: 675
-    - name: Плащі
-=======
         STWeaponShotgunMossberg: 1500
         STWeaponShotgunMP153: 2250
         STWeaponSniperMosin: 2750
-    - name: Магазины # цены бара * 1.5
+    - name: Магазини # цены бара * 1.5
       priority: 2
       items:
         Magazine762x39RPD: 1500
@@ -116,7 +73,7 @@
         GlockMag33: 600
         PP91Mag: 450
         P90Mag: 658
-    - name: Боеприпасы # цены бара * 1.5
+    - name: Боєприпаси # цены бара * 1.5
       priority: 3
       items:
         7mmBuckshotBox: 150
@@ -126,8 +83,7 @@
         545HPBox: 600
         556FMJBox: 600
         751UNBox: 900
-    - name: Броня и снаряжение # цена сидора * 2
->>>>>>> d9c12d6f
+    - name: Броня та спорядження # цена сидора * 2
       priority: 4
       items:
         ClothingOuterJacketStalker: 78
@@ -137,48 +93,22 @@
         ClothingOuterCoatStalker: 698
         ClothingMaskGasM40: 266
         ClothingMaskGP5: 244
-    - name: Рюкзаки 
+    - name: Рюкзаки
       priority: 5
       items:
         ClothingBackpackDuffelGreenStalker: 30
         ClothingBackpackDuffelBlackStalker: 30
         ClothingBackpackDuffelMedicalStalker: 150
-<<<<<<< HEAD
-        ClothingBackpackTacticBeigeStalker: 250
-        ClothingBackpackTacticOliveStalker: 250
-        ClothingBackpackMercStalker: 600
-        ClothingBackpackDuffelBlackMilitaryTacticStalker: 1200
     - name: Ремені
       priority: 6
       items:
         ClothingBeltBandolierStalker: 20
-        ClothingBeltTarzanBlack: 200
-        ClothingBeltTarzanGreen: 200
-        ClothingBeltTarzanOrange: 200
     - name: Аномалії
-=======
-    - name: Пояса
-      priority: 6
-      items:
-        ClothingBeltBandolierStalker: 20
-    - name: Аномалии
->>>>>>> d9c12d6f
       priority: 7
       items:
         STBoltBagFilled: 100
         STBoltBagOliveGrayFilled: 100
-<<<<<<< HEAD
-        BoxArtcont: 900
-        ZoneAnomalyDetectorAD1: 900
-        ZoneAnomalyDetectorAD2: 2100
-        ZoneArtifactDetectorPulse: 250
-        ZoneArtifactDetectorHunter: 600
-        ZoneArtifactDetectorResponse: 1100
-        ZoneArtifactDetectorSpruce: 2600
     - name: Провізія
-=======
-    - name: Провизия
->>>>>>> d9c12d6f
       priority: 8
       items:
         STEnergyDrink: 650
