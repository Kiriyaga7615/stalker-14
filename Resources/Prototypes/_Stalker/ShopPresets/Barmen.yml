- type: shopPreset
  id: STNPCBarmenPreset # 0.5x
  itemsForSale:
    # Thermal group - 1
    ZoneArtifactFireball: 338
    ZoneArtifactEye: 562
    ZoneArtifactFlame: 1125
    # Thermal group - 2
    ZoneArtifactCristall: 1406
    ZoneArtifactLithosphere: 2250
    # Electrical group - 1
    ZoneArtifactSparkler: 338
    ZoneArtifactBattery: 675
    ZoneArtifactFlash: 1350
    ArtMoon: 1687
    ZoneArtifactTesla: 2531
    ZoneArtifactIce: 2812
    # Gravity group - 1
    ArtMedusa: 281
    ZoneArtifactFlower: 562
    ZoneArtifactNightStar: 1406
    # Gravity group - 2
    ZoneArtifactVyvert: 338
    ZoneArtifactAmoeba: 562
    ZoneArtifactGravi: 1687
    ZoneArtifactGoldfish: 2250
    ZoneArtifactSpring: 2812
    ZoneArtifactFocus: 1125
    ZoneArtifactStuntman: 2250
    ZoneArtifactDistorter: 3375
    ZoneArtifactSoul: 2812
    # Acidic group - 1
    ZoneArtifactBlood: 450
    ZoneArtifactMeat: 843
    ZoneArtifactKolobok: 1125
    # Acidic group - 2
    ZoneArtifactPellicle: 562
    ZoneArtifactBaloon: 1968

    # Mutant parts

    #Boars -------- Health * T * 0.45
    MutantPartBoarHoof: 68 # T1
    MutantPartSeasonedBoarHoof: 162 # T2
    MutantPartOldBoarHoof: 304 # T3

    #T1 -------- Health * 1
    MutantPartBlindDogTail: 45
    MutantPartFleshEye: 100
    FoodMeatSpiderLeg: 25

    #T2 -------- Health * 1.8
    MutantPartLeshiyRoot: 450
    MutantPartPseudodogTail: 225
    MutantPartSnorkFoot: 225

    #T3 -------- Health * 3
    MutantPartBloodsuckerTentacles: 450
    MutantPartOraculeEye: 1200
    MutantPartPseudogiantHeart: 3000
    MutantPartZombieHand: 225
    # Smuggling
    TradeBox: 3300

  categories:
    - name: Зброя
      priority: 1
      items:
        WeaponPistolStalkerAPS: 825
        STWeaponRevolverSWModel325: 1275
        STWeaponRevolverSWModel625: 1650
        STWeaponShotgunStalkerSPAS: 1875
        STWeaponShotgunProtecta: 3450
        STWeaponRifleStalkerAK74: 4950
        STWeaponRifleM16: 3675
        STWeaponRifleM4: 5250
        STWeaponRifleSig550: 5550
        STWeaponRifleStalkerAKM: 5850
        STWeaponRifleStalkerFAL: 5475
        STWeaponRifleStalkerVepr: 14700
        STWeaponSMGMp5: 3675
        STWeaponSMGBizon: 5100
        STWeaponRifleVSS: 13050
    - name: Магазини
      priority: 2
      items:
        BasePMMag: 113
        TTMag: 113
        BaseGlockMag10: 128
        BaseGSH-18Mag10: 128
        BaseAPSMag: 180
        SpeedLoader45ACPEmpty: 113
        545Mag20: 188
        545Mag30: 263
        556Mag20: 188
        556Mag30: 263
        739Mag30: 338
        751Mag20: 368
        Base754Mag5: 548
        BizonMag: 675
        BaseMP5Mag: 188
        939Mag20: 450
    - name: Боєприпаси
      priority: 3
      items:
        6mmBuckshotBox: 430
        8mmBuckshotBox: 1420
        7mmBuckshotBox: 59
        # .45
        45ACPLFMJBox: 150
        45ACPMFMJBox: 338
        45ACPRIPBox: 338
        45ACPAPBox: 675
        # 7.25
        725PBox: 150
        725PTBox: 338
        725LRNPCBox: 338
        725PSTBox: 675
        # 9.19
        919PSOGJBox: 150
        919PSTBox: 338
        919RIPBox: 338
        919PBMBox: 675
        # 9.19
        918PGJBox: 150
        918PSTBox: 338
        918SP7Box: 338
        918PBMBox: 675
        # 5.45
        545FMJBox: 375
        545HPBox: 375
        545PCBox: 750
        # 5.56
        556FMJBox: 450
        556WarmagBox: 450
        556M855Box: 825
        # 7.39
        739FMJBox: 900
        739HPBox: 900
        # 7.51
        751M80Box: 900
        751UNBox: 900
        # 7.54
        754FMJBox: 975
        754HPBox: 975
        # 9.39
        939SP5Box: 570
        939SP6Box: 1080
    - name: Броня та спорядження
      priority: 4
      items:
        # body
        STClothingOuterArmorLightPlateVestBaseANAgray: 3081
        STClothingOuterArmorLightPlateVestBaseANAgreen: 3081
        ClothingOuterArmorStalker: 2971
        ClothingOuterArmorSevaStalker: 2504
        # mask
        ClothingMaskGP7: 165
        ClothingMaskGasZorya: 125
        ClothingMaskXoma: 95
        # helmet
        ClothingHeadHelmetBerill5MMilitary: 1141
        # cape
        ClothingOuterCoatLoyalist: 1754
        ClothingOuterCoatLoyalistLight: 1050
        # back
        ClothingBackpackDuffelMedicalStalker: 350 # 7,7 med only
        ClothingBackpackTacticBeigeStalker: 425  # 6,5
        ClothingBackpackTacticOliveStalker: 425
        ClothingBackpackMercStalker: 650 # 6,6
        ClothingBackpackDuffelBlackTacticStalker: 900
        ClothingBackpackDuffelOliveTacticStalker: 900
        # belt
        ClothingBeltBandolierStalker: 45
        ClothingBeltVoron: 440
    - name: Утиліти
      priority: 5
      items:
        STCombatKnife: 25
        TrashBag: 30
        BoxZiptie: 50
        BoxSafebox: 50
        CheapLighter: 5
        GeigerCounter: 50
        BaseRadio: 50
        FlashlightSeclite: 50
        PowerCellHyper: 50
        Defibrillator: 1000
        HandheldGPSBasic: 50
        Paper: 2
        Pen: 5
        Binocularus1: 1000
        BoxFlare: 60
        ClothingBackpackDuffelGreenStalkerHydroponic: 500
        Beaker: 40
        Syringe: 20
        ClothingGoPro: 250
        ExtendedEmergencyOxygenTankFilledStalker: 50
        TrashDetectorTier1: 200
        Matchbox: 10
        HatchetStalker: 150
        STCraftGlueKitT3: 1000
        STCraftPlasticFittingT3: 1000
    - name: Аномалії
      priority: 6
      items:
        # Bolt bags
        STBoltBagFilled: 50
        STBoltBagOliveGrayFilled: 50
        STBoltBagFilledGolden: 5000
        STBoltBagOliveGrayFilledGolden: 5000
        # Artifact containers
        BoxArtcont: 450
        # Anomaly detectors
        ZoneAnomalyDetectorAD1: 450
        ZoneAnomalyDetectorAD2: 1050
        # Artifact detectors
        ZoneArtifactDetectorPulse: 100
        ZoneArtifactDetectorHunter: 600
        ZoneArtifactDetectorResponse: 1100
        ZoneArtifactDetectorSpruce: 2600

    - name: Провізія
      priority: 7
      items:
        STEnergyDrink: 200
        STEnergyDrinkMonster: 200
        STEnergyDrinkRevo: 150
        STDrinkBeerCanBaltic: 90
        DrinkVodkaBottleFull: 55
        STFoodBreadPlain: 35
        DrinkFlaskOld: 30
        DrinkWaterBottleFull: 45
        FoodTinMRE: 120
        DrinkLemonadehBottleFull: 50
        STFoodMeatSalami: 350
    - name: Медицина
      priority: 8
      items:
        PillDexalin: 20
        PillDexalinPlusStalker: 45
        radioprotectpill: 250
        psyblock: 500
        MedkitAI2: 250
        STOintment: 40
        STGauze: 45
        STBrutepack: 50
        Tourniquet: 80
<<<<<<< HEAD
        Bloodpack: 300
        MedkitMilitary: 400
        antiradpill: 50
        MedkitCMSStalker: 750
        MedkitGrizzlyStalker: 1050
    - name: Кастомізація
=======
        Bloodpack: 250
        MedkitMilitary: 425
        antiradpill: 150
        MedkitCMSStalker: 800
        MedkitGrizzlyStalker: 1100
    - name: Кастомизация
>>>>>>> 9adc8e61
      priority: 9
      items:
        ClothingBandageStalkerJid: 50
        ClothingBandageStalkerBelarus: 50
        ClothingHeadHatBeaniehat: 10
        ClothingMaskNeckFacemask: 10
        ClothingMaskNeckBalaklava1: 10
        ClothingUniformJumpsuitTacticool: 10
        ClothingMaskNeckBalaklava2: 10
        ClothingMaskNeckBalaklava3: 10
        ClothingHeadBandMerc: 30
        ClothingHeadBandSkull: 30
        ClothingHeadHatUshanka: 30
        ClothingHandsGlovesFingerless: 30
        ClothingHandsGlovesMercFingerless: 60
        ClothingShoesColorBlack: 30
        ClothingShoesBootsWork: 30
        ClothingShoesLeather: 30
        ClothingShoesBootsMerc: 30
        ClothingShoesSwat: 35
        ClothingHeadHatBlacksoft: 10
        ClothingHeadHatGreysoft: 10
        ClothingHeadHatSovietUshankaStalker: 40
        ClothingTshirtBlue: 10
        ClothingTshirtOrange: 10
        ClothingCloakStalker: 30
        ClothingLegsJeansBlue: 10
        ClothingLegsJeansStalker: 10
        ClothingLegsJeansGreenCargo: 10
        ClothingLegsJeansGreyCargo: 10
        ClothingLegsJeansBlackCargo: 10
        ClothingLegsJeansBrownCargo: 10
        ClothingLegsJeansSandCargo: 10
        ClothingLegsJeansBlackNew: 20
        ClothingShoesBootsCombat: 30
        ClothingTorsoTShirtPivozavr: 30
        ClothingTorsoTShirtSailorSuit: 30
        ClothingTorsoTShirtColorBlack: 30
        ClothingTorsoTurtlenecksBlack: 90
        ClothingTorsoTurtlenecksBereza: 90
        ClothingLegsJeansBereza: 20
        ClothingOuterCoatKKK: 67
        # new shit
        ClothingLegsBattlePantsBlack: 50
        ClothingLegsVeryBlueJenas: 50
        ClothingLegsCombatForest: 50
        ClothingLegsNavyPants: 50
        ClothingTorsoTurtlenecksBattleTurtleneckbBlack: 50
        ClothingTorsoTurtlenecksBlackTurtleneck: 50
        ClothingTorsoTurtlenecksCombatForest: 50
        ClothingTorsoTurtlenecksKhakiTurtleneck: 50
        ClothingTorsoTurtlenecksMatrosska: 50
    - name: Розваги
      priority: 10
      items:
        # Dices
        DiceBag: 20
        # Board games
        CheckerBoard: 40
        ChessBoard: 40
        BackgammonBoard: 40
        # Battle maps
        SandBattlemap: 60
        GrassBattlemap: 60
        # Instruments
        AcousticGuitarInstrument: 300
        AccordionInstrument: 500
    - name: Гранати
      priority: 11
      items:
        FragGrenade: 1110
        IpritGrenadeStalker: 800
        GL1Grenade: 350
        SmokeGrenade: 750<|MERGE_RESOLUTION|>--- conflicted
+++ resolved
@@ -246,21 +246,12 @@
         STGauze: 45
         STBrutepack: 50
         Tourniquet: 80
-<<<<<<< HEAD
-        Bloodpack: 300
-        MedkitMilitary: 400
-        antiradpill: 50
-        MedkitCMSStalker: 750
-        MedkitGrizzlyStalker: 1050
-    - name: Кастомізація
-=======
         Bloodpack: 250
         MedkitMilitary: 425
         antiradpill: 150
         MedkitCMSStalker: 800
         MedkitGrizzlyStalker: 1100
-    - name: Кастомизация
->>>>>>> 9adc8e61
+    - name: Кастомізація
       priority: 9
       items:
         ClothingBandageStalkerJid: 50
