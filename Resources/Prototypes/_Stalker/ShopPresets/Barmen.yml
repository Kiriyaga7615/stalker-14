--- conflicted
+++ resolved
@@ -127,12 +127,8 @@
         ClothingBackpackDuffelOliveTacticStalker: 900
         # belt
         ClothingBeltBandolierStalker: 45
-<<<<<<< HEAD
-    - name: Інструменти
-=======
         ClothingBeltVoron: 440
-    - name: Утилиты
->>>>>>> ff1b97cd
+    - name: Утиліти
       priority: 5
       items:
         STCombatKnife: 25
@@ -175,16 +171,11 @@
         ZoneAnomalyDetectorAD2: 1050
         # Artifact detectors
         ZoneArtifactDetectorPulse: 100
-<<<<<<< HEAD
-        ZoneArtifactDetectorHunter: 800
-    - name: Провізія
-=======
         ZoneArtifactDetectorHunter: 600
         ZoneArtifactDetectorResponse: 1100
         ZoneArtifactDetectorSpruce: 2600
 
-    - name: Провизия
->>>>>>> ff1b97cd
+    - name: Провізія
       priority: 7
       items:
         STEnergyDrink: 200
