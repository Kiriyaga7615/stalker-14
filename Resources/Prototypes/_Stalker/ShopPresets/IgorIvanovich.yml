- type: shopPreset
  id: IgorIvanovichShopPreset
  itemsForSale:
<<<<<<< HEAD
    # Thermal group - 1
    ZoneArtifactFlame: 450
    # Thermal group - 2
    ZoneArtifactCristall: 800
    ZoneArtifactLithosphere: 1200
    # Electrical group - 1
    ZoneArtifactFlash: 450
    ArtMoon: 600
    ZoneArtifactTesla: 1200
    ZoneArtifactIce: 1200
    # Gravity group - 1
    ZoneArtifactNightStar: 450
    # Gravity group - 2
    ZoneArtifactGravi: 850
    ZoneArtifactGoldfish: 1000
    ZoneArtifactSpring: 1200
    ZoneArtifactFocus: 850
    ZoneArtifactStuntman: 1000
    ZoneArtifactDistorter: 1200
    ZoneArtifactSoul: 950
    # Acidic group - 1
    ZoneArtifactKolobok: 450
    # Acidic group - 2
    ZoneArtifactBaloon: 550
    #############################Частини Мутантів
    MutantPartZombieHand: 125
    MutantPartSnorkFoot: 100
    MutantPartLeshiyRoot: 140
    MutantPartBloodsuckerTentacles: 250
    MutantPartOraculeEye: 800
=======
    ZoneArtifactFlame: 1
>>>>>>> 0650ea56
  categories:
    - name: Детектори
      priority: 1
      items:
<<<<<<< HEAD
        ZoneArtifactDetectorBarracuda: 1200
        ZoneArtifactDetectorBear: 5500
    - name: Зброя
      priority: 1
      items:
        WeaponLMGM249: 7500
        STWeaponRifleVSS: 9000
        STWeaponRifleStalkerG36: 4500
        STWeaponSubMachineGunStalkerAH12: 20000
        STWeaponSMGBizon: 3000
        STWeaponRifleStalkerAK103: 3500
        WeaponSubMachineGunStalkerTommyGun: 10000
        STWeaponRifleSVDS: 10000
        WeaponRifleStalkerGalil: 4000
        STWeaponShotgunUSAS: 13000
        STWeaponRifleM14: 3500
        STWeaponSubMachineGunVityaz: 3500
        WeaponMachineGunRPD: 7500
    - name: Магазини
      priority: 2
      items:
        TommyGunBigDrum: 790
        TommyGunDrum: 420
        939Mag20: 200
        939Mag45: 350
        556Mag60: 300
        556Mag45: 250
        545Mag45: 249
        545Mag60: 299
        739Mag75: 350
        Base1270Mag: 150
        PPSHDrum: 200
        754Mag10: 300
        754Mag20: 450
    - name: Патрони
      priority: 3
      items:
        939SP6Box: 600
        725PSTBox: 600
        919PSOGJBox: 100
        919PBMBox: 600
        918PBMBox: 599
    - name: Кейс
      priority: 4
      items:
        BriefcaseWeapon: 250
    - name: Гранати
      priority: 5
      items:
        HydrocyanicGrenadeStalker: 1000
        PhosphorusGrenadeStalker: 3000
        LewisiteGrenadeStalker: 800
=======
        ZoneArtifactDetectorBarracuda: 52000
>>>>>>> 0650ea56
<|MERGE_RESOLUTION|>--- conflicted
+++ resolved
@@ -1,97 +1,9 @@
 - type: shopPreset
   id: IgorIvanovichShopPreset
   itemsForSale:
-<<<<<<< HEAD
-    # Thermal group - 1
-    ZoneArtifactFlame: 450
-    # Thermal group - 2
-    ZoneArtifactCristall: 800
-    ZoneArtifactLithosphere: 1200
-    # Electrical group - 1
-    ZoneArtifactFlash: 450
-    ArtMoon: 600
-    ZoneArtifactTesla: 1200
-    ZoneArtifactIce: 1200
-    # Gravity group - 1
-    ZoneArtifactNightStar: 450
-    # Gravity group - 2
-    ZoneArtifactGravi: 850
-    ZoneArtifactGoldfish: 1000
-    ZoneArtifactSpring: 1200
-    ZoneArtifactFocus: 850
-    ZoneArtifactStuntman: 1000
-    ZoneArtifactDistorter: 1200
-    ZoneArtifactSoul: 950
-    # Acidic group - 1
-    ZoneArtifactKolobok: 450
-    # Acidic group - 2
-    ZoneArtifactBaloon: 550
-    #############################Частини Мутантів
-    MutantPartZombieHand: 125
-    MutantPartSnorkFoot: 100
-    MutantPartLeshiyRoot: 140
-    MutantPartBloodsuckerTentacles: 250
-    MutantPartOraculeEye: 800
-=======
     ZoneArtifactFlame: 1
->>>>>>> 0650ea56
   categories:
     - name: Детектори
       priority: 1
       items:
-<<<<<<< HEAD
-        ZoneArtifactDetectorBarracuda: 1200
-        ZoneArtifactDetectorBear: 5500
-    - name: Зброя
-      priority: 1
-      items:
-        WeaponLMGM249: 7500
-        STWeaponRifleVSS: 9000
-        STWeaponRifleStalkerG36: 4500
-        STWeaponSubMachineGunStalkerAH12: 20000
-        STWeaponSMGBizon: 3000
-        STWeaponRifleStalkerAK103: 3500
-        WeaponSubMachineGunStalkerTommyGun: 10000
-        STWeaponRifleSVDS: 10000
-        WeaponRifleStalkerGalil: 4000
-        STWeaponShotgunUSAS: 13000
-        STWeaponRifleM14: 3500
-        STWeaponSubMachineGunVityaz: 3500
-        WeaponMachineGunRPD: 7500
-    - name: Магазини
-      priority: 2
-      items:
-        TommyGunBigDrum: 790
-        TommyGunDrum: 420
-        939Mag20: 200
-        939Mag45: 350
-        556Mag60: 300
-        556Mag45: 250
-        545Mag45: 249
-        545Mag60: 299
-        739Mag75: 350
-        Base1270Mag: 150
-        PPSHDrum: 200
-        754Mag10: 300
-        754Mag20: 450
-    - name: Патрони
-      priority: 3
-      items:
-        939SP6Box: 600
-        725PSTBox: 600
-        919PSOGJBox: 100
-        919PBMBox: 600
-        918PBMBox: 599
-    - name: Кейс
-      priority: 4
-      items:
-        BriefcaseWeapon: 250
-    - name: Гранати
-      priority: 5
-      items:
-        HydrocyanicGrenadeStalker: 1000
-        PhosphorusGrenadeStalker: 3000
-        LewisiteGrenadeStalker: 800
-=======
-        ZoneArtifactDetectorBarracuda: 52000
->>>>>>> 0650ea56
+        ZoneArtifactDetectorBarracuda: 52000