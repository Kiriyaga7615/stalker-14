
- type: gameMap
  id: STWorld
  mapName: 'StalkerMap'
<<<<<<< HEAD
  mapPath: "/Maps/_ST/World/KordonV66.yml"
=======
  mapPath: "/Maps/_ST/World/KordonV70.yml"
>>>>>>> 395ba563
  minPlayers: 0
  stations:
    Stalker:
      stationProto: StandardStalkerStation
      components:
        - type: StationNameSetup
          mapNameTemplate: "Кордон"
        - type: StationJobs
          overflowJobs:
            - Stalker
          availableJobs:
            Stalker: [ 0, -1 ]
            StalkerNeutral: [ 0, -1 ]
            StalkerRene: [ 0, -1 ]
            StalkerGreh: [ 0, -1 ]
            StalkerMechanic: [ 0, -1 ]
            StalkerTrader: [ 0, -1 ]
            StalkerClown: [ 0, -1 ]
            StalkerDeserter: [ 0, -1 ]
            StalkerClearSky: [ 0, -1 ]
            StalkerPoisk: [ 0, -1 ]
            # Seraphim
            Seraphim: [ 0, -1 ]
            SeraphimHead: [ 0, -1]
            # Science
            StalkerScientist: [ 0, -1 ]
            StalkerHeadScientist: [ 0, -1 ]
            StalkerISSG: [ 0, -1 ]
            # Military
            Military: [ 0, -1 ]
            MilitaryOfficer: [ 0, -1 ]
            MilitaryHead: [ 0, -1 ]
            MilitaryStalker: [ 0, -1 ]
            # Mercenary
            StalkerMercenary: [ 0, -1 ]
            StalkerHeadMercenary: [ 0, -1 ]
            # Anomalist
            StalkerAnomalist: [ 0, -1 ]
            StalkerAnomalistGuardian: [ 0, -1 ]
            # Pilgrims
            StalkerPostulant: [ 0, -1 ]
            StalkerBishop: [ 0, -1 ]
            # Freedom
            StalkerFreedom: [ 0, -1 ]
            StalkerHeadFreedom: [ 0, -1 ]
            # Dolg
            StalkerDolg: [ 0, -1 ]
            StalkerHeadDolg: [ 0, -1 ]
            # Brigades
            StalkerBandit: [ 0, -1 ]
            StalkerJaba: [ 0, -1 ]
            # Project
            StalkerProjectOrchestrator: [ 0, -1 ]
            StalkerProjectPawn: [ 0, -1 ]<|MERGE_RESOLUTION|>--- conflicted
+++ resolved
@@ -2,11 +2,7 @@
 - type: gameMap
   id: STWorld
   mapName: 'StalkerMap'
-<<<<<<< HEAD
-  mapPath: "/Maps/_ST/World/KordonV66.yml"
-=======
   mapPath: "/Maps/_ST/World/KordonV70.yml"
->>>>>>> 395ba563
   minPlayers: 0
   stations:
     Stalker:
