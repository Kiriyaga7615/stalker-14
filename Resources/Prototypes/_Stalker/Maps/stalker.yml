--- conflicted
+++ resolved
@@ -2,11 +2,7 @@
 - type: gameMap # arena-changes-start
   id: STWorld
   mapName: 'StalkerMap'
-<<<<<<< HEAD
-  mapPath: "/Maps/_ST/World/KordonV72.yml"
-=======
   mapPath: "/Maps/_Arena/lobby.yml"
->>>>>>> a35b40bd
   minPlayers: 0
   stations:
     Stalker:
@@ -18,48 +14,4 @@
           overflowJobs:
             - Arenolog
           availableJobs:
-<<<<<<< HEAD
-            Stalker: [ 0, -1 ]
-            StalkerNeutral: [ 0, -1 ]
-            StalkerRene: [ 0, -1 ]
-            StalkerGreh: [ 0, -1 ]
-            StalkerMechanic: [ 0, -1 ]
-            StalkerTrader: [ 0, -1 ]
-            StalkerClown: [ 0, -1 ]
-            StalkerDeserter: [ 0, -1 ]
-            StalkerClearSky: [ 0, -1 ]
-            StalkerPoisk: [ 0, -1 ]
-            # Seraphim
-            Seraphim: [ 0, -1 ]
-            SeraphimHead: [ 0, -1]
-            # Science
-            StalkerScientist: [ 0, -1 ]
-            StalkerHeadScientist: [ 0, -1 ]
-            StalkerISSG: [ 0, -1 ]
-            # Military
-            Military: [ 0, -1 ]
-            MilitaryOfficer: [ 0, -1 ]
-            MilitaryHead: [ 0, -1 ]
-            # Mercenary
-            StalkerMercenary: [ 0, -1 ]
-            StalkerHeadMercenary: [ 0, -1 ]
-            # Anomalist
-            StalkerAnomalist: [ 0, -1 ]
-            StalkerAnomalistGuardian: [ 0, -1 ]
-            # Pilgrims
-            StalkerPostulant: [ 0, -1 ]
-            StalkerBishop: [ 0, -1 ]
-            # Freedom
-            StalkerFreedom: [ 0, -1 ]
-            StalkerHeadFreedom: [ 0, -1 ]
-            # Brigades
-            StalkerBandit: [ 0, -1 ]
-            StalkerJaba: [ 0, -1 ]
-            # Project
-            StalkerProjectOrchestrator: [ 0, -1 ]
-            StalkerProjectPawn: [ 0, -1 ]
-            # Monolith
-            StalkerMonolith: [ 0, -1 ]
-=======
-            Arenolog: [ -1, -1 ] # arena-changes-end
->>>>>>> a35b40bd
+            Arenolog: [ -1, -1 ] # arena-changes-end