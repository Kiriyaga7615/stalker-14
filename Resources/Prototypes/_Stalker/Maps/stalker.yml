
- type: gameMap
  id: STWorld
<<<<<<< HEAD
  mapName: 'Світ Сталкеру'
  mapPath: "/Maps/_ST/World/KordonV79.yml"
=======
  mapName: 'StalkerMap'
  mapPath: "/Maps/_ST/World/KordonV88.yml"
>>>>>>> 0650ea56
  minPlayers: 0
  stations:
    Stalker:
      stationProto: StandardStalkerStation
      components:
        - type: StationNameSetup
          mapNameTemplate: "Кордон"
        - type: StationJobs
          overflowJobs:
            - Stalker
          availableJobs:
            Stalker: [ 0, -1 ]
            StalkerNeutral: [ 0, -1 ]
            StalkerRene: [ 0, -1 ]
            StalkerGreh: [ 0, -1 ]
            StalkerTrader: [ 0, -1 ]
            StalkerDeserter: [ 0, -1 ]
            StalkerClearSky: [ 0, -1 ]
            StalkerPoisk: [ 0, -1 ]
            # Seraphim
            Seraphim: [ 0, -1 ]
            SeraphimHead: [ 0, -1]
            # Science
            StalkerScientist: [ 0, -1 ]
            StalkerHeadScientist: [ 0, -1 ]
            StalkerISSG: [ 0, -1 ]
            # Military
            Military: [ 0, -1 ]
            MilitaryOfficer: [ 0, -1 ]
            MilitaryHead: [ 0, -1 ]
            StalkerUN: [ 0, -1 ]
            # Mercenary
            StalkerMercenary: [ 0, -1 ]
            StalkerHeadMercenary: [ 0, -1 ]
            # Anomalist
            StalkerAnomalist: [ 0, -1 ]
            StalkerAnomalistGuardian: [ 0, -1 ]
            # Pilgrims
            StalkerPostulant: [ 0, -1 ]
            StalkerBishop: [ 0, -1 ]
            # Freedom
            StalkerFreedom: [ 0, -1 ]
            StalkerHeadFreedom: [ 0, -1 ]
            # Dolg
            StalkerDolg: [ 0, -1 ]
            StalkerHeadDolg: [ 0, -1 ]
            # Brigades
            StalkerBandit: [ 0, -1 ]
            StalkerJaba: [ 0, -1 ]
            # Project
            StalkerProjectOrchestrator: [ 0, -1 ]
            StalkerProjectPawn: [ 0, -1 ]
            # Avangard
            StalkerDolg: [ 0, -1 ]
            StalkerHeadDolg: [ 0, -1 ]
            #Covenant
            StalkerZavet: [ 0, -1 ]<|MERGE_RESOLUTION|>--- conflicted
+++ resolved
@@ -1,13 +1,8 @@
 
 - type: gameMap
   id: STWorld
-<<<<<<< HEAD
   mapName: 'Світ Сталкеру'
-  mapPath: "/Maps/_ST/World/KordonV79.yml"
-=======
-  mapName: 'StalkerMap'
   mapPath: "/Maps/_ST/World/KordonV88.yml"
->>>>>>> 0650ea56
   minPlayers: 0
   stations:
     Stalker:
@@ -64,4 +59,4 @@
             StalkerDolg: [ 0, -1 ]
             StalkerHeadDolg: [ 0, -1 ]
             #Covenant
-            StalkerZavet: [ 0, -1 ]+            StalkerZapovit: [ 0, -1 ]