--- conflicted
+++ resolved
@@ -156,7 +156,6 @@
         STWeaponRifleAUG: 4000
 
 - type: personalShop
-<<<<<<< HEAD
   id: PersonalLeopard2a7Shop
   username: Leopard2a7
   categories:
@@ -164,11 +163,11 @@
       items:
         WeaponPistolStalkerLP08: 900
         LP08Drum : 300
-=======
+        
+- type: personalShop
   id: PersonalSandmitShop
   username: sandmit
   categories:
   - name: Персональная категория
     items:
-      CasseteFiftyEightRadio: 250
->>>>>>> 962b99e4
+      CasseteFiftyEightRadio: 250