<<<<<<< HEAD
- type: sponsor
  id: trueNiggaGettoSponsors
  repositoryWeight:
    1: 150.0
    2: 350.0
    3: 600.0
    4: 1000.0
  contribItems:
    - DonateContributorCrate
  repositorySponsorItems:
    1:
      - DonatestandartCrate
    2:
      - DonateStalkerCrate
    3:
      - DonateIskatelCrate
  personalShopCategories:
    LordVladimer:
    - name: Лулрд
      items:
        STWeaponGunAKS74UWhite: 50
        STWeaponRifleStalkerVAL: 800
        WeaponShotgunAnomalySawedOff: 50
        8mmBuckshotBox: 5
        939BPBox: 50
        939Mag30: 50
        919RIPBox: 20
        MedkitScience: 50
        SciSteampack: 50
        ClothingOuterArmorReingerElite: 5000
        PP91Mag: 10
        STWeaponSMGPP91Anomaly: 450
        ClothingBeltWebbingOfficerStalker: 25
        ClothingBackpackDuffelHikingVSRFAnomaly: 250
    nazoltof:
    - name: Персональная категория
      items:
        STWeaponRifleSVDSGrass: 20000
    KLeymi:
    - name: Персональная категория
      items:
        STWeaponRifleAK103kamo: 10000
    QEWAEWA2:
    - name: Персональная категория
      items:
        STClothingOuterCoatNovember: 500
        STWeaponRifleHK416: 3500
        ClothingOuterArmorKeeper: 2500
        STWeaponRifleStalkerA545: 3500
        STWeaponRifleARX160: 7000
        ClothingHeadHelmetKeeper: 2000
    Deliko:
    - name: Персональная категория
      items:
        ClothingJaketGray: 50
        STClothingHeadPeakCap: 50
    PodpivAss_Lex:
    - name: Персональная категория
      items:
        ClothingMaskGP5Green: 50
        ClothingTorsoTurtlenecksCamouflage: 50
        BookStalkerSeraphimFAQ: 20
        ClothingOuterArmorZaryaSeraRuined: 1000
    farforik:
    - name: Персональная категория
      items:
        STWeaponRifleStalkerVeprFarforik: 8000
=======
- type: sponsor
  id: trueNiggaGettoSponsors
  repositoryWeight:
    1: 200.0
    2: 350.0
    3: 600.0
    4: 1000.0
  contribItems:
    - DonateContributorCrate
  repositorySponsorItems:
    1:
      - DonatestandartCrate
    2:
      - DonateStalkerCrate
    3:
      - DonateIskatelCrate
  personalShopCategories:
    LordVladimer:
    - name: Лулрд
      items:
        STWeaponGunAKS74UWhite: 50
        STWeaponRifleStalkerVAL: 800
        WeaponShotgunAnomalySawedOff: 50
        8mmBuckshotBox: 5
        939BPBox: 50
        939Mag30: 50
        919RIPBox: 20
        MedkitScience: 50
        SciSteampack: 50
        ClothingOuterArmorReingerElite: 5000
        PP91Mag: 10
        STWeaponSMGPP91Anomaly: 450
        ClothingBeltWebbingOfficerStalker: 25
        ClothingBackpackDuffelHikingVSRFAnomaly: 250
    nazoltof:
    - name: Персональная категория
      items:
        STWeaponRifleSVDSGrass: 20000
    KLeymi:
    - name: Персональная категория
      items:
        STWeaponRifleAK103kamo: 10000
    QEWAEWA2:
    - name: Персональная категория
      items:
        STClothingOuterCoatNovember: 500
        STWeaponRifleHK416: 3500
        ClothingOuterArmorKeeper: 2500
        STWeaponRifleStalkerA545: 3500
        STWeaponRifleARX160: 7000
        ClothingHeadHelmetKeeper: 2000
    Deliko:
    - name: Персональная категория
      items:
        ClothingJaketGray: 50
        STClothingHeadPeakCap: 50
    PodpivAss_Lex:
    - name: Персональная категория
      items:
        ClothingMaskGP5Green: 50
        ClothingTorsoTurtlenecksCamouflage: 50
        BookStalkerSeraphimFAQ: 20
        ClothingOuterArmorZaryaSeraRuined: 1000
    farforik:
    - name: Персональная категория
      items:
        STWeaponRifleStalkerVeprFarforik: 8000
>>>>>>> 2d3fba3d
<|MERGE_RESOLUTION|>--- conflicted
+++ resolved
@@ -1,72 +1,3 @@
-<<<<<<< HEAD
-- type: sponsor
-  id: trueNiggaGettoSponsors
-  repositoryWeight:
-    1: 150.0
-    2: 350.0
-    3: 600.0
-    4: 1000.0
-  contribItems:
-    - DonateContributorCrate
-  repositorySponsorItems:
-    1:
-      - DonatestandartCrate
-    2:
-      - DonateStalkerCrate
-    3:
-      - DonateIskatelCrate
-  personalShopCategories:
-    LordVladimer:
-    - name: Лулрд
-      items:
-        STWeaponGunAKS74UWhite: 50
-        STWeaponRifleStalkerVAL: 800
-        WeaponShotgunAnomalySawedOff: 50
-        8mmBuckshotBox: 5
-        939BPBox: 50
-        939Mag30: 50
-        919RIPBox: 20
-        MedkitScience: 50
-        SciSteampack: 50
-        ClothingOuterArmorReingerElite: 5000
-        PP91Mag: 10
-        STWeaponSMGPP91Anomaly: 450
-        ClothingBeltWebbingOfficerStalker: 25
-        ClothingBackpackDuffelHikingVSRFAnomaly: 250
-    nazoltof:
-    - name: Персональная категория
-      items:
-        STWeaponRifleSVDSGrass: 20000
-    KLeymi:
-    - name: Персональная категория
-      items:
-        STWeaponRifleAK103kamo: 10000
-    QEWAEWA2:
-    - name: Персональная категория
-      items:
-        STClothingOuterCoatNovember: 500
-        STWeaponRifleHK416: 3500
-        ClothingOuterArmorKeeper: 2500
-        STWeaponRifleStalkerA545: 3500
-        STWeaponRifleARX160: 7000
-        ClothingHeadHelmetKeeper: 2000
-    Deliko:
-    - name: Персональная категория
-      items:
-        ClothingJaketGray: 50
-        STClothingHeadPeakCap: 50
-    PodpivAss_Lex:
-    - name: Персональная категория
-      items:
-        ClothingMaskGP5Green: 50
-        ClothingTorsoTurtlenecksCamouflage: 50
-        BookStalkerSeraphimFAQ: 20
-        ClothingOuterArmorZaryaSeraRuined: 1000
-    farforik:
-    - name: Персональная категория
-      items:
-        STWeaponRifleStalkerVeprFarforik: 8000
-=======
 - type: sponsor
   id: trueNiggaGettoSponsors
   repositoryWeight:
@@ -133,5 +64,4 @@
     farforik:
     - name: Персональная категория
       items:
-        STWeaponRifleStalkerVeprFarforik: 8000
->>>>>>> 2d3fba3d
+        STWeaponRifleStalkerVeprFarforik: 8000