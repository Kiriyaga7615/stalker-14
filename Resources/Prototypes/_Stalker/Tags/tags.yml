- type: Tag
  id: STBolt

- type: Tag
  id: STPalletSalable

- type: Tag
  id: Khabar

- type: Tag
  id: P90Magazin

- type: Tag
  id: CartridgeRemingtonMagnum

- type: Tag
  id: SpeedLoaderRemingtonMagnum

- type: Tag
  id: MagazineUSAS

- type: Tag
  id: Cartridge1255

- type: Tag
  id: MagazineGSH-18

- type: Tag
  id: CartridgeShotgunDart

- type: Tag
  id: CartridgeShotgunBullet

- type: Tag
  id: CartridgeShotgunBulletRIP

- type: Tag
  id: Cartridge919

- type: Tag
  id: License

- type: Tag
  id: Dogtag

- type: Tag
  id: Cartridge725
- type: Tag
  id: Cartridge918
- type: Tag
  id: Cartridge739
- type: Tag
  id: SpeedLoader45ACP
- type: Tag
  id: Cartridge545

- type: Tag
  id: GrehCanTakeOnly

- type: Tag
  id: STCombatKnife
<<<<<<< HEAD
- type: Tag
  id: MagazineAS12
=======
  
>>>>>>> 42b2366a
<|MERGE_RESOLUTION|>--- conflicted
+++ resolved
@@ -58,10 +58,4 @@
   id: GrehCanTakeOnly
 
 - type: Tag
-  id: STCombatKnife
-<<<<<<< HEAD
-- type: Tag
-  id: MagazineAS12
-=======
-  
->>>>>>> 42b2366a
+  id: STCombatKnife