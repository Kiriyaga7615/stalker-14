--- conflicted
+++ resolved
@@ -58,8 +58,4 @@
   id: GrehCanTakeOnly
 
 - type: Tag
-<<<<<<< HEAD
-  id: STCombatKnife
-=======
-  id: STCombatKnife
->>>>>>> 1daca6b0
+  id: STCombatKnife