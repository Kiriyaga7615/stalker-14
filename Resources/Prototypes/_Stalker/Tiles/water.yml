- type: entity
<<<<<<< HEAD
  parent: FloorWaterEntity
  name: water
  description: Muddy water of the Zone.
=======
  id: STFloorWaterEntity
  name: water
  abstract: true
  description: A real thirst quencher.
  placement:
    mode: SnapgridCenter
    snap:
    - Wall
  components:
  - type: FloorOccluder
  - type: Transform
    anchored: true
  - type: SyncSprite
  - type: Clickable
  - type: Sprite
    sprite: Tiles/Planet/water.rsi
    drawdepth: BelowFloor
    layers:
      - state: shoreline_water
  - type: SolutionContainerManager
    solutions:
      pool:
        maxVol: 200 #.inf seems to break the whole yaml file, but would definitely be preferable. 
        reagents:
        - ReagentId: STWater
          Quantity: 200
  - type: DrainableSolution
    solution: pool
  - type: SpeedModifierContacts
    walkSpeedModifier: 0.8
    sprintSpeedModifier: 0.8
  - type: Physics
    bodyType: Static
  - type: Fixtures
    fixtures:
      fix1:
        shape:
          !type:PhysShapeAabb
          bounds: "-0.5,-0.5,0.5,0.5"
        layer:
          - SlipLayer
        mask:
          - ItemMask
        density: 1000
        hard: false
  - type: FootstepModifier
    footstepSoundCollection:
      collection: FootstepWater
      params:
        volume: 8
  - type: StepTrigger
    requiredTriggeredSpeed: 0
    intersectRatio: 0.1
    blacklist:
      tags:
        - Catwalk
  - type: TileEntityEffect
    effects:
    - !type:ExtinguishReaction

- type: entity
  parent: STFloorWaterEntity
  name: вода
  description: Мутная вода Зоны.
>>>>>>> d9c12d6f
  id: FloorWaterEntityStalker1
  suffix: Stalker
  placement:
    mode: SnapgridCenter
    snap:
    - Wall
  components:
  - type: Sprite
    sprite: _Stalker/Tiles/water.rsi
    drawdepth: BelowFloor
    layers:
      - state: water1
- type: entity
  parent: FloorWaterEntityStalker1
  id: FloorWaterEntityStalker2
  placement:
    mode: SnapgridCenter
    snap:
    - Wall
  components:
  - type: Sprite
    sprite: _Stalker/Tiles/water.rsi
    drawdepth: BelowFloor
    layers:
      - state: water2
- type: entity
  parent: FloorWaterEntityStalker1
  id: FloorWaterEntityStalker3
  placement:
    mode: SnapgridCenter
    snap:
    - Wall
  components:
  - type: Sprite
    sprite: _Stalker/Tiles/water.rsi
    drawdepth: BelowFloor
    layers:
      - state: water3
- type: entity
  parent: FloorWaterEntityStalker1
  id: FloorWaterEntityStalker4
  placement:
    mode: SnapgridCenter
    snap:
    - Wall
  components:
  - type: Sprite
    sprite: _Stalker/Tiles/water.rsi
    drawdepth: BelowFloor
    layers:
      - state: water4
  - type: RadiationSource
    slope: 1
    intensity: 0.5
  - type: PointLight
    radius: 2
    energy: 1
    color: "#c7e153"
    castShadows: false
- type: entity
  parent: FloorWaterEntityStalker1
  name: chemical waste
  description: Bright chemical waste of the Zone.
  id: FloorWaterEntityStalker5
  placement:
    mode: SnapgridCenter
    snap:
    - Wall
  components:
  - type: Sprite
    sprite: _Stalker/Tiles/water.rsi
    drawdepth: BelowFloor
    layers:
      - state: water5
  - type: DamageContacts
    damage:
      types:
        Caustic: 1
  - type: PointLight
    radius: 2
    energy: 1
    color: "#c0f133"
    castShadows: false
  - type: SpeedModifierContacts
    walkSpeedModifier: 0.3
    sprintSpeedModifier: 0.3
  - type: SolutionContainerManager
    solutions:
      pool:
        maxVol: 10000
        reagents:
        - ReagentId: Toxin
          Quantity: 10000<|MERGE_RESOLUTION|>--- conflicted
+++ resolved
@@ -1,13 +1,8 @@
 - type: entity
-<<<<<<< HEAD
-  parent: FloorWaterEntity
-  name: water
-  description: Muddy water of the Zone.
-=======
   id: STFloorWaterEntity
-  name: water
+  name: Вода
   abstract: true
-  description: A real thirst quencher.
+  description: Справжній напій для втамування спраги.
   placement:
     mode: SnapgridCenter
     snap:
@@ -26,7 +21,7 @@
   - type: SolutionContainerManager
     solutions:
       pool:
-        maxVol: 200 #.inf seems to break the whole yaml file, but would definitely be preferable. 
+        maxVol: 200 #.inf seems to break the whole yaml file, but would definitely be preferable.
         reagents:
         - ReagentId: STWater
           Quantity: 200
@@ -67,8 +62,7 @@
 - type: entity
   parent: STFloorWaterEntity
   name: вода
-  description: Мутная вода Зоны.
->>>>>>> d9c12d6f
+  description: Каламутна вода Зони.
   id: FloorWaterEntityStalker1
   suffix: Stalker
   placement:
@@ -130,8 +124,8 @@
     castShadows: false
 - type: entity
   parent: FloorWaterEntityStalker1
-  name: chemical waste
-  description: Bright chemical waste of the Zone.
+  name: хімічні відходи
+  description: Яскраві хімічні відходи Зони.
   id: FloorWaterEntityStalker5
   placement:
     mode: SnapgridCenter
