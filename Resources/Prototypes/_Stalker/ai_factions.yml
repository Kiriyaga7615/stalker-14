--- conflicted
+++ resolved
@@ -131,7 +131,6 @@
   - Military
   - Hostile
   - Duty
-<<<<<<< HEAD
 
 - type: npcFaction
   id: Meat
@@ -147,7 +146,8 @@
   - Sci
   - Duty
   - Freedom
-=======
+  - BandsUnion
+  - Seraphims
   - MilitaryStalker
 
 - type: npcFaction
@@ -162,6 +162,5 @@
   - Hostile
   - Freedom
   - Duty
->>>>>>> e54e0c4e
   - BandsUnion
   - Seraphims