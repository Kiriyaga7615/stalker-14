- type: mapLoader
  id: StalkerBaseMaps
  mapPaths:
<<<<<<< HEAD
    RedForest: /Maps/_ST/World/RedForestV61.yml
=======
    RedForest: /Maps/_ST/World/RedForestV60.yml
>>>>>>> aa177417
    KordonUnerground: /Maps/_ST/World/KordonPodzemV40.yml
    Svalka: /Maps/_ST/World/SvalkaV147.yml
    SvalkaUnderground: /Maps/_ST/World/SvalkaPodzemkaV46.yml
    Boloto: /Maps/_ST/World/BolotaV27.yml
<<<<<<< HEAD
    TemLoschina: /Maps/_ST/World/TemnajLohinaV44.yml
=======
    TemLoschina: /Maps/_ST/World/TemnajLohinaV43.yml
>>>>>>> aa177417
    PodzemkaLoschina: /Maps/_ST/World/PodzemkaLohinaV12.yml
    RostokAndWilds: /Maps/_ST/World/RostokAndWildsV17.yml
    UndegroundWildsBar100rads: /Maps/_ST/World/UndegroundWildsBar100radsV31.yml
    Topi: /Maps/_ST/World/TopiV29.yml
    TemDolina: /Maps/_ST/World/TemnajDolinaV64.yml
    Agroprom: /Maps/_ST/World/AgropromV68NEW.yml<|MERGE_RESOLUTION|>--- conflicted
+++ resolved
@@ -1,20 +1,13 @@
 - type: mapLoader
   id: StalkerBaseMaps
   mapPaths:
-<<<<<<< HEAD
+
     RedForest: /Maps/_ST/World/RedForestV61.yml
-=======
-    RedForest: /Maps/_ST/World/RedForestV60.yml
->>>>>>> aa177417
     KordonUnerground: /Maps/_ST/World/KordonPodzemV40.yml
     Svalka: /Maps/_ST/World/SvalkaV147.yml
     SvalkaUnderground: /Maps/_ST/World/SvalkaPodzemkaV46.yml
     Boloto: /Maps/_ST/World/BolotaV27.yml
-<<<<<<< HEAD
     TemLoschina: /Maps/_ST/World/TemnajLohinaV44.yml
-=======
-    TemLoschina: /Maps/_ST/World/TemnajLohinaV43.yml
->>>>>>> aa177417
     PodzemkaLoschina: /Maps/_ST/World/PodzemkaLohinaV12.yml
     RostokAndWilds: /Maps/_ST/World/RostokAndWildsV17.yml
     UndegroundWildsBar100rads: /Maps/_ST/World/UndegroundWildsBar100radsV31.yml
