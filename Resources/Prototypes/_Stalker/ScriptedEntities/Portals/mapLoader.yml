--- conflicted
+++ resolved
@@ -1,20 +1,4 @@
 - type: mapLoader
   id: StalkerBaseMaps
   mapPaths:
-<<<<<<< HEAD
-    City: /Maps/_ST/World/TownV21.yml
-    RedForest: /Maps/_ST/World/RedForestV35.yml
-    KordonUnerground: /Maps/_ST/World/KordonPodzemV23.yml
-    Svalka: /Maps/_ST/World/SvalkaV133.yml
-    SvalkaUnderground: /Maps/_ST/World/SvalkaPodzamV25.yml
-    Boloto: /Maps/_ST/World/BolotaV17.yml
-    MBase: /Maps/_ST/World/MBaseV15.yml
-    TemLoschina: /Maps/_ST/World/TemnajLohinaV33.yml
-    PodzemkaLoschina: /Maps/_ST/World/PodzemkaLohinaV9.yml
-    Oazis: /Maps/_ST/World/OazisV37.yml
-    RostokAndWilds: /Maps/_ST/World/RostokAndWildsV13.yml
-    UndegroundWildsBar100rads: /Maps/_ST/World/UndegroundWildsBar100radsV18.yml
-    Barrier: /Maps/_ST/World/BarrierV22.yml
-=======
-    City: /Maps/_Arena/ArenaMain.yml # arena-changes
->>>>>>> a35b40bd
+    City: /Maps/_Arena/ArenaMain.yml # arena-changes