--- conflicted
+++ resolved
@@ -755,17 +755,12 @@
     - type: AccessReader
       access: [["Military"]]
 
-################################################### Топи, Свалка - Рыжий лес
+################################################### Топи, Звалище - Рудий ліс
 
 - type: entity
   parent: MapTeleportBase
   id: RedForest-Topi
-<<<<<<< HEAD
-  noSpawn: false
-  name: Red Forest - Swamps
-=======
-  name: Рыжий лес - Топи
->>>>>>> b354a60b
+  name: Рудий ліс - Топи
   components:
     - type: NewMapTeleport
       portalName: RedForest-Topi
@@ -778,12 +773,7 @@
 - type: entity
   parent: MapTeleportBase
   id: RedForest-Svalka
-<<<<<<< HEAD
-  noSpawn: false
-  name: Red Forest - Dump
-=======
-  name: Рыжий лес - Свалка
->>>>>>> b354a60b
+  name: Рудий ліс - Звалище
   components:
     - type: NewMapTeleport
       portalName: RedForest-Svalka
@@ -795,12 +785,7 @@
 - type: entity
   parent: MapTeleportBaseUncollide
   id: RedForest-Vertushka
-<<<<<<< HEAD
-  noSpawn: false
-  name: Red Forest - Spinner
-=======
-  name: Рыжий лес - Вертушка
->>>>>>> b354a60b
+  name: Рудий ліс - Вертушка
   components:
     - type: AccessReader
       access: [["SciBase"], ["SciHead"]]
@@ -811,17 +796,12 @@
       cooldownTime: 5
       godmodeCooldown: 5
 
-################################################### Рыжий лес, Свалка, Оазис - Бар
+################################################### Рудий ліс, звалище, оазис - бар
 
 - type: entity
   parent: MapTeleportBase
   id: Svalka-Bar
-<<<<<<< HEAD
-  noSpawn: false
-  name: Dump - Bar
-=======
   name: Свалка - Бар
->>>>>>> b354a60b
   components:
     - type: NewMapTeleport
       portalName: Svalka-Bar
@@ -833,12 +813,7 @@
 - type: entity
   parent: MapTeleportBase
   id: RedForest-Bar
-<<<<<<< HEAD
-  noSpawn: false
-  name: Red Forest - Bar
-=======
-  name: Рыжий Лес - Бар
->>>>>>> b354a60b
+  name: Рудий Ліс - Бар
   components:
     - type: NewMapTeleport
       portalName: RedForest-Bar
@@ -850,12 +825,7 @@
 - type: entity
   parent: MapTeleportBase
   id: Oasis-Bar
-<<<<<<< HEAD
-  noSpawn: false
-  name: Oasis - Bar
-=======
   name: Оазис - Бар
->>>>>>> b354a60b
   components:
     - type: NewMapTeleport
       portalName: Oasis-Bar
@@ -867,12 +837,7 @@
 - type: entity
   parent: MapTeleportBase
   id: PodvalBar-Bar
-<<<<<<< HEAD
-  noSpawn: false
-  name: Bar Basement - Bar
-=======
-  name: Подвал Бара - Бар
->>>>>>> b354a60b
+  name: Підвал бару - Бар
   components:
     - type: NewMapTeleport
       portalName: PodvalBar-Bar
@@ -886,12 +851,7 @@
 - type: entity
   parent: MapTeleportBase
   id: Oasis-Barier
-<<<<<<< HEAD
-  noSpawn: false
-  name: Oasis - Barrier
-=======
   name: Оазис - Барьер
->>>>>>> b354a60b
   components:
     - type: NewMapTeleport
       portalName: Oasis-Barier
@@ -903,12 +863,7 @@
 - type: entity
   parent: MapTeleportBase
   id: Bar-Barier
-<<<<<<< HEAD
-  noSpawn: false
-  name: Bar - Barrier
-=======
   name: Бар - Барьер
->>>>>>> b354a60b
   components:
     - type: NewMapTeleport
       portalName: Bar-Barier
@@ -917,17 +872,12 @@
       cooldownTime: 5
       godmodeCooldown: 5
 
-################################################### Тёмная лощина - Подземка Проекта
+################################################### Темна лощина - Підземка Проекту
 
 - type: entity
   parent: MapTeleportBase
   id: DarkHollow-PodzemkaProject
-<<<<<<< HEAD
-  noSpawn: false
-  name: Dark Hollow - Project Underground
-=======
-  name: Тёмная лощина - Подземка Проекта
->>>>>>> b354a60b
+  name: Темна лощина - Підземка Проекту
   components:
     - type: NewMapTeleport
       portalName: DarkHollow-PodzemkaProject
