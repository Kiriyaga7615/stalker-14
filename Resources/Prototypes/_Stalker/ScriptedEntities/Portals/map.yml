--- conflicted
+++ resolved
@@ -1203,7 +1203,6 @@
   id: RedForest-LimaOnesideUncollide
   name: Рыжий лес - Лима Uncollide
   components:
-<<<<<<< HEAD
    - type: GroupTeleport
      group: "Red-LimaForestOneside2"
      targetGroup: "Red-LimaForestOneside1"
@@ -1212,16 +1211,7 @@
      cooldownTime: 5
      godmodeCooldown: 5
      time: 5
-=======
-    - type: GroupTeleport
-      group: "Red-LimaForestOneside2"
-      targetGroup: "Red-LimaForestOneside1"
-      allowAll: false
-      cooldownEnabled: true
-      cooldownTime: 5
-      godmodeCooldown: 5
-      time: 5
->>>>>>> 04afbd3e
+
 
 - type: entity
   parent: MapTeleportBase
