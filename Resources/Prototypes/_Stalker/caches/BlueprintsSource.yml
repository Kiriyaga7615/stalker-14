--- conflicted
+++ resolved
@@ -1,20 +1,10 @@
-<<<<<<< HEAD
-﻿#ДЖЕРЕЛОи чертежей
+#Джерела креслень
 - type: entity
   parent: BaseStructureStalkerDynamic
   id: CraftBlueprintsSourceT4T5
-  suffix: Сталкер, ДЖЕРЕЛО, Т4+
-  name: кейс с паперами
+  suffix: Stalker, ДЖЕРЕЛО, Т4
+  name: кейс із паперами
   description: Можливо тут щось дуже важливе
-=======
-#Источники чертежей
-- type: entity
-  parent: BaseStructureStalkerDynamic
-  id: CraftBlueprintsSourceT4T5
-  suffix: Stalker, ИСТОЧНИК, Т4
-  name: кейс с бумагами
-  description: Возможно тут что-то очень важное
->>>>>>> 0650ea56
   components:
     - type: TimedDespawn
       lifetime: 14400
