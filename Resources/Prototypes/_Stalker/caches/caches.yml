--- conflicted
+++ resolved
@@ -37,13 +37,8 @@
 - type: entity
   parent: BaseCache
   id: birch01Cache
-<<<<<<< HEAD
-  noSpawn: true
   name: береза
-=======
   categories: [ HideSpawnMenu ]
-  name: берёза
->>>>>>> b354a60b
   components:
   - type: Sprite
     sprite: _Stalker/Objects/Decoration/Flora/flora_trees.rsi
@@ -51,13 +46,8 @@
 - type: entity
   parent: BaseCache
   id: birch02Cache
-<<<<<<< HEAD
-  noSpawn: true
+  categories: [ HideSpawnMenu ]
   name: береза
-=======
-  categories: [ HideSpawnMenu ]
-  name: берёза
->>>>>>> b354a60b
   components:
   - type: Sprite
     sprite: _Stalker/Objects/Decoration/Flora/flora_trees.rsi
@@ -65,13 +55,8 @@
 - type: entity
   parent: BaseCache
   id: birch03Cache
-<<<<<<< HEAD
-  noSpawn: true
+  categories: [ HideSpawnMenu ]
   name: береза
-=======
-  categories: [ HideSpawnMenu ]
-  name: берёза
->>>>>>> b354a60b
   components:
   - type: Sprite
     sprite: _Stalker/Objects/Decoration/Flora/flora_trees.rsi
@@ -79,13 +64,8 @@
 - type: entity
   parent: BaseCache
   id: birch04Cache
-<<<<<<< HEAD
-  noSpawn: true
+  categories: [ HideSpawnMenu ]
   name: береза
-=======
-  categories: [ HideSpawnMenu ]
-  name: берёза
->>>>>>> b354a60b
   components:
   - type: Sprite
     sprite: _Stalker/Objects/Decoration/Flora/flora_trees.rsi
@@ -113,13 +93,8 @@
 - type: entity
   parent: BaseCache
   id: rock01Cache
-<<<<<<< HEAD
-  noSpawn: true
+  categories: [ HideSpawnMenu ]
   name: камінь
-=======
-  categories: [ HideSpawnMenu ]
-  name: камень
->>>>>>> b354a60b
   components:
   - type: Clickable
   - type: Sprite
@@ -141,13 +116,8 @@
 - type: entity
   parent: BaseCache
   id: rock02Cache
-<<<<<<< HEAD
-  noSpawn: true
+  categories: [ HideSpawnMenu ]
   name: камінь
-=======
-  categories: [ HideSpawnMenu ]
-  name: камень
->>>>>>> b354a60b
   components:
   - type: Clickable
   - type: Sprite
@@ -169,13 +139,8 @@
 - type: entity
   parent: BaseCache
   id: rock03Cache
-<<<<<<< HEAD
-  noSpawn: true
+  categories: [ HideSpawnMenu ]
   name: камінь
-=======
-  categories: [ HideSpawnMenu ]
-  name: камень
->>>>>>> b354a60b
   components:
   - type: Clickable
   - type: Sprite
@@ -256,15 +221,9 @@
 - type: entity
   parent: BaseStructureStalkerDynamic
   id: GreenCrateTearTwoCache
-<<<<<<< HEAD
-  noSpawn: true
+  categories: [ HideSpawnMenu ]
   suffix: Сталкер, ТАЙНИК Т2
   name: покинутий зелений ящик
-=======
-  categories: [ HideSpawnMenu ]
-  suffix: Stalker, ТАЙНИК Т2
-  name: заброшенный зелёный ящик
->>>>>>> b354a60b
   components:
     - type: TimedDespawn
       lifetime: 3600
@@ -592,12 +551,7 @@
 - type: entity
   parent: GreenCrateTearTwoCache
   id: BlueCrateTearTwoCache
-<<<<<<< HEAD
-  noSpawn: false
   name: покинутий синій ящик
-=======
-  name: заброшенный cиний ящик
->>>>>>> b354a60b
   components:
     - type: Sprite
       sprite: _Stalker/Objects/Other/Boxes/blue_crate.rsi
@@ -796,17 +750,10 @@
 - type: entity
   parent: BaseStructureStalkerDynamic
   id: BaseBookshelfCache
-<<<<<<< HEAD
-  noSpawn: true
+  categories: [ HideSpawnMenu ]
   suffix: Сталкер, ТАЙНИК
   name: старий шкаф
   description: Досить таки стара шафа. Можливо, варто її обшукати. Може, можна знайти щось корисне в ній.
-=======
-  categories: [ HideSpawnMenu ]
-  suffix: Stalker, ТАЙНИК
-  name: старый шкаф
-  description: Довольно таки старый шкаф. Возможно, стоит его обыскать. Может, можно найти что-то полезное в нём.
->>>>>>> b354a60b
   components:
     - type: TimedDespawn
       lifetime: 7200
@@ -1190,14 +1137,8 @@
 - type: entity
   parent: BaseBookshelfCache
   id: bookshelf2Cache
-<<<<<<< HEAD
-  noSpawn: false
   name: старий шкаф
   description: Досить таки стара шафа. Можливо, варто її обшукати. Може, можна знайти щось корисне в ній.
-=======
-  name: старый шкаф
-  description: Довольно таки старый шкаф. Возможно, стоит его обыскать. Может, можно найти что-то полезное в нём.
->>>>>>> b354a60b
   components:
     - type: Sprite
       sprite: _Stalker/Structures/Furniture/bookshelf.rsi
@@ -1210,14 +1151,8 @@
 - type: entity
   parent: BaseBookshelfCache
   id: bookshelf3Cache
-<<<<<<< HEAD
-  noSpawn: false
   name: старий шкаф
   description: Досить таки стара шафа. Можливо, варто її обшукати. Може, можна знайти щось корисне в ній.
-=======
-  name: старый шкаф
-  description: Довольно таки старый шкаф. Возможно, стоит его обыскать. Может, можно найти что-то полезное в нём.
->>>>>>> b354a60b
   components:
     - type: Sprite
       sprite: _Stalker/Structures/Furniture/bookshelf.rsi
@@ -1230,14 +1165,8 @@
 - type: entity
   parent: BaseBookshelfCache
   id: bookshelf4Cache
-<<<<<<< HEAD
-  noSpawn: false
   name: старий шкаф
   description: Досить таки стара шафа. Можливо, варто її обшукати. Може, можна знайти щось корисне в ній.
-=======
-  name: старый шкаф
-  description: Довольно таки старый шкаф. Возможно, стоит его обыскать. Может, можно найти что-то полезное в нём.
->>>>>>> b354a60b
   components:
     - type: Sprite
       sprite: _Stalker/Structures/Furniture/bookshelf.rsi
@@ -1250,14 +1179,8 @@
 - type: entity
   parent: BaseBookshelfCache
   id: bookshelf5Cache
-<<<<<<< HEAD
-  noSpawn: false
   name: старий шкаф
   description: Досить таки стара шафа. Можливо, варто її обшукати. Може, можна знайти щось корисне в ній.
-=======
-  name: старый шкаф
-  description: Довольно таки старый шкаф. Возможно, стоит его обыскать. Может, можно найти что-то полезное в нём.
->>>>>>> b354a60b
   components:
     - type: Sprite
       sprite: _Stalker/Structures/Furniture/bookshelf.rsi
@@ -1270,15 +1193,9 @@
 - type: entity
   parent: BaseStructureStalkerDynamic
   id: BaseYaschikResource
-<<<<<<< HEAD
-  noSpawn: true
+  categories: [ HideSpawnMenu ]
   suffix: Сталкер, ресурси
   name: закинутий комод
-=======
-  categories: [ HideSpawnMenu ]
-  suffix: Stalker, ресурсы
-  name: заброшенный комод
->>>>>>> b354a60b
   components:
     - type: TimedDespawn
       lifetime: 7200
@@ -1543,15 +1460,9 @@
 - type: entity
   parent: BaseStructureStalkerDynamic
   id: BaseYaschikComponents
-<<<<<<< HEAD
-  noSpawn: true
+  categories: [ HideSpawnMenu ]
   suffix: Сталкер, ресурси
   name: закинутий ящик із компонентами
-=======
-  categories: [ HideSpawnMenu ]
-  suffix: Stalker, ресурсы
-  name: заброшенный ящик с компонентами
->>>>>>> b354a60b
   components:
     - type: TimedDespawn
       lifetime: 7200
@@ -1892,7 +1803,7 @@
         - id: 7mmBuckshotBox
           prob: 0.15
         - id: 7mmBuckshotBox
-          prob: 0.15   
+          prob: 0.15
         - id: 7mmBuckshotBox
           prob: 0.15
         - id: 7mmBuckshotBox
