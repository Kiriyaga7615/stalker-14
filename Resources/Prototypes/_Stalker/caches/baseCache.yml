--- conflicted
+++ resolved
@@ -5,15 +5,9 @@
 - type: entity
   parent: BaseStructureStalkerDynamic
   id: BaseCache
-<<<<<<< HEAD
-  noSpawn: true
-  suffix: Сталкер, ТАЙНИК
-  name: пеньок
-=======
   categories: [ HideSpawnMenu ]
   suffix: Stalker, ТАЙНИК
   name: пень
->>>>>>> b354a60b
   components:
   - type: Tag
     tags:
