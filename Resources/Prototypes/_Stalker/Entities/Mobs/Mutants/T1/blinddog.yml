--- conflicted
+++ resolved
@@ -62,13 +62,8 @@
         types:
           Slash: 16
     - type: MovementSpeedModifier
-<<<<<<< HEAD
-      baseWalkSpeed: 2.5
-      baseSprintSpeed: 5
-=======
       baseWalkSpeed: 3
       baseSprintSpeed: 6
->>>>>>> da6d12d3
     - type: Sprite
       sprite: /Textures/_Stalker/Mobs/Mutants/blinddog.rsi
       layers:
