--- conflicted
+++ resolved
@@ -1,9 +1,9 @@
 - type: entity
   parent: ClothingOuterArmorStorageToggleableBasic
   id: ClothingOuterArmorExoskelet
-  name: exoskeleton
-  description: Experimental armor with servos, allowing you to carry a bunch of things on your back, but significantly slows down your movements.
-  suffix: ST, T5, UNIVERSAL
+  name: екзоскелет
+  description: Експериментальна броня з сервоприводами, що дозволяє носити купу речей на спині, але значно сповільнює рухи.
+  suffix: ST, T5, Універсальне
   components:
   - type: Sprite
     sprite: _Stalker/Objects/Clothing/outerClothing/exoskelet_stalker.rsi
@@ -35,8 +35,8 @@
   id: ClothingHeadHelmetExoskelet
   categories: [ HideSpawnMenu ]
   suffix: ST, T5
-  name: exoskeleton helmet
-  description: Unlike the Exach itself, one could say its a completely ordinary helmet.
+  name: шолом екзоскелета
+  description: На відміну від самого Екзача, можна сказати, що це абсолютно звичайний шолом.
   components:
   - type: Sprite
     sprite: _Stalker/Objects/Clothing/hats/exoskelet_helm_stalker.rsi
@@ -49,8 +49,8 @@
 - type: entity
   parent: ClothingOuterArmorExoskelet
   id: ClothingOuterArmorExoskeletMonolith
-  name: Monolith exoskeleton
-  description: Experimental armor with servos, allowing you to carry a bunch of things on your back, but significantly slowing down your movements - usually, but this armor represents the superiority of the Monoliths weapons.
+  name: Монолітний екзоскелет
+  description: Експериментальна броня з сервоприводами, що дозволяє носити на спині купу речей, але значно сповільнює рухи - зазвичай, але ця броня уособлює перевагу зброї монолітів.
   components:
   - type: Sprite
     sprite: _Stalker/Objects/Clothing/outerClothing/exoskelet_monolith.rsi
@@ -63,15 +63,9 @@
 - type: entity
   parent: ClothingOuterArmorExoskelet
   id: ClothingHeadHelmetExoskeletMonolith
-<<<<<<< HEAD
-  noSpawn: true
-  name: Monolith exoskeleton helmet
-  description: Unlike the Exach itself, one could say its a completely ordinary helmet.
-=======
   categories: [ HideSpawnMenu ]
-  name: шлем экзоскелета Монолита
-  description: В отличие от самого экзача, можно сказать вполне обычный шлем.
->>>>>>> b354a60b
+  name: шолом екзоскелета Моноліту
+  description: На відміну від самого екзача, можна сказати цілком звичайний шолом.
   components:
   - type: Sprite
     sprite: _Stalker/Objects/Clothing/hats/exoskelet_helm_monolith.rsi
@@ -85,8 +79,8 @@
 - type: entity
   parent: ClothingOuterArmorExoskelet
   id: ClothingOuterArmorExoskeletonCovenant
-  name: Covenant exoskeleton
-  description: Experimental armor with servos, allowing you to carry a bunch of things on your back, but significantly slows down your movements.
+  name: Екзоскелет Заповіту
+  description: Експериментальна броня з сервоприводами, що дозволяє носити купу речей на спині, але значно сповільнює рухи.
   components:
     - type: Sprite
       sprite: _Stalker/Objects/Clothing/outerClothing/zavet_ekzo/zavet_ekzo.rsi
@@ -98,15 +92,9 @@
 - type: entity
   parent: STClothingHeadBase
   id: ClothingHeadHelmetExoskeletonCovenant
-<<<<<<< HEAD
-  name: exoskeleton helmet
-  description: Unlike the exoskeleton itself, it is, one might say, a completely ordinary helmet.
-  noSpawn: true
-=======
-  name: шлем экзоскелета
-  description: В отличие от самого экзоскелета, можно сказать вполне обычный шлем.
+  name: шолом екзоскелета
+  description: На відміну від самого екзоскелета, можна сказати цілком звичайний шолом.
   categories: [ HideSpawnMenu ]
->>>>>>> b354a60b
   components:
     - type: Sprite
       sprite: _Stalker/Objects/Clothing/outerClothing/zavet_ekzo/helmet.rsi
@@ -119,8 +107,8 @@
 - type: entity
   parent: ClothingOuterArmorExoskelet
   id: ClothingOuterArmorExoSevaProject
-  name: Seva exosuit OM-360
-  description: The OM-360 experiment was conducted, due to advanced technologies, the Project acquired a massive exo-suit capable of practically protecting the Valdelian from various Matrix radiations, thanks to the best materials and high-tech materials The Project created the Seva exoskeleton suit version OM-360
+  name: Екзокостюм Сева ОМ-360
+  description: Проведено експеримент ОМ-360, завдяки передовим технологіям Проєкт отримав масивний екзокостюм, здатний практично захистити вальделійця від різноманітних випромінювань Матриці, завдяки найкращим матеріалам та високотехнологічним матеріалам Проєкт створив екзокостюм Сєва версії ОМ-360
   components:
   - type: STWeight
     self: 22
@@ -135,15 +123,9 @@
 - type: entity
   parent: ClothingHeadHardsuitWithLightBase
   id: ClothingHeadHelmetExoSevaProject
-<<<<<<< HEAD
-  noSpawn: true
-  name: exo-seva helmet OM-360
-  description: Unlike the Exach itself, one could say its a completely ordinary helmet.
-=======
   categories: [ HideSpawnMenu ]
-  name: "шлем экзо-cевы «OM-360»"
-  description: В отличие от самого экзача, можно сказать вполне обычный шлем.
->>>>>>> b354a60b
+  name: "шолом екзо-севи "OM-360""
+  description: На відміну від самого екзача, можна сказати цілком звичайний шолом.
   components:
   - type: ExplosionResistance
     damageCoefficient: 0.90
