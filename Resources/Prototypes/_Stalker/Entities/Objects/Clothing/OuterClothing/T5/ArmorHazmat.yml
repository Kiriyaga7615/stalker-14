
- type: entity
  parent: STClothingOuterArmorSevaBase
  id: ClothingOuterArmorHazmatRf
  name: Armored HAZMAT
  suffix: ST, T5, Env
  description: Home-made improved HAZMAT with the use of anomalous materials, providing good protection on all fronts. Should be used with the built-in helmet.
  components:
    - type: STWeight
      self: 12
    - type: Sprite
      sprite: _Stalker/Objects/Clothing/outerClothing/armored_hazmat.rsi
    - type: Clothing
      sprite: _Stalker/Objects/Clothing/outerClothing/armored_hazmat.rsi
    - type: ToggleableClothing
      clothingPrototype: ClothingHeadHazmat
    - type: Armor
      armorClass: 4
      modifiers:
        flatReductions:
          Blunt: 5
          Slash: 5
          Piercing: 7
          Radiation: 10
          Caustic: 10
        coefficients:
          Blunt: 0.65
          Slash: 0.65
          Piercing: 0.4
          Heat: 0.55
          Caustic: 0.55
          Shock: 0.55
          Compression: 0.25
    - type: ExplosionResistance
<<<<<<< HEAD
      damageCoefficient: 0.95
=======
      damageCoefficient: 0.95

- type: entity
  parent: STClothingHeadHatBase
  id: ClothingHeadHazmat
  name: шлем ХАЗМАТа
  description: Встроенный шлем ХАЗМАТа с усиленной зашитой.
  categories: [ HideSpawnMenu ] 
  components:
    - type: Sprite
      sprite: _Stalker/Objects/Clothing/hats/hazmat_helm.rsi
    - type: Clothing
      sprite: _Stalker/Objects/Clothing/hats/hazmat_helm.rsi
    - type: BreathMask
    - type: IngestionBlocker
    - type: IdentityBlocker
    - type: Tag
      tags:
        - BlockMask
        - HidesNose
    - type: Armor
      armorClass: 2
      modifiers:
        flatReductions:
          Heat: 5
          Radiation: 10
        coefficients:
          Heat: 0.3
          Shock: 0.3
          Radiation: 0.45
          Psy: 0.5
>>>>>>> b354a60b
<|MERGE_RESOLUTION|>--- conflicted
+++ resolved
@@ -2,9 +2,9 @@
 - type: entity
   parent: STClothingOuterArmorSevaBase
   id: ClothingOuterArmorHazmatRf
-  name: Armored HAZMAT
+  name: Броньований HAZMAT
   suffix: ST, T5, Env
-  description: Home-made improved HAZMAT with the use of anomalous materials, providing good protection on all fronts. Should be used with the built-in helmet.
+  description: Саморобний покращений HAZMAT з використанням аномальних матеріалів, що забезпечує хороший захист на всіх фронтах. Слід використовувати з вбудованим шоломом.
   components:
     - type: STWeight
       self: 12
@@ -32,17 +32,14 @@
           Shock: 0.55
           Compression: 0.25
     - type: ExplosionResistance
-<<<<<<< HEAD
-      damageCoefficient: 0.95
-=======
       damageCoefficient: 0.95
 
 - type: entity
   parent: STClothingHeadHatBase
   id: ClothingHeadHazmat
-  name: шлем ХАЗМАТа
-  description: Встроенный шлем ХАЗМАТа с усиленной зашитой.
-  categories: [ HideSpawnMenu ] 
+  name: шолом HAZMAT
+  description: Вбудований шолом ХАЗМАТа з посиленим захистом.
+  categories: [ HideSpawnMenu ]
   components:
     - type: Sprite
       sprite: _Stalker/Objects/Clothing/hats/hazmat_helm.rsi
@@ -65,5 +62,4 @@
           Heat: 0.3
           Shock: 0.3
           Radiation: 0.45
-          Psy: 0.5
->>>>>>> b354a60b
+          Psy: 0.5