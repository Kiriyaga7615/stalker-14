<<<<<<< HEAD

- type: entity
  parent: STClothingOuterBaseLarge
  id: STClothingOuterArmorRCBZ
  name: костюм РХБЗ «Искатель»
  suffix: ST, T2, Env
  description: Разработанный для работы в условиях радиационной, химической и биологической защиты (РХБЗ). Применяется в экспедициях на опасные химические зоны для обеспечения безопасности носителя. Не предназначен для боевых действий, а специализирован для обеспечения защиты и безопасности в условиях угрозы от радиации, химических и биологических веществ.
  components:
  - type: STWeight
    self: 4
  - type: Craftable
  - type: Sprite
    sprite: _Stalker/Objects/Clothing/outerClothing/rhbz_iskatel.rsi
  - type: Clothing
    sprite: _Stalker/Objects/Clothing/outerClothing/rhbz_iskatel.rsi
  - type: ToggleableClothing
    clothingPrototype: ClothingHelmRCBZ
    slot: head
  - type: Armor
    armorClass: 1
    modifiers:
      flatReductions:
        Blunt: 1
        Slash: 1
        Radiation: 3
        Caustic: 3
      coefficients:
        Blunt: 0.7
        Slash: 0.7
        Piercing: 0.8
        Heat: 0.5
        Radiation: 0.6
        Caustic: 0.4
        Shock: 0.6
        Psy: 0.8
        Compression: 0.8
  - type: ExplosionResistance
    damageCoefficient: 0.90
  - type: ClothingSpeedModifier
    walkModifier: 1
    sprintModifier: 1

- type: entity
  parent: ClothingHeadHardsuitWithLightBase
  id: ClothingHelmRCBZ
  suffix: ST, T2, Env
  name: маска РХБЗ
  categories: [ HideSpawnMenu ]
  description: Эффективное средство индивидуальной защиты от различных видов химических, биологических и радиоактивных угроз. Они обеспечивают надёжную фильтрацию воздуха, задерживая вредные вещества и частицы, что позволяет защитить дыхательные пути и кожу от воздействия опасных веществ.
  components:
  - type: Tag
    tags:
    - BlockMask
    - HidesNose
  - type: BreathMask
  - type: IngestionBlocker
  - type: IdentityBlocker
  - type: Craftable
  - type: Sprite
    sprite: _Stalker/Objects/Clothing/mask/gasmask_rhbz.rsi
  - type: Clothing
    sprite: _Stalker/Objects/Clothing/mask/gasmask_rhbz.rsi
  - type: Armor
    modifiers:
      flatReductions:
        Radiation: 2
        Caustic: 2
      coefficients:
        Radiation: 0.9
        Caustic: 0.8
  - type: HideLayerClothing
    slots:
    - Hair
  - type: PointLight
    color: orange
  - type: PressureProtection
    highPressureMultiplier: 0.1
    lowPressureMultiplier: 1000
# Dolg - 1

- type: entity
  parent: STClothingOuterArmorRCBZ
  id: ClothingOuterArmorRCBZDolg
  name: костюм «РХБЗ» 'Долга'
  description: Разработанный для работы в условиях радиационной, химической и биологической защиты (РХБЗ). Применяется в экспедициях на опасные химические зоны для обеспечения безопасности носителя. Не предназначен для боевых действий, а специализирован для обеспечения защиты и безопасности в условиях угрозы от радиации, химических и биологических веществ.
  components:
  - type: Sprite
    sprite: _Stalker/Objects/Clothing/outerClothing/rcbz-dolg.rsi
  - type: Clothing
    sprite: _Stalker/Objects/Clothing/outerClothing/rcbz-dolg.rsi
  - type: ToggleableClothing
    clothingPrototype: ClothingHelmRCBZDolg

- type: entity
  parent: ClothingHelmRCBZ
  id: ClothingHelmRCBZDolg
  categories: [ HideSpawnMenu ]
  components:
  - type: Sprite
    sprite: _Stalker/Objects/Clothing/mask/rcbz-dolg-helmet.rsi
  - type: Clothing
    sprite: _Stalker/Objects/Clothing/mask/rcbz-dolg-helmet.rsi

# Freedom - 2 +

- type: entity
  parent: STClothingOuterArmorRCBZ
  id: ClothingOuterArmorRCBZFreedom
  name: костюм «РХБЗ» 'Свободы'
  description: Разработанный для работы в условиях радиационной, химической и биологической защиты (РХБЗ). Применяется в экспедициях на опасные химические зоны для обеспечения безопасности носителя. Не предназначен для боевых действий, а специализирован для обеспечения защиты и безопасности в условиях угрозы от радиации, химических и биологических веществ.
  components:
  - type: Sprite
    sprite: _Stalker/Objects/Clothing/outerClothing/rcbz-freedom.rsi
  - type: Clothing
    sprite: _Stalker/Objects/Clothing/outerClothing/rcbz-freedom.rsi
  - type: ToggleableClothing
    clothingPrototype: ClothingHelmRCBZFreedom

- type: entity
  parent: ClothingHelmRCBZ
  id: ClothingHelmRCBZFreedom
  categories: [ HideSpawnMenu ]
  components:
  - type: Sprite
    sprite: _Stalker/Objects/Clothing/mask/rcbz-freedom-helmet.rsi
  - type: Clothing
    sprite: _Stalker/Objects/Clothing/mask/rcbz-freedom-helmet.rsi

# Jabs - 3

- type: entity
  parent: STClothingOuterArmorRCBZ
  id: ClothingOuterArmorRCBZJabs
  name: костюм «РХБЗ» 'Жаб'
  description: Разработанный для работы в условиях радиационной, химической и биологической защиты (РХБЗ). Применяется в экспедициях на опасные химические зоны для обеспечения безопасности носителя. Не предназначен для боевых действий, а специализирован для обеспечения защиты и безопасности в условиях угрозы от радиации, химических и биологических веществ.
  components:
  - type: Sprite
    sprite: _Stalker/Objects/Clothing/outerClothing/rcbz-jabs.rsi
  - type: Clothing
    sprite: _Stalker/Objects/Clothing/outerClothing/rcbz-jabs.rsi

# Renegates - 4

- type: entity
  parent: STClothingOuterArmorRCBZ
  id: ClothingOuterArmorRCBZRene
  name: костюм «РХБЗ» 'Ренегатов'
  description: Разработанный для работы в условиях радиационной, химической и биологической защиты (РХБЗ). Применяется в экспедициях на опасные химические зоны для обеспечения безопасности носителя. Не предназначен для боевых действий, а специализирован для обеспечения защиты и безопасности в условиях угрозы от радиации, химических и биологических веществ.
  components:
  - type: Sprite
    sprite: _Stalker/Objects/Clothing/outerClothing/rcbz-renegate.rsi
  - type: Clothing
    sprite: _Stalker/Objects/Clothing/outerClothing/rcbz-renegate.rsi

# Serafims - 5

- type: entity
  parent: STClothingOuterArmorRCBZ
  id: ClothingOuterArmorRCBZSera
  name: костюм «РХБЗ» 'Серафимов'
  description: Разработанный для работы в условиях радиационной, химической и биологической защиты (РХБЗ). Применяется в экспедициях на опасные химические зоны для обеспечения безопасности носителя. Не предназначен для боевых действий, а специализирован для обеспечения защиты и безопасности в условиях угрозы от радиации, химических и биологических веществ.
  components:
  - type: Sprite
    sprite: _Stalker/Objects/Clothing/outerClothing/RCBZ-Serafim.rsi
  - type: Clothing
    sprite: _Stalker/Objects/Clothing/outerClothing/RCBZ-Serafim.rsi
  - type: ToggleableClothing
    clothingPrototype: ClothingHelmRCBZSera

- type: entity
  parent: ClothingHelmRCBZ
  id: ClothingHelmRCBZSera
  categories: [ HideSpawnMenu ]
  components:
  - type: Sprite
    sprite: _Stalker/Objects/Clothing/mask/rcbz-serafim-helmet.rsi
  - type: Clothing
    sprite: _Stalker/Objects/Clothing/mask/rcbz-serafim-helmet.rsi

# Clear Sky - 7 +

- type: entity
  parent: STClothingOuterArmorRCBZ
  id: ClothingOuterArmorRCBZCN
  name: костюм «РХБЗ» 'Чистого Неба'
  description: Разработанный для работы в условиях радиационной, химической и биологической защиты (РХБЗ). Применяется в экспедициях на опасные химические зоны для обеспечения безопасности носителя. Не предназначен для боевых действий, а специализирован для обеспечения защиты и безопасности в условиях угрозы от радиации, химических и биологических веществ.
  components:
  - type: Sprite
    sprite: _Stalker/Objects/Clothing/outerClothing/rhbz-clearsky.rsi
  - type: Clothing
    sprite: _Stalker/Objects/Clothing/outerClothing/rhbz-clearsky.rsi
  - type: ToggleableClothing
    clothingPrototype: ClothingHelmRCBZCN

- type: entity
  parent: ClothingHelmRCBZ
  id: ClothingHelmRCBZCN
  categories: [ HideSpawnMenu ]
  components:
  - type: Sprite
    sprite: _Stalker/Objects/Clothing/mask/gasmask_rhbz_cn.rsi
  - type: Clothing
    sprite: _Stalker/Objects/Clothing/mask/gasmask_rhbz_cn.rsi

# Old groups

# Project

- type: entity
  parent: STClothingOuterArmorRCBZ
  id: ClothingOuterArmorRCBZProjectPJ5
  name: костюм «РХБЗ PJ-5»
  description: Универсальная разработка «Проекта» прототипа костюма РХБЗ версии «PJ-5» которое представляет собой защитное снаряжение, специально разработанное для обеспечения максимальной защиты в условиях химических, биологических и радиационных атмосфер.
  components:
  - type: Sprite
    sprite: _Stalker/Groups/Project/rcbz_pj5.rsi
  - type: Clothing
    sprite: _Stalker/Groups/Project/rcbz_pj5.rsi
  - type: ToggleableClothing
    clothingPrototype: ClothingHelmRCBZProjectPJ5

- type: entity
  parent: ClothingHelmRCBZ
  id: ClothingHelmRCBZProjectPJ5
  categories: [ HideSpawnMenu ]
  name: маска РХБЗ «PJ-5»
  description: Эффективное средство индивидуальной защиты от химических, биологических и радиационных угроз версии «PJ-5», разработанное «Проектом», является первым прототипом шлема, который обеспечивает надежную фильтрацию воздуха, задерживая вредные вещества и частицы, и защищает дыхательные пути и кожу от воздействия опасных факторов.
  components:
  - type: Sprite
    sprite: _Stalker/Groups/Project/rcbz_helm_pj5.rsi
  - type: Clothing
    sprite: _Stalker/Groups/Project/rcbz_helm_pj5.rsi
=======

- type: entity
  parent: STClothingOuterBaseLarge
  id: STClothingOuterArmorRCBZ
  name: костюм РХБЗ «Искатель»
  suffix: ST, T2, Env
  description: Разработанный для работы в условиях радиационной, химической и биологической защиты (РХБЗ). Применяется в экспедициях на опасные химические зоны для обеспечения безопасности носителя. Не предназначен для боевых действий, а специализирован для обеспечения защиты и безопасности в условиях угрозы от радиации, химических и биологических веществ.
  components:
  - type: STWeight
    self: 4
  - type: Craftable
  - type: Sprite
    sprite: _Stalker/Objects/Clothing/outerClothing/rhbz_iskatel.rsi
  - type: Clothing
    sprite: _Stalker/Objects/Clothing/outerClothing/rhbz_iskatel.rsi
  - type: ToggleableClothing
    clothingPrototype: ClothingHelmRCBZ
    slot: head
  - type: Armor
    armorClass: 1
    modifiers:
      flatReductions:
        Blunt: 1
        Slash: 1
        Radiation: 3
        Caustic: 3
      coefficients:
        Blunt: 0.7
        Slash: 0.7
        Piercing: 0.8
        Heat: 0.5
        Radiation: 0.6
        Caustic: 0.6
        Shock: 0.6
        Psy: 0.8
        Compression: 0.8
  - type: ExplosionResistance
    damageCoefficient: 0.90
  - type: ClothingSpeedModifier
    walkModifier: 1
    sprintModifier: 1

- type: entity
  parent: ClothingHeadHardsuitWithLightBase
  id: ClothingHelmRCBZ
  suffix: ST, T2, Env
  name: маска РХБЗ
  categories: [ HideSpawnMenu ]
  description: Эффективное средство индивидуальной защиты от различных видов химических, биологических и радиоактивных угроз. Они обеспечивают надёжную фильтрацию воздуха, задерживая вредные вещества и частицы, что позволяет защитить дыхательные пути и кожу от воздействия опасных веществ.
  components:
  - type: Tag
    tags:
    - BlockMask
    - HidesNose
  - type: BreathMask
  - type: IngestionBlocker
  - type: IdentityBlocker
  - type: Craftable
  - type: Sprite
    sprite: _Stalker/Objects/Clothing/mask/gasmask_rhbz.rsi
  - type: Clothing
    sprite: _Stalker/Objects/Clothing/mask/gasmask_rhbz.rsi
  - type: Armor
    modifiers:
      flatReductions:
        Radiation: 2
        Caustic: 2
      coefficients:
        Radiation: 0.9
        Caustic: 0.8
  - type: HideLayerClothing
    slots:
    - Hair
  - type: PointLight
    color: orange
  - type: PressureProtection
    highPressureMultiplier: 0.1
    lowPressureMultiplier: 1000
# Dolg - 1

- type: entity
  parent: STClothingOuterArmorRCBZ
  id: ClothingOuterArmorRCBZDolg
  name: костюм «РХБЗ» 'Долга'
  description: Разработанный для работы в условиях радиационной, химической и биологической защиты (РХБЗ). Применяется в экспедициях на опасные химические зоны для обеспечения безопасности носителя. Не предназначен для боевых действий, а специализирован для обеспечения защиты и безопасности в условиях угрозы от радиации, химических и биологических веществ.
  components:
  - type: Sprite
    sprite: _Stalker/Objects/Clothing/outerClothing/rcbz-dolg.rsi
  - type: Clothing
    sprite: _Stalker/Objects/Clothing/outerClothing/rcbz-dolg.rsi
  - type: ToggleableClothing
    clothingPrototype: ClothingHelmRCBZDolg

- type: entity
  parent: ClothingHelmRCBZ
  id: ClothingHelmRCBZDolg
  categories: [ HideSpawnMenu ]
  components:
  - type: Sprite
    sprite: _Stalker/Objects/Clothing/mask/rcbz-dolg-helmet.rsi
  - type: Clothing
    sprite: _Stalker/Objects/Clothing/mask/rcbz-dolg-helmet.rsi

# Freedom - 2 +

- type: entity
  parent: STClothingOuterArmorRCBZ
  id: ClothingOuterArmorRCBZFreedom
  name: костюм «РХБЗ» 'Свободы'
  description: Разработанный для работы в условиях радиационной, химической и биологической защиты (РХБЗ). Применяется в экспедициях на опасные химические зоны для обеспечения безопасности носителя. Не предназначен для боевых действий, а специализирован для обеспечения защиты и безопасности в условиях угрозы от радиации, химических и биологических веществ.
  components:
  - type: Sprite
    sprite: _Stalker/Objects/Clothing/outerClothing/rcbz-freedom.rsi
  - type: Clothing
    sprite: _Stalker/Objects/Clothing/outerClothing/rcbz-freedom.rsi
  - type: ToggleableClothing
    clothingPrototype: ClothingHelmRCBZFreedom

- type: entity
  parent: ClothingHelmRCBZ
  id: ClothingHelmRCBZFreedom
  categories: [ HideSpawnMenu ]
  components:
  - type: Sprite
    sprite: _Stalker/Objects/Clothing/mask/rcbz-freedom-helmet.rsi
  - type: Clothing
    sprite: _Stalker/Objects/Clothing/mask/rcbz-freedom-helmet.rsi

# Jabs - 3

- type: entity
  parent: STClothingOuterArmorRCBZ
  id: ClothingOuterArmorRCBZJabs
  name: костюм «РХБЗ» 'Жаб'
  description: Разработанный для работы в условиях радиационной, химической и биологической защиты (РХБЗ). Применяется в экспедициях на опасные химические зоны для обеспечения безопасности носителя. Не предназначен для боевых действий, а специализирован для обеспечения защиты и безопасности в условиях угрозы от радиации, химических и биологических веществ.
  components:
  - type: Sprite
    sprite: _Stalker/Objects/Clothing/outerClothing/rcbz-jabs.rsi
  - type: Clothing
    sprite: _Stalker/Objects/Clothing/outerClothing/rcbz-jabs.rsi

# Renegates - 4

- type: entity
  parent: STClothingOuterArmorRCBZ
  id: ClothingOuterArmorRCBZRene
  name: костюм «РХБЗ» 'Ренегатов'
  description: Разработанный для работы в условиях радиационной, химической и биологической защиты (РХБЗ). Применяется в экспедициях на опасные химические зоны для обеспечения безопасности носителя. Не предназначен для боевых действий, а специализирован для обеспечения защиты и безопасности в условиях угрозы от радиации, химических и биологических веществ.
  components:
  - type: Sprite
    sprite: _Stalker/Objects/Clothing/outerClothing/rcbz-renegate.rsi
  - type: Clothing
    sprite: _Stalker/Objects/Clothing/outerClothing/rcbz-renegate.rsi

# Serafims - 5

- type: entity
  parent: STClothingOuterArmorRCBZ
  id: ClothingOuterArmorRCBZSera
  name: костюм «РХБЗ» 'Серафимов'
  description: Разработанный для работы в условиях радиационной, химической и биологической защиты (РХБЗ). Применяется в экспедициях на опасные химические зоны для обеспечения безопасности носителя. Не предназначен для боевых действий, а специализирован для обеспечения защиты и безопасности в условиях угрозы от радиации, химических и биологических веществ.
  components:
  - type: Sprite
    sprite: _Stalker/Objects/Clothing/outerClothing/RCBZ-Serafim.rsi
  - type: Clothing
    sprite: _Stalker/Objects/Clothing/outerClothing/RCBZ-Serafim.rsi
  - type: ToggleableClothing
    clothingPrototype: ClothingHelmRCBZSera

- type: entity
  parent: ClothingHelmRCBZ
  id: ClothingHelmRCBZSera
  categories: [ HideSpawnMenu ]
  components:
  - type: Sprite
    sprite: _Stalker/Objects/Clothing/mask/rcbz-serafim-helmet.rsi
  - type: Clothing
    sprite: _Stalker/Objects/Clothing/mask/rcbz-serafim-helmet.rsi

# Clear Sky - 7 +

- type: entity
  parent: STClothingOuterArmorRCBZ
  id: ClothingOuterArmorRCBZCN
  name: костюм «РХБЗ» 'Чистого Неба'
  description: Разработанный для работы в условиях радиационной, химической и биологической защиты (РХБЗ). Применяется в экспедициях на опасные химические зоны для обеспечения безопасности носителя. Не предназначен для боевых действий, а специализирован для обеспечения защиты и безопасности в условиях угрозы от радиации, химических и биологических веществ.
  components:
  - type: Sprite
    sprite: _Stalker/Objects/Clothing/outerClothing/rhbz-clearsky.rsi
  - type: Clothing
    sprite: _Stalker/Objects/Clothing/outerClothing/rhbz-clearsky.rsi
  - type: ToggleableClothing
    clothingPrototype: ClothingHelmRCBZCN

- type: entity
  parent: ClothingHelmRCBZ
  id: ClothingHelmRCBZCN
  categories: [ HideSpawnMenu ]
  components:
  - type: Sprite
    sprite: _Stalker/Objects/Clothing/mask/gasmask_rhbz_cn.rsi
  - type: Clothing
    sprite: _Stalker/Objects/Clothing/mask/gasmask_rhbz_cn.rsi

# Old groups

# Project

- type: entity
  parent: STClothingOuterArmorRCBZ
  id: ClothingOuterArmorRCBZProjectPJ5
  name: костюм «РХБЗ PJ-5»
  description: Универсальная разработка «Проекта» прототипа костюма РХБЗ версии «PJ-5» которое представляет собой защитное снаряжение, специально разработанное для обеспечения максимальной защиты в условиях химических, биологических и радиационных атмосфер.
  components:
  - type: Sprite
    sprite: _Stalker/Groups/Project/rcbz_pj5.rsi
  - type: Clothing
    sprite: _Stalker/Groups/Project/rcbz_pj5.rsi
  - type: ToggleableClothing
    clothingPrototype: ClothingHelmRCBZProjectPJ5

- type: entity
  parent: ClothingHelmRCBZ
  id: ClothingHelmRCBZProjectPJ5
  categories: [ HideSpawnMenu ]
  name: маска РХБЗ «PJ-5»
  description: Эффективное средство индивидуальной защиты от химических, биологических и радиационных угроз версии «PJ-5», разработанное «Проектом», является первым прототипом шлема, который обеспечивает надежную фильтрацию воздуха, задерживая вредные вещества и частицы, и защищает дыхательные пути и кожу от воздействия опасных факторов.
  components:
  - type: Sprite
    sprite: _Stalker/Groups/Project/rcbz_helm_pj5.rsi
  - type: Clothing
    sprite: _Stalker/Groups/Project/rcbz_helm_pj5.rsi

>>>>>>> f0c298bb
<|MERGE_RESOLUTION|>--- conflicted
+++ resolved
@@ -1,237 +1,3 @@
-<<<<<<< HEAD
-
-- type: entity
-  parent: STClothingOuterBaseLarge
-  id: STClothingOuterArmorRCBZ
-  name: костюм РХБЗ «Искатель»
-  suffix: ST, T2, Env
-  description: Разработанный для работы в условиях радиационной, химической и биологической защиты (РХБЗ). Применяется в экспедициях на опасные химические зоны для обеспечения безопасности носителя. Не предназначен для боевых действий, а специализирован для обеспечения защиты и безопасности в условиях угрозы от радиации, химических и биологических веществ.
-  components:
-  - type: STWeight
-    self: 4
-  - type: Craftable
-  - type: Sprite
-    sprite: _Stalker/Objects/Clothing/outerClothing/rhbz_iskatel.rsi
-  - type: Clothing
-    sprite: _Stalker/Objects/Clothing/outerClothing/rhbz_iskatel.rsi
-  - type: ToggleableClothing
-    clothingPrototype: ClothingHelmRCBZ
-    slot: head
-  - type: Armor
-    armorClass: 1
-    modifiers:
-      flatReductions:
-        Blunt: 1
-        Slash: 1
-        Radiation: 3
-        Caustic: 3
-      coefficients:
-        Blunt: 0.7
-        Slash: 0.7
-        Piercing: 0.8
-        Heat: 0.5
-        Radiation: 0.6
-        Caustic: 0.4
-        Shock: 0.6
-        Psy: 0.8
-        Compression: 0.8
-  - type: ExplosionResistance
-    damageCoefficient: 0.90
-  - type: ClothingSpeedModifier
-    walkModifier: 1
-    sprintModifier: 1
-
-- type: entity
-  parent: ClothingHeadHardsuitWithLightBase
-  id: ClothingHelmRCBZ
-  suffix: ST, T2, Env
-  name: маска РХБЗ
-  categories: [ HideSpawnMenu ]
-  description: Эффективное средство индивидуальной защиты от различных видов химических, биологических и радиоактивных угроз. Они обеспечивают надёжную фильтрацию воздуха, задерживая вредные вещества и частицы, что позволяет защитить дыхательные пути и кожу от воздействия опасных веществ.
-  components:
-  - type: Tag
-    tags:
-    - BlockMask
-    - HidesNose
-  - type: BreathMask
-  - type: IngestionBlocker
-  - type: IdentityBlocker
-  - type: Craftable
-  - type: Sprite
-    sprite: _Stalker/Objects/Clothing/mask/gasmask_rhbz.rsi
-  - type: Clothing
-    sprite: _Stalker/Objects/Clothing/mask/gasmask_rhbz.rsi
-  - type: Armor
-    modifiers:
-      flatReductions:
-        Radiation: 2
-        Caustic: 2
-      coefficients:
-        Radiation: 0.9
-        Caustic: 0.8
-  - type: HideLayerClothing
-    slots:
-    - Hair
-  - type: PointLight
-    color: orange
-  - type: PressureProtection
-    highPressureMultiplier: 0.1
-    lowPressureMultiplier: 1000
-# Dolg - 1
-
-- type: entity
-  parent: STClothingOuterArmorRCBZ
-  id: ClothingOuterArmorRCBZDolg
-  name: костюм «РХБЗ» 'Долга'
-  description: Разработанный для работы в условиях радиационной, химической и биологической защиты (РХБЗ). Применяется в экспедициях на опасные химические зоны для обеспечения безопасности носителя. Не предназначен для боевых действий, а специализирован для обеспечения защиты и безопасности в условиях угрозы от радиации, химических и биологических веществ.
-  components:
-  - type: Sprite
-    sprite: _Stalker/Objects/Clothing/outerClothing/rcbz-dolg.rsi
-  - type: Clothing
-    sprite: _Stalker/Objects/Clothing/outerClothing/rcbz-dolg.rsi
-  - type: ToggleableClothing
-    clothingPrototype: ClothingHelmRCBZDolg
-
-- type: entity
-  parent: ClothingHelmRCBZ
-  id: ClothingHelmRCBZDolg
-  categories: [ HideSpawnMenu ]
-  components:
-  - type: Sprite
-    sprite: _Stalker/Objects/Clothing/mask/rcbz-dolg-helmet.rsi
-  - type: Clothing
-    sprite: _Stalker/Objects/Clothing/mask/rcbz-dolg-helmet.rsi
-
-# Freedom - 2 +
-
-- type: entity
-  parent: STClothingOuterArmorRCBZ
-  id: ClothingOuterArmorRCBZFreedom
-  name: костюм «РХБЗ» 'Свободы'
-  description: Разработанный для работы в условиях радиационной, химической и биологической защиты (РХБЗ). Применяется в экспедициях на опасные химические зоны для обеспечения безопасности носителя. Не предназначен для боевых действий, а специализирован для обеспечения защиты и безопасности в условиях угрозы от радиации, химических и биологических веществ.
-  components:
-  - type: Sprite
-    sprite: _Stalker/Objects/Clothing/outerClothing/rcbz-freedom.rsi
-  - type: Clothing
-    sprite: _Stalker/Objects/Clothing/outerClothing/rcbz-freedom.rsi
-  - type: ToggleableClothing
-    clothingPrototype: ClothingHelmRCBZFreedom
-
-- type: entity
-  parent: ClothingHelmRCBZ
-  id: ClothingHelmRCBZFreedom
-  categories: [ HideSpawnMenu ]
-  components:
-  - type: Sprite
-    sprite: _Stalker/Objects/Clothing/mask/rcbz-freedom-helmet.rsi
-  - type: Clothing
-    sprite: _Stalker/Objects/Clothing/mask/rcbz-freedom-helmet.rsi
-
-# Jabs - 3
-
-- type: entity
-  parent: STClothingOuterArmorRCBZ
-  id: ClothingOuterArmorRCBZJabs
-  name: костюм «РХБЗ» 'Жаб'
-  description: Разработанный для работы в условиях радиационной, химической и биологической защиты (РХБЗ). Применяется в экспедициях на опасные химические зоны для обеспечения безопасности носителя. Не предназначен для боевых действий, а специализирован для обеспечения защиты и безопасности в условиях угрозы от радиации, химических и биологических веществ.
-  components:
-  - type: Sprite
-    sprite: _Stalker/Objects/Clothing/outerClothing/rcbz-jabs.rsi
-  - type: Clothing
-    sprite: _Stalker/Objects/Clothing/outerClothing/rcbz-jabs.rsi
-
-# Renegates - 4
-
-- type: entity
-  parent: STClothingOuterArmorRCBZ
-  id: ClothingOuterArmorRCBZRene
-  name: костюм «РХБЗ» 'Ренегатов'
-  description: Разработанный для работы в условиях радиационной, химической и биологической защиты (РХБЗ). Применяется в экспедициях на опасные химические зоны для обеспечения безопасности носителя. Не предназначен для боевых действий, а специализирован для обеспечения защиты и безопасности в условиях угрозы от радиации, химических и биологических веществ.
-  components:
-  - type: Sprite
-    sprite: _Stalker/Objects/Clothing/outerClothing/rcbz-renegate.rsi
-  - type: Clothing
-    sprite: _Stalker/Objects/Clothing/outerClothing/rcbz-renegate.rsi
-
-# Serafims - 5
-
-- type: entity
-  parent: STClothingOuterArmorRCBZ
-  id: ClothingOuterArmorRCBZSera
-  name: костюм «РХБЗ» 'Серафимов'
-  description: Разработанный для работы в условиях радиационной, химической и биологической защиты (РХБЗ). Применяется в экспедициях на опасные химические зоны для обеспечения безопасности носителя. Не предназначен для боевых действий, а специализирован для обеспечения защиты и безопасности в условиях угрозы от радиации, химических и биологических веществ.
-  components:
-  - type: Sprite
-    sprite: _Stalker/Objects/Clothing/outerClothing/RCBZ-Serafim.rsi
-  - type: Clothing
-    sprite: _Stalker/Objects/Clothing/outerClothing/RCBZ-Serafim.rsi
-  - type: ToggleableClothing
-    clothingPrototype: ClothingHelmRCBZSera
-
-- type: entity
-  parent: ClothingHelmRCBZ
-  id: ClothingHelmRCBZSera
-  categories: [ HideSpawnMenu ]
-  components:
-  - type: Sprite
-    sprite: _Stalker/Objects/Clothing/mask/rcbz-serafim-helmet.rsi
-  - type: Clothing
-    sprite: _Stalker/Objects/Clothing/mask/rcbz-serafim-helmet.rsi
-
-# Clear Sky - 7 +
-
-- type: entity
-  parent: STClothingOuterArmorRCBZ
-  id: ClothingOuterArmorRCBZCN
-  name: костюм «РХБЗ» 'Чистого Неба'
-  description: Разработанный для работы в условиях радиационной, химической и биологической защиты (РХБЗ). Применяется в экспедициях на опасные химические зоны для обеспечения безопасности носителя. Не предназначен для боевых действий, а специализирован для обеспечения защиты и безопасности в условиях угрозы от радиации, химических и биологических веществ.
-  components:
-  - type: Sprite
-    sprite: _Stalker/Objects/Clothing/outerClothing/rhbz-clearsky.rsi
-  - type: Clothing
-    sprite: _Stalker/Objects/Clothing/outerClothing/rhbz-clearsky.rsi
-  - type: ToggleableClothing
-    clothingPrototype: ClothingHelmRCBZCN
-
-- type: entity
-  parent: ClothingHelmRCBZ
-  id: ClothingHelmRCBZCN
-  categories: [ HideSpawnMenu ]
-  components:
-  - type: Sprite
-    sprite: _Stalker/Objects/Clothing/mask/gasmask_rhbz_cn.rsi
-  - type: Clothing
-    sprite: _Stalker/Objects/Clothing/mask/gasmask_rhbz_cn.rsi
-
-# Old groups
-
-# Project
-
-- type: entity
-  parent: STClothingOuterArmorRCBZ
-  id: ClothingOuterArmorRCBZProjectPJ5
-  name: костюм «РХБЗ PJ-5»
-  description: Универсальная разработка «Проекта» прототипа костюма РХБЗ версии «PJ-5» которое представляет собой защитное снаряжение, специально разработанное для обеспечения максимальной защиты в условиях химических, биологических и радиационных атмосфер.
-  components:
-  - type: Sprite
-    sprite: _Stalker/Groups/Project/rcbz_pj5.rsi
-  - type: Clothing
-    sprite: _Stalker/Groups/Project/rcbz_pj5.rsi
-  - type: ToggleableClothing
-    clothingPrototype: ClothingHelmRCBZProjectPJ5
-
-- type: entity
-  parent: ClothingHelmRCBZ
-  id: ClothingHelmRCBZProjectPJ5
-  categories: [ HideSpawnMenu ]
-  name: маска РХБЗ «PJ-5»
-  description: Эффективное средство индивидуальной защиты от химических, биологических и радиационных угроз версии «PJ-5», разработанное «Проектом», является первым прототипом шлема, который обеспечивает надежную фильтрацию воздуха, задерживая вредные вещества и частицы, и защищает дыхательные пути и кожу от воздействия опасных факторов.
-  components:
-  - type: Sprite
-    sprite: _Stalker/Groups/Project/rcbz_helm_pj5.rsi
-  - type: Clothing
-    sprite: _Stalker/Groups/Project/rcbz_helm_pj5.rsi
-=======
 
 - type: entity
   parent: STClothingOuterBaseLarge
@@ -464,5 +230,3 @@
     sprite: _Stalker/Groups/Project/rcbz_helm_pj5.rsi
   - type: Clothing
     sprite: _Stalker/Groups/Project/rcbz_helm_pj5.rsi
-
->>>>>>> f0c298bb
