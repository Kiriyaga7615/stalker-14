- type: entity
  parent: ClothingOuterBaseLarge
  id: STFireProtectionSuit
  name: fireman costume
  suffix: ST, T2, Env
  description: Designed for high temperatures
  components:
  - type: Sprite
    sprite: _Stalker/Objects/Clothing/outerClothing/firesuit.rsi
  - type: Clothing
    sprite: _Stalker/Objects/Clothing/outerClothing/firesuit.rsi
  - type: PressureProtection
    highPressureMultiplier: 0.04
  - type: TemperatureProtection
    coefficient: 0.005
  - type: STWeight
    self: 7
  - type: Armor
    armorClass: 1
    modifiers:
      flatReductions:
        Heat: 2
      coefficients:
        Heat: 0.5
  - type: ClothingSpeedModifier
    walkModifier: 0.8
    sprintModifier: 0.7
  - type: ToggleableClothing
    clothingPrototype: STFireProtectionHelmet
    slot: head
  - type: HeldSpeedModifier
  - type: GroupExamine

- type: entity
  parent: ClothingHeadLightBase
  id: STFireProtectionHelmet
  name: firemans helmet
  suffix: ST
<<<<<<< HEAD
  description: Thermal insulating helmet
  noSpawn: true
=======
  description: Термоизолирующий шлем
  categories: [ HideSpawnMenu ]
>>>>>>> b354a60b
  components:
  - type: Sprite
    sprite: _Stalker/Objects/Clothing/hats/fireprotecthelmet.rsi
  - type: Clothing
    sprite: _Stalker/Objects/Clothing/hats/fireprotecthelmet.rsi
  - type: TemperatureProtection
    coefficient: 0.005
  - type: Armor
    modifiers:
      flatReductions:
        Heat: 2
  - type: Tag
    tags:
    - HidesHair<|MERGE_RESOLUTION|>--- conflicted
+++ resolved
@@ -1,9 +1,9 @@
 - type: entity
   parent: ClothingOuterBaseLarge
   id: STFireProtectionSuit
-  name: fireman costume
+  name: костюм пожежника
   suffix: ST, T2, Env
-  description: Designed for high temperatures
+  description: Призначений для високих температур
   components:
   - type: Sprite
     sprite: _Stalker/Objects/Clothing/outerClothing/firesuit.rsi
@@ -34,15 +34,10 @@
 - type: entity
   parent: ClothingHeadLightBase
   id: STFireProtectionHelmet
-  name: firemans helmet
+  name: каска пожежника
   suffix: ST
-<<<<<<< HEAD
-  description: Thermal insulating helmet
-  noSpawn: true
-=======
-  description: Термоизолирующий шлем
+  description: Термоізолюючий шолом
   categories: [ HideSpawnMenu ]
->>>>>>> b354a60b
   components:
   - type: Sprite
     sprite: _Stalker/Objects/Clothing/hats/fireprotecthelmet.rsi
