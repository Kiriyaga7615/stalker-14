--- conflicted
+++ resolved
@@ -47,15 +47,9 @@
 - type: entity
   parent: STClothingHeadHatBase
   id: ClothingHeadHelmetZaryaStalker
-<<<<<<< HEAD
   name: капюшон «Зоря»
-  noSpawn: true
+  categories: [ HideSpawnMenu ]
   description: Вільний як повітря біля хмар.
-=======
-  name: капюшон «Заря»
-  categories: [ HideSpawnMenu ]
-  description: Вольный как воздух у облаков.
->>>>>>> b354a60b
   components:
     - type: Sprite
       sprite: _Stalker/Objects/Clothing/hats/zarya_helm_stalker.rsi
@@ -95,15 +89,9 @@
 - type: entity
   parent: ClothingOuterArmorZaryaHunter
   id: STClothingOuterArmorRassvetSera
-<<<<<<< HEAD
   name: комбінезон "Світанок" Серафимов
   suffix: ST, T2, PVE, Serafim
   description: комбінезон "Світанок", який використовує угруповання "Серафими" для виконання тактичних завдань із підвищеним захистом від агресивної фауни.
-=======
-  name: комбинезон «Рассвет» Серафимов
-  suffix: ST, T2, PVE
-  description: комбинезон "Рассвет", используемый группировкой "Серафимы" для выполнения тактических задач с повышенной защитой от агрессивной фауны.
->>>>>>> b354a60b
   components:
     - type: Sprite
       sprite: _Stalker/Clothing/OuterClothing/_Sera/rassvet.rsi
@@ -120,13 +108,8 @@
   parent: STClothingHeadHatBase
   id: ClothingHeadCapoSera
   name: капюшон
-<<<<<<< HEAD
   description: Захисту не забезпечує.
-  noSpawn: true
-=======
-  description: Защиты не обеспечивает.
-  categories: [ HideSpawnMenu ]
->>>>>>> b354a60b
+  categories: [ HideSpawnMenu ]
   components:
     - type: Sprite
       sprite: _Stalker/Clothing/Head/Sera_/rassvet_helm.rsi
@@ -177,13 +160,8 @@
 - type: entity
   parent: STClothingHeadHatBase
   id: ClothingHeadHelmetZaryaDolg
-<<<<<<< HEAD
   name: капюшон Зорі Обов'язку
-  noSpawn: true
-=======
-  name: капюшон Зари Долга
-  categories: [ HideSpawnMenu ]
->>>>>>> b354a60b
+  categories: [ HideSpawnMenu ]
   components:
     - type: Sprite
       sprite: _Stalker/Objects/Clothing/hats/zarya_helm_dolg.rsi
@@ -279,13 +257,8 @@
   parent: STClothingHeadHatBase
   id: ClothingHeadCapoProject
   name: капюшон
-<<<<<<< HEAD
   description: Захисту не забезпечує.
-  noSpawn: true
-=======
-  description: Защиты не обеспечивает.
-  categories: [ HideSpawnMenu ]
->>>>>>> b354a60b
+  categories: [ HideSpawnMenu ]
   components:
     - type: Sprite
       sprite: _Stalker/Objects/Clothing/hats/zarya_helm_project.rsi
@@ -318,20 +291,15 @@
   parent: STClothingHeadHatBase
   id: ClothingHeadWandererCap
   name: капюшон Бродяги
-<<<<<<< HEAD
   description: Темний капюшон від бандитського понтового аналога Зорі.
-  noSpawn: true
-=======
-  description: Тёмный капюшон от бандитского понтового аналога Зари.
-  categories: [ HideSpawnMenu ]
->>>>>>> b354a60b
+  categories: [ HideSpawnMenu ]
   components:
   - type: Sprite
     sprite: _Stalker/Objects/Clothing/hats/Bandit_zarya_cap.rsi
   - type: Clothing
     sprite: _Stalker/Objects/Clothing/hats/Bandit_zarya_cap.rsi
 
-#СКИНЫ
+#СКІНИ
 
 - type: entity
   parent: STClothingOuterArmorZaryaBase
