--- conflicted
+++ resolved
@@ -1,8 +1,8 @@
 - type: entity
   parent: ClothingOuterStorageToggleableBase
   id: STClothingOuterJacketBase
-  name: Basic Jacket
-  description: Basic description of the jacket.
+  name: Базова куртка
+  description: Базовий опис куртки.
   suffix: ST, T1, Universal
   abstract: true
   components:
@@ -47,13 +47,8 @@
 - type: entity
   parent: STClothingHeadHatBase
   id: STClothingHeadHatHoodBase
-<<<<<<< HEAD
-  noSpawn: true
-  name: hood
-=======
-  categories: [ HideSpawnMenu ]
-  name: капюшон
->>>>>>> b354a60b
+  categories: [ HideSpawnMenu ]
+  name: капюшон
   components:
   - type: Sprite
     sprite: _Stalker/Objects/Clothing/hats/jacket_hat_stalker.rsi
@@ -65,8 +60,8 @@
 - type: entity
   parent: STClothingOuterJacketBase
   id: ClothingOuterJacketBandit
-  name: bandit jacket
-  description: The black leather jacket is a traditional attribute of bandits. Unlike the jackets worn by newbies, this one has thin metal plates sewn into it that can slightly protect against pistol rounds. It is clear that it will not withstand anomalies and machine gun fire, but in a skirmish with some newbie it can be of great help.
+  name: бандитська куртка
+  description: Чорна шкіряна куртка - традиційний атрибут бандитів. На відміну від курток, які носять новачки, ця куртка має вшиті тонкі металеві пластини, які можуть трохи захистити від пістолетних куль. Зрозуміло, що аномалій і кулеметного вогню вона не витримає, але в сутичці з якимось новачком може стати в нагоді.
   components:
   - type: Sprite
     sprite: _Stalker/Objects/Clothing/outerClothing/jacket_bandit.rsi
@@ -87,13 +82,8 @@
 - type: entity
   parent: STClothingHeadHatHoodBase
   id: ClothingHeadHatHoodJacketBandit
-<<<<<<< HEAD
-  noSpawn: true
-  name: hood
-=======
-  categories: [ HideSpawnMenu ]
-  name: капюшон
->>>>>>> b354a60b
+  categories: [ HideSpawnMenu ]
+  name: капюшон
   components:
   - type: Sprite
     sprite: _Stalker/Objects/Clothing/hats/jacket_hat_bandit.rsi
@@ -105,8 +95,8 @@
 - type: entity
   parent: STClothingOuterJacketBase
   id: ClothingOuterJacketStalker
-  name: stalker jacket
-  description: The usual clothes of a novice stalker. Does not protect the wearer from a bullet or anomalies, but is comfortable to wear.
+  name: куртка сталкера
+  description: Звичайний одяг сталкера-початківця. Не захищає від кулі чи аномалій, але зручний у носінні.
   components:
   - type: Sprite
     sprite: _Stalker/Objects/Clothing/outerClothing/jacket_stalker.rsi
@@ -119,13 +109,8 @@
 - type: entity
   parent: STClothingHeadHatHoodBase
   id: ClothingHeadHatHoodJacketStalker
-<<<<<<< HEAD
-  noSpawn: true
-  name: hood
-=======
-  categories: [ HideSpawnMenu ]
-  name: капюшон
->>>>>>> b354a60b
+  categories: [ HideSpawnMenu ]
+  name: капюшон
   components:
   - type: Sprite
     sprite: _Stalker/Objects/Clothing/hats/jacket_hat_stalker.rsi
@@ -137,8 +122,8 @@
 - type: entity
   parent: STClothingOuterJacketBase
   id: ClothingOuterJacketFreedom
-  name: liberty jacket
-  description: Freedom group camouflage jacket, used mostly by newcomers to the group to wear in safe places.
+  name: піджак ліберті
+  description: Камуфляжна куртка групи "Свобода", яку носять переважно новачки групи, щоб пересуватися в безпечних місцях.
   components:
   - type: Sprite
     sprite: _Stalker/Objects/Clothing/outerClothing/jacket_svoboda.rsi
@@ -157,13 +142,8 @@
 - type: entity
   parent: STClothingHeadHatHoodBase
   id: ClothingHeadHatHoodJacketFreedom
-<<<<<<< HEAD
-  noSpawn: true
-  name: hood
-=======
-  categories: [ HideSpawnMenu ]
-  name: капюшон
->>>>>>> b354a60b
+  categories: [ HideSpawnMenu ]
+  name: капюшон
   components:
   - type: Sprite
     sprite: _Stalker/Objects/Clothing/hats/jacket_hat_svoboda.rsi
@@ -175,8 +155,8 @@
 - type: entity
   parent: STClothingOuterJacketBase
   id: ClothingOuterJacketMerc
-  name: mercenary jacket
-  description: Its design is based on the suit used by special forces of Western armies. Due to special fabric treatment, it has increased resistance to physical movement.
+  name: куртка найманця
+  description: Його дизайн базується на костюмі, який використовують спецпризначенці західних армій. Завдяки спеціальній обробці тканини він має підвищену стійкість до фізичних рухів.
   components:
   - type: Sprite
     sprite: _Stalker/Objects/Clothing/outerClothing/jacket_mercenary.rsi
@@ -194,13 +174,8 @@
 - type: entity
   parent: STClothingHeadHatHoodBase
   id: ClothingHeadHatHoodJacketMerc
-<<<<<<< HEAD
-  noSpawn: true
-  name: hood
-=======
-  categories: [ HideSpawnMenu ]
-  name: капюшон
->>>>>>> b354a60b
+  categories: [ HideSpawnMenu ]
+  name: капюшон
   components:
   - type: Sprite
     sprite: _Stalker/Objects/Clothing/hats/jacket_hat_mercenary.rsi
@@ -212,8 +187,8 @@
 - type: entity
   parent: STClothingOuterJacketBase
   id: ClothingOuterJacketCN
-  name: clear sky jacket
-  description: A poorly protective jacket made for the Clear Sky group. This leather jacket was made by Clear Sky craftsmen before it was replaced, being outdated and poorly protected from the Zones phenomena. Almost no different from a regular leather jacket, but it protects quite well from bites, fire and cold.
+  name: куртка чисте небо
+  description: Куртка з поганим захистом, виготовлена для групи "Чисте небо". Ця шкіряна куртка була пошита майстрами "Чистого неба" до того, як її замінили, оскільки була застарілою і погано захищала від явищ Зони. Майже нічим не відрізняється від звичайної шкіряної куртки, але досить добре захищає від укусів, вогню та холоду.
   components:
   - type: Sprite
     sprite: _Stalker/Objects/Clothing/outerClothing/jacket_cn.rsi
@@ -236,13 +211,8 @@
 - type: entity
   parent: STClothingHeadHatHoodBase
   id: ClothingHeadHatHoodJacketCN
-<<<<<<< HEAD
-  noSpawn: true
-  name: hood
-=======
-  categories: [ HideSpawnMenu ]
-  name: капюшон
->>>>>>> b354a60b
+  categories: [ HideSpawnMenu ]
+  name: капюшон
   components:
   - type: Sprite
     sprite: _Stalker/Objects/Clothing/hats/jacket_hat_cn.rsi
@@ -254,8 +224,8 @@
 - type: entity
   parent: STClothingOuterJacketBase
   id: ClothingOuterJacketDolg
-  name: Jacket of Duty
-  description: A set of armor consisting of pants, boots, and a jacket with armored inserts and elbow pads. Low protection against bullet hits and abnormal effects. It may save the owner from a PM bullet, but still - excellent armor for those who have just entered the service of defenders of the Earth from the infection of the Zone.
+  name: Куртка обов'язку
+  description: Комплект бронезахисту, що складається зі штанів, черевиків та куртки з броньованими вставками та налокітниками. Низький захист від влучень куль та аномальних впливів. Може врятувати власника від кулі ПМ, але все одно - чудовий обладунок для тих, хто тільки-но вступив на службу до захисників Землі від зарази Зони.
   components:
   - type: STWeight
     self: 1
@@ -275,13 +245,8 @@
 - type: entity
   parent: STClothingHeadHatHoodBase
   id: ClothingHeadHatHoodJacketDolg
-<<<<<<< HEAD
-  noSpawn: true
-  name: hood
-=======
-  categories: [ HideSpawnMenu ]
-  name: капюшон
->>>>>>> b354a60b
+  categories: [ HideSpawnMenu ]
+  name: капюшон
   components:
   - type: Sprite
     sprite: _Stalker/Objects/Clothing/hats/jacket_hat_dolg.rsi
@@ -293,8 +258,8 @@
 - type: entity
   parent: STClothingOuterJacketBase
   id: ClothingOuterJacketNeytral
-  name: Neutral Jacket
-  description: Normal neutral clothing. Doesnt protect the wearer from bullets or anomalies, but is comfortable to wear.
+  name: Нейтральна куртка
+  description: Звичайний нейтральний одяг. Не захищає від куль чи аномалій, але зручний у носінні.
   components:
   - type: Sprite
     sprite: _Stalker/Objects/Clothing/outerClothing/jacket_neytralov.rsi
@@ -304,12 +269,12 @@
     clothingPrototype: ClothingHeadHatHoodCoatStalker
     slot: head
 
-# Аномалисты
+# Аномалісти
 - type: entity
   parent: STClothingOuterJacketBase
   id: ClothingOuterCoatIvyAnomalist
-  name: anomalist ivy jacket
-  description: anomalist jacket
+  name: куртка аномаліста з плюща
+  description: куртка аномаліста
   components:
     - type: Sprite
       sprite: _Stalker/Clothing/OuterClothing/Coats/ivy_anomalist.rsi
@@ -326,8 +291,8 @@
 - type: entity
   parent: STClothingOuterJacketBase
   id: ClothingOuterJacketDeserter
-  name: Renegade Jacket
-  description: The Dark Gray Pixel Camo Jacket used by the Renegades has shoulder pads, but they only protect you from looking boring.
+  name: Куртка ренегата
+  description: Темно-сіра піксельна камуфляжна куртка, яку використовують "Ренегати", має наплічники, але вони лише захищають від нудного вигляду.
   components:
   - type: Sprite
     sprite: _Stalker/Objects/Clothing/outerClothing/jacket_deserters.rsi
@@ -340,13 +305,8 @@
 - type: entity
   parent: STClothingHeadHatHoodBase
   id: ClothingHeadHatHoodJacketDeserter
-<<<<<<< HEAD
-  noSpawn: true
-  name: hood
-=======
-  categories: [ HideSpawnMenu ]
-  name: капюшон
->>>>>>> b354a60b
+  categories: [ HideSpawnMenu ]
+  name: капюшон
   components:
   - type: Sprite
     sprite: _Stalker/Objects/Clothing/hats/jacket_hat_deserter.rsi
@@ -356,8 +316,8 @@
 - type: entity
   parent: STClothingOuterJacketBase
   id: ClothingOuterJacketMonolith
-  name: куртка монолита
-  description: Куртка в светло-сером пиксельном камуфляже, используемая монолитом, имеет наплечники, но они защитят вас лишь от скучного внешнего вида.
+  name: куртка моноліту
+  description: Куртка у світло-сірому піксельному камуфляжі, яку використовує моноліт, має наплічники, але вони захистять вас лише від нудного зовнішнього вигляду.
   components:
   - type: Sprite
     sprite: _Stalker/Objects/Clothing/outerClothing/jacket_monolith.rsi
@@ -370,7 +330,7 @@
 - type: entity
   parent: STClothingHeadHatHoodBase
   id: ClothingHeadHatHoodJacketMonolith
-  noSpawn: true
+  categories: [ HideSpawnMenu ]
   name: капюшон
   components:
   - type: Sprite
@@ -383,8 +343,8 @@
 - type: entity
   parent: STClothingOuterJacketBase
   id: ClothingJaketRealHuman
-  name: white jacket
-  description: White jacket with a scorpion design on the back. It will make you feel like a real person.
+  name: біла куртка
+  description: Біла куртка з малюнком скорпіона на спині. У ньому ти відчуватимеш себе справжньою людиною.
   suffix: ST, T1
   components:
   - type: Sprite
@@ -395,8 +355,8 @@
 - type: entity
   parent: STClothingOuterJacketBase
   id: ClothingJaketGeneral
-  name: generals uniform
-  description: One, two, count off!
+  name: генеральський мундир
+  description: Один, два, рахуйсь!
   suffix: ST, T1
   components:
   - type: Sprite
@@ -407,8 +367,8 @@
 - type: entity
   parent: STClothingOuterJacketBase
   id: ClothingJaketGray
-  name: peacoat
-  description: double-breasted coat with warm lining and turn-down collar
+  name: бушлат
+  description: двобортне пальто з теплою підкладкою та відкладним коміром
   suffix: ST, T1, Deliko
   components:
   - type: Sprite
