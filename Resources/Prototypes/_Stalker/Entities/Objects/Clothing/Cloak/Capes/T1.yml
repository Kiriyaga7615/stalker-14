# Base
- type: entity
  abstract: true
  parent: STClothingCapeBase
  id: STClothingCapeT1Base
  name: T1 Cloak Base
  suffix: ST, T1
  components:
  - type: STWeight
    self: 2
  - type: Craftable
  - type: Armor
    armorClass: 1
    modifiers:
      coefficients:
        Blunt: 0.95
        Slash: 0.95
        Piercing: 0.95
        Heat: 0.95

# Дождевик
- type: entity
  parent: STClothingCapeT1Base
  id: ClothingOuterCoatDoshdevik
  name: raincoat
  suffix: ST, T1
  description: a thick raincoat that protects you from rain and some chemicals.
  components:
  - type: Sprite
    sprite: _Stalker/Objects/Clothing/cloak/doshdevik.rsi
  - type: Clothing
    sprite: _Stalker/Objects/Clothing/cloak/doshdevik.rsi
  - type: Armor
    armorClass: 1
    modifiers:
      flatReductions:
        Caustic: 1.5
  - type: ToggleableClothing
    slot: head
    requiredSlot: CLOAK
    clothingPrototype: ClothingHeadHelmetDoshdevikCoat

- type: entity
  parent: STClothingHeadHatBase
  id: ClothingHeadHelmetDoshdevikCoat
  name: raincoat hood
  description: Covers your head
  components:
  - type: Sprite
    sprite: _Stalker/Objects/Clothing/cloak/doshdevik.rsi
    state: icon-HELM
  - type: Clothing
    sprite: _Stalker/Objects/Clothing/cloak/doshdevik.rsi
    state: equipped-HELMET

# KKK
- type: entity
  parent: STClothingCapeT1Base
  id: ClothingOuterCoatKKK
  name: Cuclus cloak
  suffix: ST, T1
  description: kkk.
  components:
  - type: Sprite
    sprite: _Stalker/Objects/Clothing/cloak/kkk.rsi
  - type: Clothing
    sprite: _Stalker/Objects/Clothing/cloak/kkk.rsi
  - type: ToggleableClothing
    slot: head
    requiredSlot: CLOAK
    clothingPrototype: ClothingHeadHelmetKKKCoat
  - type: Armor
    armorClass: 1
    modifiers:
      flatReductions:
        Heat: 0.5

- type: entity
  parent: STClothingHeadHatBase
  id: ClothingHeadHelmetKKKCoat
<<<<<<< HEAD
  name: hood of the doll cloak
  noSpawn: true
  description: Covers your head with KKK.
=======
  name: капюшон куклус плаща
  categories: [ HideSpawnMenu ]
  description: Покрывает вашу голову ККК.
>>>>>>> b354a60b
  components:
  - type: Sprite
    sprite: _Stalker/Objects/Clothing/hats/kkk_hood.rsi
  - type: Clothing
    sprite: _Stalker/Objects/Clothing/hats/kkk_hood.rsi

# Пахана
- type: entity
  parent: STClothingCapeT1Base
  id: ClothingOuterCoatPahan
  name: the bosss cloak
  description: a thick cloak repainted black.
  components:
  - type: Sprite
    sprite: _Stalker/Objects/Clothing/cloak/coat_pahan.rsi
  - type: Clothing
    sprite: _Stalker/Objects/Clothing/cloak/coat_pahan.rsi
  - type: ToggleableClothing
    slot: head
    requiredSlot: CLOAK
    clothingPrototype: ClothingHeadHelmetPahanCoat
  - type: Armor
    armorLevels:
      piercing: 1

- type: entity
  parent: STClothingHeadHatBase
  id: ClothingHeadHelmetPahanCoat
<<<<<<< HEAD
  name: hood of the godfathers cloak
  noSpawn: true
  description: Covers your head
=======
  name: капюшон плаща пахана
  categories: [ HideSpawnMenu ]
  description: Покрывает вашу голову
>>>>>>> b354a60b
  components:
  - type: Sprite
    sprite: _Stalker/Objects/Clothing/hats/coat_hat_pahan.rsi
  - type: Clothing
    sprite: _Stalker/Objects/Clothing/hats/coat_hat_pahan.rsi

# Poisk
- type: entity
  parent: STClothingCapeT1Base
  id: ClothingOuterCoatPoisk
  name: explorers cloak
  description: This cloak is not just a decoration, it symbolizes the desire for adventure and thirst for discovery.
  components:
  - type: UserInterface
    interfaces:
      enum.StorageUiKey.Key:
        type: StorageBoundUserInterface
  - type: Sprite
    sprite: _Stalker/Objects/Clothing/cloak/poisk_plash.rsi
  - type: Clothing
    sprite: _Stalker/Objects/Clothing/cloak/poisk_plash.rsi
  - type: ToggleableClothing
    clothingPrototype: ClothingHeadHatHoodCoatStalker
    slot: head
  - type: Armor
    armorLevels:
      environment: 1

- type: entity
  parent: STClothingHeadHatBase
  id: ClothingHeadHatHoodCoatPoisk
<<<<<<< HEAD
  noSpawn: true
  name: hood
=======
  categories: [ HideSpawnMenu ]
  name: капюшон
>>>>>>> b354a60b
  components:
  - type: Sprite
    sprite: _Stalker/Clothing/Head/Hats/coat_hat_poisk.rsi
  - type: Clothing
    sprite: _Stalker/Clothing/Head/Hats/coat_hat_poisk.rsi

# Паломники
- type: entity
  parent: STClothingCapeT1Base
  id: ClothingNeckCloakCassock
  name: Pilgrims Robe
  description: made of rough gray cloth, helps to renounce the worldly
  suffix: ST, паломники
  components:
    - type: Sprite
      sprite: _Stalker/Objects/Clothing/cloak/cassock.rsi
    - type: Clothing
      sprite: _Stalker/Objects/Clothing/cloak/cassock.rsi
    - type: ToggleableClothing
      slot: head
      requiredSlot: CLOAK
      clothingPrototype: ClothingHeadCassock

<<<<<<< HEAD
=======
- type: entity
  parent: STClothingHeadHatBase
  id: ClothingHeadCassock
  name: капюшон рясы
  description: капюшон из грубой ткани от монашеской рясы
  categories: [ HideSpawnMenu ]
  components:
  - type: Sprite
    sprite: _Stalker/Clothing/Head/Hats/cassock_hood.rsi
  - type: Clothing
    sprite: _Stalker/Clothing/Head/Hats/cassock_hood.rsi

>>>>>>> b354a60b
# СКИНЫ
- type: entity
  parent: STClothingCapeBase
  id: ClothingTorsoTurtlenecksCamouflage
  name: Torn Survivor Cloak
  description: A strange cloak, torn to shreds. Handily repainted in some kind of camouflage.
  components:
  - type: Sprite
    sprite: _Stalker/Objects/Clothing/cloak/camouflage.rsi
  - type: Clothing
    sprite: _Stalker/Objects/Clothing/cloak/camouflage.rsi
  - type: ToggleableClothing
    clothingPrototype: ClothingHeadHelmetSeraRuined
    requiredSlot:
    - neck
    slot: head

- type: entity
  parent: STClothingCapeBase
  id: ClothingCapeDeserters
  name: deserters cloak
  description: A piece of cloth in a pixelated dark gray camouflage, can be worn as a cloak if desired
  components:
  - type: Sprite
    sprite: _Stalker/Objects/Clothing/cloak/desertercape.rsi
  - type: Clothing
    sprite: _Stalker/Objects/Clothing/cloak/desertercape.rsi

- type: entity
  parent: ClothingOuterCoatDoshdevik
  id: STClothingCapeT1Serafim
  name: плащ серафимов
  suffix: ST, T1, Скин
  description: Выполнен в тёмно-зелёной цветовой гамме
  components:
  - type: Sprite
    sprite: _Stalker/Clothing/cloak/Sera_/cape_serafim.rsi
  - type: Clothing
    sprite: _Stalker/Clothing/cloak/Sera_/cape_serafim.rsi
  - type: ToggleableClothing
    clothingPrototype: STClothingHeadHelmetSerafim
  - type: Craftable

- type: entity
  parent: STClothingHeadHatBase
  id: STClothingHeadHelmetSerafim
  name: капюшон плаща серафимов
  noSpawn: true
  description: Покрывает вашу голову
  components:
  - type: Sprite
    sprite: _Stalker/Clothing/Head/Sera_/coat_hat_serafim.rsi
  - type: Clothing
    sprite: _Stalker/Clothing/Head/Sera_/coat_hat_serafim.rsi

- type: entity
  parent: STClothingCapeBase
  id: ClothingCapeRenegat
  name: плащ ренегатов
  description: Кусок ткани в пиксельном какашном камуфляже, при желании можно носить как плащ
  components:
  - type: Sprite
    sprite: _Stalker/Objects/Clothing/cloak/renegatcape.rsi
  - type: Clothing
    sprite: _Stalker/Objects/Clothing/cloak/renegatcape.rsi<|MERGE_RESOLUTION|>--- conflicted
+++ resolved
@@ -3,7 +3,7 @@
   abstract: true
   parent: STClothingCapeBase
   id: STClothingCapeT1Base
-  name: T1 Cloak Base
+  name: T1 База маскування
   suffix: ST, T1
   components:
   - type: STWeight
@@ -18,13 +18,13 @@
         Piercing: 0.95
         Heat: 0.95
 
-# Дождевик
+# Дощовик
 - type: entity
   parent: STClothingCapeT1Base
   id: ClothingOuterCoatDoshdevik
-  name: raincoat
+  name: дощовик
   suffix: ST, T1
-  description: a thick raincoat that protects you from rain and some chemicals.
+  description: товстий дощовик, який захистить вас від дощу та деяких хімікатів.
   components:
   - type: Sprite
     sprite: _Stalker/Objects/Clothing/cloak/doshdevik.rsi
@@ -43,8 +43,8 @@
 - type: entity
   parent: STClothingHeadHatBase
   id: ClothingHeadHelmetDoshdevikCoat
-  name: raincoat hood
-  description: Covers your head
+  name: капюшон дощовика
+  description: Накриває голову
   components:
   - type: Sprite
     sprite: _Stalker/Objects/Clothing/cloak/doshdevik.rsi
@@ -57,7 +57,7 @@
 - type: entity
   parent: STClothingCapeT1Base
   id: ClothingOuterCoatKKK
-  name: Cuclus cloak
+  name: Плащ з куколю
   suffix: ST, T1
   description: kkk.
   components:
@@ -78,15 +78,9 @@
 - type: entity
   parent: STClothingHeadHatBase
   id: ClothingHeadHelmetKKKCoat
-<<<<<<< HEAD
-  name: hood of the doll cloak
-  noSpawn: true
-  description: Covers your head with KKK.
-=======
-  name: капюшон куклус плаща
-  categories: [ HideSpawnMenu ]
-  description: Покрывает вашу голову ККК.
->>>>>>> b354a60b
+  name: накидка з капюшоном
+  categories: [ HideSpawnMenu ]
+  description: Покриває вашу голову ККК.
   components:
   - type: Sprite
     sprite: _Stalker/Objects/Clothing/hats/kkk_hood.rsi
@@ -97,8 +91,8 @@
 - type: entity
   parent: STClothingCapeT1Base
   id: ClothingOuterCoatPahan
-  name: the bosss cloak
-  description: a thick cloak repainted black.
+  name: плащ боса
+  description: товстий плащ, перефарбований у чорний колір.
   components:
   - type: Sprite
     sprite: _Stalker/Objects/Clothing/cloak/coat_pahan.rsi
@@ -115,15 +109,9 @@
 - type: entity
   parent: STClothingHeadHatBase
   id: ClothingHeadHelmetPahanCoat
-<<<<<<< HEAD
-  name: hood of the godfathers cloak
-  noSpawn: true
-  description: Covers your head
-=======
-  name: капюшон плаща пахана
-  categories: [ HideSpawnMenu ]
-  description: Покрывает вашу голову
->>>>>>> b354a60b
+  name: плащ з капюшоном пахана
+  categories: [ HideSpawnMenu ]
+  description: Покриває вашу голову
   components:
   - type: Sprite
     sprite: _Stalker/Objects/Clothing/hats/coat_hat_pahan.rsi
@@ -134,8 +122,8 @@
 - type: entity
   parent: STClothingCapeT1Base
   id: ClothingOuterCoatPoisk
-  name: explorers cloak
-  description: This cloak is not just a decoration, it symbolizes the desire for adventure and thirst for discovery.
+  name: плащ дослідника
+  description: Цей плащ - не просто прикраса, він символізує прагнення до пригод і жагу до відкриттів.
   components:
   - type: UserInterface
     interfaces:
@@ -155,13 +143,8 @@
 - type: entity
   parent: STClothingHeadHatBase
   id: ClothingHeadHatHoodCoatPoisk
-<<<<<<< HEAD
-  noSpawn: true
-  name: hood
-=======
   categories: [ HideSpawnMenu ]
   name: капюшон
->>>>>>> b354a60b
   components:
   - type: Sprite
     sprite: _Stalker/Clothing/Head/Hats/coat_hat_poisk.rsi
@@ -172,8 +155,8 @@
 - type: entity
   parent: STClothingCapeT1Base
   id: ClothingNeckCloakCassock
-  name: Pilgrims Robe
-  description: made of rough gray cloth, helps to renounce the worldly
+  name: Паломницька мантія
+  description: з грубого сірого полотна, допомагає відректися від мирського
   suffix: ST, паломники
   components:
     - type: Sprite
@@ -185,13 +168,11 @@
       requiredSlot: CLOAK
       clothingPrototype: ClothingHeadCassock
 
-<<<<<<< HEAD
-=======
 - type: entity
   parent: STClothingHeadHatBase
   id: ClothingHeadCassock
-  name: капюшон рясы
-  description: капюшон из грубой ткани от монашеской рясы
+  name: капюшон ряси
+  description: капюшон із грубої тканини від чернечої ряси
   categories: [ HideSpawnMenu ]
   components:
   - type: Sprite
@@ -199,13 +180,12 @@
   - type: Clothing
     sprite: _Stalker/Clothing/Head/Hats/cassock_hood.rsi
 
->>>>>>> b354a60b
 # СКИНЫ
 - type: entity
   parent: STClothingCapeBase
   id: ClothingTorsoTurtlenecksCamouflage
-  name: Torn Survivor Cloak
-  description: A strange cloak, torn to shreds. Handily repainted in some kind of camouflage.
+  name: Порваний плащ вцілілого
+  description: Дивний плащ, розірваний на шматки. Нашвидкуруч перефарбований у якийсь камуфляж.
   components:
   - type: Sprite
     sprite: _Stalker/Objects/Clothing/cloak/camouflage.rsi
@@ -220,8 +200,8 @@
 - type: entity
   parent: STClothingCapeBase
   id: ClothingCapeDeserters
-  name: deserters cloak
-  description: A piece of cloth in a pixelated dark gray camouflage, can be worn as a cloak if desired
+  name: плащ дезертира
+  description: Шматок тканини з піксельним темно-сірим камуфляжем, за бажанням можна носити як плащ
   components:
   - type: Sprite
     sprite: _Stalker/Objects/Clothing/cloak/desertercape.rsi
@@ -231,9 +211,9 @@
 - type: entity
   parent: ClothingOuterCoatDoshdevik
   id: STClothingCapeT1Serafim
-  name: плащ серафимов
+  name: плащ серафимів
   suffix: ST, T1, Скин
-  description: Выполнен в тёмно-зелёной цветовой гамме
+  description: Виконано в темно-зеленій колірній гамі
   components:
   - type: Sprite
     sprite: _Stalker/Clothing/cloak/Sera_/cape_serafim.rsi
@@ -246,9 +226,9 @@
 - type: entity
   parent: STClothingHeadHatBase
   id: STClothingHeadHelmetSerafim
-  name: капюшон плаща серафимов
-  noSpawn: true
-  description: Покрывает вашу голову
+  name: капюшон плаща серафимів
+  categories: [ HideSpawnMenu ]
+  description: Покриває вашу голову
   components:
   - type: Sprite
     sprite: _Stalker/Clothing/Head/Sera_/coat_hat_serafim.rsi
@@ -258,8 +238,8 @@
 - type: entity
   parent: STClothingCapeBase
   id: ClothingCapeRenegat
-  name: плащ ренегатов
-  description: Кусок ткани в пиксельном какашном камуфляже, при желании можно носить как плащ
+  name: плащ ренегата
+  description: Шматок тканини в піксельному какашному камуфляжі, за бажання можна носити як плащ
   components:
   - type: Sprite
     sprite: _Stalker/Objects/Clothing/cloak/renegatcape.rsi
