- type: entity
  abstract: true
  parent: ClothingMaskGas
  id: STClothingMaskGasStandardT1Base
  name: T1 standard gas mask base from radiation
  suffix: ST, T1, Rad
  components:
  - type: Tag
    tags:
      - BlockMask
  - type: Sprite
    sprite: _Stalker/Objects/Clothing/mask/gasmask_exoskelet.rsi
  - type: Clothing
    sprite: _Stalker/Objects/Clothing/mask/gasmask_exoskelet.rsi
  - type: IngestionBlocker
  - type: IdentityBlocker
  - type: Craftable
  - type: Armor
    modifiers:
      coefficients:
        Radiation: 0.85

- type: entity
  parent: STClothingMaskGasStandardT1Base
  id: ClothingMaskGasZarya
  name: stalker standard gas mask
  description: Cheap and effective. Protects against radiation.
  components:
  - type: Sprite
    sprite: _Stalker/Objects/Clothing/mask/gasmask_stalker.rsi
  - type: Clothing
    sprite: _Stalker/Objects/Clothing/mask/gasmask_stalker.rsi

- type: entity
  parent: STClothingMaskGasStandardT1Base
  id: ClothingMaskGasExs
  name: standard exoskeleton gas mask
  description: No armor at all, even though its from Exo.
  components:
  - type: Sprite
    sprite: _Stalker/Objects/Clothing/mask/gasmask_exoskelet.rsi
  - type: Clothing
    sprite: _Stalker/Objects/Clothing/mask/gasmask_exoskelet.rsi

- type: entity
  parent: STClothingMaskGasStandardT1Base
  id: ClothingMaskGasMono
  name: Monoliths standard gas mask
  description: Hides eyes and evil thoughts. Protects from radiation.
  components:
  - type: Sprite
    sprite: _Stalker/Objects/Clothing/mask/gasmask_monolith.rsi
  - type: Clothing
    sprite: _Stalker/Objects/Clothing/mask/gasmask_monolith.rsi

- type: entity
  parent: STClothingMaskGasStandardT1Base
  id: ClothingMaskGasChN
  name: Clear Sky standard gas mask
  description: Perhaps there is an outstanding scientist behind him, but most likely he is just a living club. Protects from radiation.
  components:
  - type: Sprite
    sprite: _Stalker/Objects/Clothing/mask/gasmask_cn.rsi
  - type: Clothing
    sprite: _Stalker/Objects/Clothing/mask/gasmask_cn.rsi
  - type: Armor
    armorLevels:
       radiation: 1

- type: entity
  parent: STClothingMaskGasStandardT1Base
  id: ClothingMaskGasSera
  name: стандартный противогаз Серафимов
  description: Защищает от вопросов про религию, и от радиации.
  components:
  - type: Sprite
    sprite: _Stalker/Objects/Clothing/mask/gasmask_sera.rsi
  - type: Clothing
    sprite: _Stalker/Objects/Clothing/mask/gasmask_sera.rsi
  - type: Armor
    armorLevels:
       radiation: 1

- type: entity
  parent: STClothingMaskGasStandardT1Base
  id: ClothingMaskGasDolg1
<<<<<<< HEAD
  name: standard gas mask Duty 1
  description: It is unlikely that he will destroy the Zone, but he is trying very hard. Protects from radiation.
=======
  name: стандартный противогаз Долга
  description: Вряд ли он уничтожит Зону, но он очень старается  Защищает от радиации.
>>>>>>> b354a60b
  components:
  - type: Sprite
    sprite: _Stalker/Objects/Clothing/mask/gasmask_dolg1.rsi
  - type: Clothing
    sprite: _Stalker/Objects/Clothing/mask/gasmask_dolg1.rsi

- type: entity
  parent: STClothingMaskGasStandardT1Base
  id: ClothingMaskGasFreedom
  name: Freedom`s standard gas mask
  description: Alas, not in the fektarn. Protects from radiation.
  components:
  - type: Sprite
    sprite: _Stalker/Objects/Clothing/mask/gasmask_freedom.rsi
  - type: Clothing
    sprite: _Stalker/Objects/Clothing/mask/gasmask_freedom.rsi

- type: entity
  parent: STClothingMaskGasStandardT1Base
  id: ClothingMaskGasRenegats
  name: standard renegade gas mask
  description: Cheap and effective. Protects against radiation, but still good at protecting against its own chemicals.
  components:
  - type: Sprite
    sprite: _Stalker/Objects/Clothing/mask/gasmask_renegat.rsi
  - type: Clothing
    sprite: _Stalker/Objects/Clothing/mask/gasmask_renegat.rsi
  - type: Armor
    armorLevels:
       environment: 1


- type: entity
  parent: STClothingMaskGasStandardT1Base
  id: ClothingMaskGasAnomalists
  name: stndard anomalists gas mask
  description: Perhaps there is an outstanding fisherman behind him. Protects against radiation.
  components:
    - type: Sprite
      sprite: _Stalker/Objects/Clothing/mask/gasmask_cn.rsi
    - type: Clothing
      sprite: _Stalker/Objects/Clothing/mask/gasmask_cn.rsi<|MERGE_RESOLUTION|>--- conflicted
+++ resolved
@@ -2,7 +2,7 @@
   abstract: true
   parent: ClothingMaskGas
   id: STClothingMaskGasStandardT1Base
-  name: T1 standard gas mask base from radiation
+  name: Стандартна основа протигаза Т1 від радіації
   suffix: ST, T1, Rad
   components:
   - type: Tag
@@ -23,8 +23,8 @@
 - type: entity
   parent: STClothingMaskGasStandardT1Base
   id: ClothingMaskGasZarya
-  name: stalker standard gas mask
-  description: Cheap and effective. Protects against radiation.
+  name: стандартний протигаз сталкера
+  description: Дешево і ефективно. Захищає від радіації.
   components:
   - type: Sprite
     sprite: _Stalker/Objects/Clothing/mask/gasmask_stalker.rsi
@@ -34,8 +34,8 @@
 - type: entity
   parent: STClothingMaskGasStandardT1Base
   id: ClothingMaskGasExs
-  name: standard exoskeleton gas mask
-  description: No armor at all, even though its from Exo.
+  name: стандартний протигаз екзоскелета
+  description: Зовсім без броні, хоча це з екзо.
   components:
   - type: Sprite
     sprite: _Stalker/Objects/Clothing/mask/gasmask_exoskelet.rsi
@@ -45,8 +45,8 @@
 - type: entity
   parent: STClothingMaskGasStandardT1Base
   id: ClothingMaskGasMono
-  name: Monoliths standard gas mask
-  description: Hides eyes and evil thoughts. Protects from radiation.
+  name: стандартний протигаз Моноліту
+  description: Приховує очі та злі думки. Захищає від радіації.
   components:
   - type: Sprite
     sprite: _Stalker/Objects/Clothing/mask/gasmask_monolith.rsi
@@ -56,8 +56,8 @@
 - type: entity
   parent: STClothingMaskGasStandardT1Base
   id: ClothingMaskGasChN
-  name: Clear Sky standard gas mask
-  description: Perhaps there is an outstanding scientist behind him, but most likely he is just a living club. Protects from radiation.
+  name: Стандартний протигаз Чистого Неба
+  description: Можливо, за ним стоїть видатний вчений, але, швидше за все, це просто живий клуб. Захищає від радіації.
   components:
   - type: Sprite
     sprite: _Stalker/Objects/Clothing/mask/gasmask_cn.rsi
@@ -70,8 +70,8 @@
 - type: entity
   parent: STClothingMaskGasStandardT1Base
   id: ClothingMaskGasSera
-  name: стандартный противогаз Серафимов
-  description: Защищает от вопросов про религию, и от радиации.
+  name: стандартний протигаз Серафімов
+  description: Захищає від запитань про релігію, і від радіації.
   components:
   - type: Sprite
     sprite: _Stalker/Objects/Clothing/mask/gasmask_sera.rsi
@@ -84,13 +84,8 @@
 - type: entity
   parent: STClothingMaskGasStandardT1Base
   id: ClothingMaskGasDolg1
-<<<<<<< HEAD
-  name: standard gas mask Duty 1
-  description: It is unlikely that he will destroy the Zone, but he is trying very hard. Protects from radiation.
-=======
-  name: стандартный противогаз Долга
-  description: Вряд ли он уничтожит Зону, но он очень старается  Защищает от радиации.
->>>>>>> b354a60b
+  name: стандартний протигаз Обов'язку
+  description: Навряд чи він знищить Зону, але він дуже старається. Захищає від радіації.
   components:
   - type: Sprite
     sprite: _Stalker/Objects/Clothing/mask/gasmask_dolg1.rsi
@@ -100,8 +95,8 @@
 - type: entity
   parent: STClothingMaskGasStandardT1Base
   id: ClothingMaskGasFreedom
-  name: Freedom`s standard gas mask
-  description: Alas, not in the fektarn. Protects from radiation.
+  name: Стандартний протигаз Свободи
+  description: На жаль, не у фектарні. Захищає від радіації.
   components:
   - type: Sprite
     sprite: _Stalker/Objects/Clothing/mask/gasmask_freedom.rsi
@@ -111,8 +106,8 @@
 - type: entity
   parent: STClothingMaskGasStandardT1Base
   id: ClothingMaskGasRenegats
-  name: standard renegade gas mask
-  description: Cheap and effective. Protects against radiation, but still good at protecting against its own chemicals.
+  name: стандартний протигаз ренегата
+  description: Дешево і ефективно. Захищає від радіації, але все ще добре захищає від власних хімічних речовин.
   components:
   - type: Sprite
     sprite: _Stalker/Objects/Clothing/mask/gasmask_renegat.rsi
@@ -126,8 +121,8 @@
 - type: entity
   parent: STClothingMaskGasStandardT1Base
   id: ClothingMaskGasAnomalists
-  name: stndard anomalists gas mask
-  description: Perhaps there is an outstanding fisherman behind him. Protects against radiation.
+  name: стандартний протигаз аномалістів
+  description: Можливо, за ним стоїть видатний рибалка. Захищає від радіації.
   components:
     - type: Sprite
       sprite: _Stalker/Objects/Clothing/mask/gasmask_cn.rsi
