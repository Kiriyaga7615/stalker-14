- type: Tag
  id: Dollar
- type: entity
  parent: BaseItem
  id: Dollar
  name: dollar
  description: The monetary unit of the United States, one of the main reserve currencies of the world.
  suffix: Stalker
  components:
  - type: PhysicalComposition
    materialComposition:
      Credit: 1
  - type: Stack
    stackType: Dollar
    count: 1
    baseLayer: base
    layerStates:
    - cash
    - cash_20
    - cash_100
    - cash_1000
    - cash_5000
  - type: Sprite
    sprite: _Stalker/Objects/Economy/dollar.rsi
    state: cash
    layers:
    - state: cash
      map: ["base"]
  - type: Physics
    bodyType: Dynamic
  - type: Fixtures
    fixtures:
      fix1:
        density: 30
        shape:
          !type:PhysShapeAabb
          bounds: "-0.35,-0.2,0.25,0.1"
        mask:
        - ItemMask
  - type: Appearance
  - type: Tag
    tags:
    - Dollar
  - type: RepositoryItem
    categoryName: Деньги


- type: currency
  id: Dollar
  displayName: долларов
  cash:
    1: Dollar
  canWithdraw: true

- type: stack
  id: Dollar
<<<<<<< HEAD
  name: dollar
=======
  name: доллар
  maxCount: 5000
>>>>>>> b354a60b
  icon: { sprite: /Textures/_Stalker/Objects/Economy/dollar.rsi, state: cash }
  spawn: Dollar

- type: entity
  parent: Dollar
  id: Dollar20
  suffix: Stalker, 20
  components:
  - type: Icon
    sprite: _Stalker/Objects/Economy/dollar.rsi
    state: cash_20
  - type: Stack
    count: 20

- type: entity
  parent: Dollar
  id: Dollar100
  suffix: Stalker, 100
  components:
  - type: Icon
    sprite: _Stalker/Objects/Economy/dollar.rsi
    state: cash_100
  - type: Stack
    count: 100

- type: entity
  parent: Dollar
  id: Dollar1000
  suffix: Stalker, 1000
  components:
  - type: Icon
    sprite: _Stalker/Objects/Economy/dollar.rsi
    state: cash_1000
  - type: Stack
    count: 1000

- type: entity
  parent: Dollar
  id: Dollar5000
  suffix: Stalker, 5000
  components:
  - type: Icon
    sprite: _Stalker/Objects/Economy/dollar.rsi
    state: cash_5000
  - type: Stack
    count: 5000<|MERGE_RESOLUTION|>--- conflicted
+++ resolved
@@ -3,8 +3,8 @@
 - type: entity
   parent: BaseItem
   id: Dollar
-  name: dollar
-  description: The monetary unit of the United States, one of the main reserve currencies of the world.
+  name: Долар
+  description: Грошова одиниця США, одна з основних резервних валют світу.
   suffix: Stalker
   components:
   - type: PhysicalComposition
@@ -42,24 +42,20 @@
     tags:
     - Dollar
   - type: RepositoryItem
-    categoryName: Деньги
+    categoryName: Гроші
 
 
 - type: currency
   id: Dollar
-  displayName: долларов
+  displayName: долларів
   cash:
     1: Dollar
   canWithdraw: true
 
 - type: stack
   id: Dollar
-<<<<<<< HEAD
-  name: dollar
-=======
-  name: доллар
+  name: долар
   maxCount: 5000
->>>>>>> b354a60b
   icon: { sprite: /Textures/_Stalker/Objects/Economy/dollar.rsi, state: cash }
   spawn: Dollar
 
