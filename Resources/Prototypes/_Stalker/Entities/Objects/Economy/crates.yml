################# ООН

### Т4 СЕТ

- type: entity
  parent: BaseItem
  id: UNstandartCrate
  name: UN set
  description: UN Standard Equipment Supply Set, T4
  suffix: Stalker, т4
  components:
    - type: Item
      size: Large
      shape:
        - 0,0,6,6
    - type: Sprite
      sprite: _Stalker/Structures/Furniture/carton_box.rsi
      state: kb2
    - type: Icon
      sprite: _Stalker/Structures/Furniture/carton_box.rsi
      state: kb2
    - type: SpawnItemsOnUse
      items:
        - id: ClothingBeltTarzanGreen
        - id: ClothingOuterArmorUNTAR
        - id: ClothingHeadHelmetUlachUN
        - id: ClothingBackpackDuffelCommonStalker
        - id: BaseRadio
        - id: Brutepack
        - id: Brutepack
        - id: Brutepack
        - id: MedkitMilitary
        - id: MedkitMilitary
        - id: 556M856Box
        - id: 556M856Box
        - id: 556M856Box
        - id: 556M856Box
        - id: 556M856Box
        - id: 556M856Box
        - id: 556Mag30
        - id: 556Mag30
        - id: 556Mag30
        - id: 556Mag30
        - id: BoxMRE
        - id: BoxMRE
      sound:
        path: /Audio/Effects/unwrap.ogg

###### т3

- type: entity
  parent: BaseItem
  id: UNstandartCrateT3
  name: UN set
  description: Standard UN equipment supply set, t3.
  suffix: Stalker, т3
  components:
    - type: Item
      size: Large
      shape:
        - 0,0,6,6
    - type: Sprite
      sprite: _Stalker/Structures/Furniture/carton_box.rsi
      state: kb2
    - type: Icon
      sprite: _Stalker/Structures/Furniture/carton_box.rsi
      state: kb2
    - type: SpawnItemsOnUse
      items:
        - id: ClothingBeltTarzanGreen
        - id: STClothingOuterArmorLightPlateVestBaseUN
        - id: ClothingHeadAssaultHelmetUN
        - id: ClothingBackpackDuffelCommonStalker
        - id: BaseRadio
        - id: Brutepack
        - id: Brutepack
        - id: Brutepack
        - id: MedkitMilitary
        - id: MedkitMilitary
        - id: 919PBMBox
        - id: 919PBMBox
        - id: 919PBMBox
        - id: 919PBMBox
        - id: 919PBMBox
        - id: 919PBMBox
        - id: BaseMP5Mag
        - id: BaseMP5Mag
        - id: BaseMP5Mag
        - id: BaseMP5Mag
        - id: BoxMRE
        - id: BoxMRE
      sound:
        path: /Audio/Effects/unwrap.ogg


#############################################################

- type: entity
  parent: UNstandartCrate
  id: ArmyAK1Crate
  name: old AKSU PSZ-7 kit
  description: Basic set of AKSU PSZ-7 first version.
  components:
    - type: Item
      size: Large
      shape:
        - 0,0,5,5
    - type: Sprite
      sprite: _Stalker/Structures/Furniture/carton_box.rsi
      state: kb3
    - type: Icon
      sprite: _Stalker/Structures/Furniture/carton_box.rsi
      state: kb3
    - type: SpawnItemsOnUse
      items:
        - id: STClothingOuterArmorLightPlateVestBasePSZ1
        - id: ClothingHeadBandana2Military
        - id: STWeaponGunAKS74U
        - id: ClothingBeltGreenWebbingStalker
        - id: 545Mag30
        - id: 545Mag30
        - id: 545Mag30
        - id: 545Mag30
        - id: 545Mag30
        - id: 545Mag30
        - id: 545PCBox
        - id: 545PCBox
        - id: 545PCBox
        - id: 545PCBox
        - id: 545PCBox
        - id: 545PCBox
        - id: MedkitMilitary
        - id: MedkitMilitary
        - id: MedkitMilitary
        - id: MedkitMilitary
        - id: MedkitMilitary
        - id: Gauze
        - id: Gauze
        - id: FlashlightSeclite
        - id: PowerCellHyper
        - id: PowerCellHyper
        - id: BaseRadio
        - id: STCombatKnife
        - id: DrinkFlaskOld
        - id: DrinkFlaskOld
        - id: FoodTinMRE
        - id: FoodTinMRE
      sound:
        path: /Audio/Effects/unwrap.ogg

- type: entity
  parent: UNstandartCrate
  id: DuryAK2Crate
  name: AKSU set and duty jacket
  description: A set for those who are completely broke.
  components:
    - type: Item
      size: Large
      shape:
        - 0,0,5,5
    - type: Sprite
      sprite: _Stalker/Structures/Furniture/carton_box.rsi
      state: kb3
    - type: Icon
      sprite: _Stalker/Structures/Furniture/carton_box.rsi
      state: kb3
    - type: SpawnItemsOnUse
      items:
        - id: ClothingOuterJacketDolg
        - id: STWeaponGunAKS74U
        - id: 545Mag30
        - id: Base545Mag10
        - id: Base545Mag10
        - id: Base545Mag10
        - id: 545PCBox
        - id: 545PCBox
        - id: 545PCBox
        - id: Gauze
        - id: FlashlightSeclite
        - id: PowerCellHyper
        - id: BaseRadio
        - id: STCombatKnife
        - id: ClothingBackpackDuffelGreenStalker
      sound:
        path: /Audio/Effects/unwrap.ogg

- type: entity
  parent: UNstandartCrate
  id: ArmyAK2Crate
  name: AKSU PSZ-7 kit
  description: Basic set of AKSU PSZ-7 second version.
  components:
    - type: Item
      size: Large
      shape:
        - 0,0,5,5
    - type: Sprite
      sprite: _Stalker/Structures/Furniture/carton_box.rsi
      state: kb3
    - type: Icon
      sprite: _Stalker/Structures/Furniture/carton_box.rsi
      state: kb3
    - type: SpawnItemsOnUse
      items:
        - id: STClothingOuterArmorLightPlateVestBasePSZ2
        - id: ClothingHeadBandana1Military
        - id: STWeaponGunAKS74U
        - id: ClothingBeltGreenWebbingStalker
        - id: 545Mag30
        - id: 545Mag30
        - id: 545Mag30
        - id: 545Mag30
        - id: 545Mag30
        - id: 545Mag30
        - id: 545PCBox
        - id: 545PCBox
        - id: 545PCBox
        - id: 545PCBox
        - id: 545PCBox
        - id: 545PCBox
        - id: MedkitMilitary
        - id: MedkitMilitary
        - id: MedkitMilitary
        - id: MedkitMilitary
        - id: MedkitMilitary
        - id: Gauze
        - id: Gauze
        - id: FlashlightSeclite
        - id: PowerCellHyper
        - id: PowerCellHyper
        - id: BaseRadio
        - id: STCombatKnife
        - id: DrinkFlaskOld
        - id: DrinkFlaskOld
        - id: FoodTinMRE
        - id: FoodTinMRE
      sound:
        path: /Audio/Effects/unwrap.ogg

- type: entity
  parent: UNstandartCrate
  id: ArmyAKC1Crate
  name: old AKS PSZ-7 kit
  description: Basic set of AKS PSZ-7 first version.
  components:
    - type: Item
      size: Large
      shape:
        - 0,0,5,5
    - type: Sprite
      sprite: _Stalker/Structures/Furniture/carton_box.rsi
      state: kb3
    - type: Icon
      sprite: _Stalker/Structures/Furniture/carton_box.rsi
      state: kb3
    - type: SpawnItemsOnUse
      items:
        - id: STClothingOuterArmorLightPlateVestBasePSZ1
        - id: ClothingHeadBandana2Military
        - id: STWeaponRifleStalkerAK74
        - id: ClothingBeltGreenWebbingStalker
        - id: 545Mag30
        - id: 545Mag30
        - id: 545Mag30
        - id: 545Mag30
        - id: 545Mag30
        - id: 545Mag30
        - id: 545PCBox
        - id: 545PCBox
        - id: 545PCBox
        - id: 545PCBox
        - id: 545PCBox
        - id: 545PCBox
        - id: MedkitMilitary
        - id: MedkitMilitary
        - id: MedkitMilitary
        - id: MedkitMilitary
        - id: MedkitMilitary
        - id: Gauze
        - id: Gauze
        - id: FlashlightSeclite
        - id: PowerCellHyper
        - id: PowerCellHyper
        - id: BaseRadio
        - id: STCombatKnife
        - id: DrinkFlaskOld
        - id: DrinkFlaskOld
        - id: FoodTinMRE
        - id: FoodTinMRE
      sound:
        path: /Audio/Effects/unwrap.ogg

- type: entity
  parent: UNstandartCrate
  id: ArmyAKC2Crate
  name: AKS PSZ-7 kit
  description: Basic set of AKS PSZ-7 second version.
  components:
    - type: Item
      size: Large
      shape:
        - 0,0,5,5
    - type: Sprite
      sprite: _Stalker/Structures/Furniture/carton_box.rsi
      state: kb3
    - type: Icon
      sprite: _Stalker/Structures/Furniture/carton_box.rsi
      state: kb3
    - type: SpawnItemsOnUse
      items:
        - id: STClothingOuterArmorLightPlateVestBasePSZ2
        - id: ClothingHeadBandana1Military
        - id: STWeaponRifleStalkerAK74
        - id: ClothingBeltGreenWebbingStalker
        - id: 545Mag30
        - id: 545Mag30
        - id: 545Mag30
        - id: 545Mag30
        - id: 545Mag30
        - id: 545Mag30
        - id: 545PCBox
        - id: 545PCBox
        - id: 545PCBox
        - id: 545PCBox
        - id: 545PCBox
        - id: 545PCBox
        - id: MedkitMilitary
        - id: MedkitMilitary
        - id: MedkitMilitary
        - id: MedkitMilitary
        - id: MedkitMilitary
        - id: Gauze
        - id: Gauze
        - id: FlashlightSeclite
        - id: PowerCellHyper
        - id: PowerCellHyper
        - id: BaseRadio
        - id: STCombatKnife
        - id: DrinkFlaskOld
        - id: DrinkFlaskOld
        - id: FoodTinMRE
        - id: FoodTinMRE
      sound:
        path: /Audio/Effects/unwrap.ogg

- type: entity
  parent: UNstandartCrate
  id: ArmyAKCOfficerCrate
  name: PSZ-7 officers set
  description: Officers set PSZ-7.
  components:
    - type: Item
      size: Large
      shape:
        - 0,0,5,5
    - type: Sprite
      sprite: _Stalker/Structures/Furniture/carton_box.rsi
      state: kb3
    - type: Icon
      sprite: _Stalker/Structures/Furniture/carton_box.rsi
      state: kb3
    - type: SpawnItemsOnUse
      items:
        - id: STClothingOuterArmorLightPlateVestBasePSZ7
        - id: ClothingHeadBeretMilitary
        - id: STWeaponGunAKS74U
        - id: ClothingBeltWebbingOfficerStalker
        - id: 545Mag30
        - id: 545Mag30
        - id: 545Mag30
        - id: 545Mag30
        - id: 545Mag30
        - id: 545Mag30
        - id: 545BPBox
        - id: 545BPBox
        - id: 545BPBox
        - id: 545BPBox
        - id: 545BPBox
        - id: 545BPBox
        - id: MedkitMilitary
        - id: MedkitMilitary
        - id: MedkitMilitary
        - id: MedkitMilitary
        - id: MedkitMilitary
        - id: Gauze
        - id: Gauze
        - id: FlashlightSeclite
        - id: PowerCellHyper
        - id: PowerCellHyper
        - id: BaseRadio
        - id: STCombatKnife
        - id: DrinkFlaskOld
        - id: DrinkFlaskOld
        - id: FoodTinMRE
        - id: FoodTinMRE
      sound:
        path: /Audio/Effects/unwrap.ogg

- type: entity
  parent: UNstandartCrate
  id: ArmySMGCrate
  name: JPSFC Knight set
  description: JPSFC Basic Equipment Supply Set
  components:
    - type: Item
      size: Large
      shape:
        - 0,0,5,5
    - type: Sprite
      sprite: _Stalker/Structures/Furniture/carton_box.rsi
      state: kb3
    - type: Icon
      sprite: _Stalker/Structures/Furniture/carton_box.rsi
      state: kb3
    - type: SpawnItemsOnUse
      items:
        - id: STClothingOuterArmorLightPlateVestBaseMilitary
        - id: ClothingMaskXoma
        - id: ClothingHeadHelmetBerill5MMilitary
        - id: VityazMag
        - id: VityazMag
        - id: VityazMag
        - id: VityazMag
        - id: VityazMag
        - id: BoxMRE
        - id: BoxMRE
        - id: STWeaponSubMachineGunVityaz
        - id: ClothingBackpackDuffelCommonStalker
        - id: 919PSTBox
        - id: 919PSTBox
        - id: 919PSTBox
        - id: 919PSTBox
        - id: 919PSTBox
        - id: 919PSTBox
        - id: BaseRadio
        - id: Brutepack
        - id: Brutepack
        - id: Brutepack
        - id: MedkitMilitary
      sound:
        path: /Audio/Effects/unwrap.ogg

- type: entity
  parent: UNstandartCrate
  id: ArmyAKSUCrate
  name: JPSFC Ksyukha set
  description: JPSFC Enhanced Gear Supply Set
  components:
    - type: Item
      size: Large
      shape:
        - 0,0,6,6
    - type: Sprite
      sprite: _Stalker/Structures/Furniture/carton_box.rsi
      state: kb2
    - type: Icon
      sprite: _Stalker/Structures/Furniture/carton_box.rsi
      state: kb2
    - type: SpawnItemsOnUse
      items:
        - id: ClothingBeltTarzanGreen
        - id: STClothingOuterArmorLightPlateVestBasePSZ7
        - id: ClothingMaskGP7
        - id: ClothingHeadHelmetBerill5MMilitary
        - id: 545Mag30
        - id: 545Mag30
        - id: 545Mag30
        - id: 545Mag30
        - id: 545Mag30
        - id: BoxMRE
        - id: BoxMRE
        - id: STWeaponGunAKS74U
        - id: ClothingBackpackDuffelCommonStalker
        - id: 545PCBox
        - id: 545PCBox
        - id: 545PCBox
        - id: 545PCBox
        - id: 545PCBox
        - id: 545PCBox
        - id: BaseRadio
        - id: Brutepack
        - id: Brutepack
        - id: Brutepack
        - id: MedkitMilitary
        - id: MedkitMilitary
      sound:
        path: /Audio/Effects/unwrap.ogg



- type: entity
  parent: UNstandartCrate
  id: ArmySergCrate
  name: JPSFC Sergeant set
  description: JPSFC Squad Leader Equipment Supply Set. Equivalent to Class 4.
  components:
    - type: Item
      size: Large
      shape:
        - 0,0,6,6
    - type: Sprite
      sprite: _Stalker/Structures/Furniture/carton_box.rsi
      state: kb2
    - type: Icon
      sprite: _Stalker/Structures/Furniture/carton_box.rsi
      state: kb2
    - type: SpawnItemsOnUse
      items:
        - id: ClothingBeltGreenWebbingStalker
        - id: ClothingOuterArmor6B13
        - id: ClothingMaskGP21
        - id: ClothingHeadHelmetBulatMilitary
        - id: 545Mag45
        - id: 545Mag45
        - id: 545Mag30
        - id: 545Mag30
        - id: 545Mag30
        - id: STWeaponRifleStalkerAK74
        - id: ClothingBackpackDuffelMilitaryOlive
        - id: 545PCBox
        - id: 545PCBox
        - id: 545PCBox
        - id: 545PCBox
        - id: 545PCBox
        - id: 545PCBox
        - id: 545PCBox
        - id: 545PCBox
        - id: BaseRadio
        - id: Brutepack
        - id: Brutepack
        - id: BoxMRE
        - id: BoxMRE
        - id: MedkitMilitary
        - id: MedkitMilitary
        - id: MedkitMilitary
      sound:
        path: /Audio/Effects/unwrap.ogg

- type: entity
  parent: UNstandartCrate
  id: ArmyOffiCrate
  name: JPSFC Officer set
  description: JPSFC Commander Equipment Supply Set. Equivalent to Class 5.
  components:
    - type: Item
      size: Large
      shape:
        - 0,0,6,6
    - type: Sprite
      sprite: _Stalker/Structures/Furniture/carton_box.rsi
      state: kb2
    - type: Icon
      sprite: _Stalker/Structures/Furniture/carton_box.rsi
      state: kb2
    - type: SpawnItemsOnUse
      items:
        - id: ClothingHeadHelmetBulatMilitary
        - id: ClothingMaskGP21
        - id: STClothingOuterArmorLightPlateVestBaseHeavyMilitary
        - id: ClothingHeadHatBeretSecurity
        - id: ClothingBeltWebbingOfficerStalker
        - id: 739Mag30
        - id: 739Mag30
        - id: 739Mag30
        - id: 739Mag30
        - id: STWeaponRifleStalkerAK103
        - id: ClothingHeadsetStalker
        - id: ClothingBackpackDuffelMilitaryOlive
        - id: 739BPBox
        - id: 739BPBox
        - id: 739BPBox
        - id: 739BPBox
        - id: 739FMJBox
        - id: 739FMJBox
        - id: 739FMJBox
        - id: 739FMJBox
        - id: BaseRadio
        - id: Brutepack
        - id: Brutepack
        - id: Brutepack
        - id: MedkitMilitary
        - id: MedkitMilitary
        - id: MedkitMilitary
        - id: BoxMRE
        - id: BoxMRE
      sound:
        path: /Audio/Effects/unwrap.ogg

- type: entity
  parent: UNstandartCrate
  id: ArmySaigaCrate
  name: Saiga pack
  description: JPSFC equipment delivery set, includes only a Saiga and ammunition with magazines for it.
  components:
    - type: Item
      size: Large
      shape:
        - 0,0,4,4
    - type: Sprite
      sprite: _Stalker/Structures/Furniture/carton_box.rsi
      state: kb2
    - type: Icon
      sprite: _Stalker/Structures/Furniture/carton_box.rsi
      state: kb2
    - type: SpawnItemsOnUse
      items:
        - id: STWeaponShotgunSaiga12
        - id: Base1270Mag
        - id: Base1270Mag
        - id: Base1270Mag
        - id: Base1270Mag
        - id: Base1270Mag
        - id: Base1270Mag
        - id: 6mmBuckshotBox
        - id: 6mmBuckshotBox
        - id: 6mmBuckshotBox
        - id: 6mmBuckshotBox
        - id: 6mmBuckshotBox
        - id: 6mmBuckshotBox
        - id: 6mmBuckshotBox
        - id: 6mmBuckshotBox
        - id: 6mmBuckshotBox
        - id: 6mmBuckshotBox
      sound:
        path: /Audio/Effects/unwrap.ogg

##############################################################

- type: entity
  parent: UNstandartCrate
  id: ArmySciCrate
  name: Scientist Set
  description: Scientist Equipment Supply Set.
  components:
    - type: Item
      size: Large
      shape:
        - 0,0,6,6
    - type: Sprite
      sprite: _Stalker/Structures/Furniture/carton_box.rsi
      state: kb2
    - type: Icon
      sprite: _Stalker/Structures/Furniture/carton_box.rsi
      state: kb2
    - type: SpawnItemsOnUse
      items:
        - id: ClothingBackpackTacticBeigeStalker
        - id: WeaponPistolStalkerGlock
        - id: BaseGlockMag10
        - id: BaseGlockMag10
        - id: GlockMag17
        - id: GlockMag17
        - id: 919RIPBox
        - id: 919RIPBox
        - id: 919RIPBox
        - id: 919RIPBox
        - id: ClothingOuterArmorSSP99
        - id: MedkitScience
        - id: MedkitScience
        - id: ClothingMaskGP7
        - id: GeigerCounter
        - id: BoxMRE
        - id: BoxMRE
        - id: GeigerCounter
        - id: GeigerCounter
        - id: GeigerCounter
      sound:
        path: /Audio/Effects/unwrap.ogg

##############################################################

- type: entity
  parent: UNstandartCrate
  id: AntiradCrate
  name: anti-radiation kit
  description: Anti-radiation kit with advertising sticker. Your reliable protector from the harmful effects of radiation
  components:
    - type: Item
      size: Normal
      shape:
        - 0,0,3,3
    - type: Sprite
      sprite: _Stalker/Structures/Furniture/carton_box.rsi
      state: kb2
    - type: Icon
      sprite: _Stalker/Structures/Furniture/carton_box.rsi
      state: kb2
    - type: SpawnItemsOnUse
      items:
        - id: DrinkVodkaBottleFull
        - id: PillCanister
        - id: radioprotectpill
        - id: radioprotectpill
        - id: radioprotectpill
        - id: antiradpill
        - id: antiradpill
        - id: DrinkShotGlass
      sound:
        path: /Audio/Effects/unwrap.ogg

- type: entity
  parent: UNstandartCrate
  id: SanitarCrate
  name: orderly kit
  description: The set is designed to provide medical assistance.
  components:
    - type: Item
      size: Normal
      shape:
        - 0,0,4,4
    - type: Sprite
      sprite: _Stalker/Structures/Furniture/carton_box.rsi
      state: kb2
    - type: Icon
      sprite: _Stalker/Structures/Furniture/carton_box.rsi
      state: kb2
    - type: SpawnItemsOnUse
      items:
        - id: MedkitCMSStalker
        - id: MedkitAI2
        - id: MedkitAI2
        - id: MedkitAI2
        - id: MedkitAI2
        - id: MedkitAI2
        - id: MedkitAI2
        - id: MedkitAI2
        - id: MedkitAI2
        - id: MedkitAI2
        - id: MedkitAI2
        - id: Bloodpack
        - id: Tourniquet
      sound:
        path: /Audio/Effects/unwrap.ogg

- type: entity
  parent: UNstandartCrate
  id: PolevoyVrachCrate
  name: field doctor kit
  description: Extended version of the medical kit.
  components:
    - type: Item
      size: Large
      shape:
        - 0,0,5,5
    - type: Sprite
      sprite: _Stalker/Structures/Furniture/carton_box.rsi
      state: kb2
    - type: Icon
      sprite: _Stalker/Structures/Furniture/carton_box.rsi
      state: kb2
    - type: SpawnItemsOnUse
      items:
        - id: MedkitGrizzlyStalker
        - id: MedkitMilitary
        - id: MedkitMilitary
        - id: MedkitMilitary
        - id: MedkitMilitary
        - id: MedkitMilitary
        - id: MedkitMilitary
        - id: MedkitMilitary
        - id: MedkitMilitary
        - id: MedkitMilitary
        - id: MedkitMilitary
        - id: Bloodpack
        - id: Bloodpack
        - id: Bloodpack
        - id: Tourniquet
        - id: Tourniquet
      sound:
        path: /Audio/Effects/unwrap.ogg

- type: entity
  parent: UNstandartCrate
  id: ResearcherCrate
  name: explorer set
  description: A set for searching for anomalous formations in the zone.
  components:
    - type: Item
      size: Large
      shape:
        - 0,0,5,5
    - type: Sprite
      sprite: _Stalker/Structures/Furniture/carton_box.rsi
      state: kb2
    - type: Icon
      sprite: _Stalker/Structures/Furniture/carton_box.rsi
      state: kb2
    - type: SpawnItemsOnUse
      items:
        - id: ClothingOuterArmorSSP99
        - id: ClothingMaskGP7
        - id: ZoneArtifactDetectorResponse
        - id: antiradpill
        - id: GeigerCounter
      sound:
        path: /Audio/Effects/unwrap.ogg

- type: entity
  parent: UNstandartCrate
  id: SaviorCrate
  name: rescuer set
  description: The latest version of the medical kit.
  components:
    - type: Item
      size: Large
      shape:
        - 0,0,5,5
    - type: Sprite
      sprite: _Stalker/Structures/Furniture/carton_box.rsi
      state: kb2
    - type: Icon
      sprite: _Stalker/Structures/Furniture/carton_box.rsi
      state: kb2
    - type: SpawnItemsOnUse
      items:
        - id: MedkitGrizzlyStalker
        - id: MedkitMilitary
        - id: MedkitMilitary
        - id: MedkitMilitary
        - id: MedkitMilitary
        - id: MedkitMilitary
        - id: MedkitAI2
        - id: MedkitAI2
        - id: MedkitAI2
        - id: MedkitAI2
        - id: MedkitAI2
        - id: MedkitAI2
        - id: MedkitAI2
        - id: MedkitAI2
        - id: MedkitAI2
        - id: MedkitAI2
        - id: Defibrillator
      sound:
        path: /Audio/Effects/unwrap.ogg

- type: entity
  parent: BaseItem
  id: TradeBox
  name: contraband brick
  description: Contraband, carefully disguised as an ordinary box.
  suffix: Stalker, Economy, Contraband
  components:
    - type: STWeight
      self: 20
    - type: Item
      size: Large
      shape:
        - 0,0,5,5
    - type: Sprite
      sprite: _Stalker/Structures/Furniture/carton_box.rsi
      state: kb2
    - type: Icon
      sprite: _Stalker/Structures/Furniture/carton_box.rsi
      state: kb2
    - type: MultiHandedItem

- type: entity
  parent: BaseItem
  id: STLoaderBox
  name: Fence Box
  description: Loaders work, difficult but necessary work
  suffix: Stalker, Economy
  components:
  - type: Item
    size: Ginormous
    shape:
      - 0,0,10,10
  - type: STWeight
    self: 50
  - type: Trash
    time: 600
  - type: Sprite
    sprite: _Stalker/Structures/Furniture/carton_box.rsi
    state: kb3
  - type: Icon
    sprite: _Stalker/Structures/Furniture/carton_box.rsi
    state: kb3
  - type: MultiHandedItem

- type: entity
  parent: BaseItem
  id: STCannabisBox
  name: briquette of selected grass
  description: Carefully disguised as a pack of cigarettes
  suffix: Stalker, Economy, Contraband
  components:
    - type: STWeight
      self: 5
    - type: Item
      size: Large
      shape:
      - 0,0,2,2
    - type: Sprite
      sprite: Objects/Consumable/Smokeables/Cigarettes/Cartons/red.rsi
      state: closed
    - type: Icon
      sprite: Objects/Consumable/Smokeables/Cigarettes/Cartons/red.rsi
      state: closed

- type: entity
  parent: UNstandartCrate
  id: PoliceAKCrate
  name: AKSU police kit
  description: Basic AKSU set for police
  components:
    - type: Item
      size: Large
      shape:
        - 0,0,5,5
    - type: Sprite
      sprite: _Stalker/Structures/Furniture/carton_box.rsi
      state: kb3
    - type: Icon
      sprite: _Stalker/Structures/Furniture/carton_box.rsi
      state: kb3
    - type: SpawnItemsOnUse
      items:
        - id: STClothingOuterArmorLightPlateVestBasePolice
        - id: ClothingHeadHatPoliceHat
        - id: STWeaponGunAKS74U
        - id: ClothingBeltWebbingOfficerStalker
        - id: 545Mag30
        - id: 545Mag30
        - id: 545Mag30
        - id: 545Mag30
        - id: 545Mag30
        - id: 545Mag30
        - id: 545PCBox
        - id: 545PCBox
        - id: 545PCBox
        - id: 545PCBox
        - id: 545PCBox
        - id: 545PCBox
        - id: 545PCBox
        - id: 545PCBox
        - id: MedkitMilitary
        - id: MedkitMilitary
        - id: MedkitMilitary
        - id: MedkitMilitary
        - id: MedkitMilitary
        - id: Gauze
        - id: Gauze
        - id: FlashlightSeclite
        - id: PowerCellHyper
        - id: PowerCellHyper
        - id: BaseRadio
        - id: STCombatKnife
        - id: DrinkFlaskOld
        - id: DrinkFlaskOld
        - id: FoodTinMRE
        - id: FoodTinMRE
        - id: BoxHandcuff
        - id: ClothingHandsGlovesColorBlack
        - id: Truncheon
      sound:
        path: /Audio/Effects/unwrap.ogg

- type: entity
  parent: UNstandartCrate
  id: PlicePmCrate
  name: PM police kit
  description: Police PM Set
  components:
    - type: Item
      size: Large
      shape:
        - 0,0,5,5
    - type: Sprite
      sprite: _Stalker/Structures/Furniture/carton_box.rsi
      state: kb3
    - type: Icon
      sprite: _Stalker/Structures/Furniture/carton_box.rsi
      state: kb3
    - type: SpawnItemsOnUse
      items:
        - id: STClothingOuterArmorLightPlateVestBasePolice
        - id: WeaponPistolStalkerPM
        - id: ClothingBeltWebbingOfficerStalker
        - id: BasePMMag
        - id: BasePMMag
        - id: BasePMMag
        - id: BasePMMag
        - id: BasePMMag
        - id: BasePMMag
        - id: 918PBMBox
        - id: 918PBMBox
        - id: 918PBMBox
        - id: 918PBMBox
        - id: MedkitMilitary
        - id: MedkitMilitary
        - id: MedkitMilitary
        - id: MedkitMilitary
        - id: MedkitMilitary
        - id: Gauze
        - id: Gauze
        - id: FlashlightSeclite
        - id: PowerCellHyper
        - id: PowerCellHyper
        - id: BaseRadio
        - id: STCombatKnife
        - id: DrinkFlaskOld
        - id: DrinkFlaskOld
        - id: FoodTinMRE
        - id: FoodTinMRE
        - id: BoxHandcuff
        - id: ClothingHandsGlovesColorBlack
        - id: Truncheon
      sound:
        path: /Audio/Effects/unwrap.ogg

- type: entity
  parent: UNstandartCrate
  id: PoliceAK103Crate
  name: SWAT Police Set
  description: Martial law kit.
  components:
    - type: Item
      size: Large
      shape:
        - 0,0,5,5
    - type: Sprite
      sprite: _Stalker/Structures/Furniture/carton_box.rsi
      state: kb3
    - type: Icon
      sprite: _Stalker/Structures/Furniture/carton_box.rsi
      state: kb3
    - type: SpawnItemsOnUse
      items:
        - id: ClothingOuterArmor6B13Police
        - id: ClothingHeadHelmetUlach
        - id: STWeaponRifleStalkerAK103
        - id: ClothingBeltWebbingOfficerStalker
        - id: 739Mag30
        - id: 739Mag30
        - id: 739Mag30
        - id: 739Mag30
        - id: 739Mag30
        - id: 739Mag30
        - id: 739PCBox
        - id: 739PCBox
        - id: 739PCBox
        - id: 739PCBox
        - id: 739PCBox
        - id: 739PCBox
        - id: 739PCBox
        - id: 739PCBox
        - id: 739PCBox
        - id: 739PCBox
        - id: MedkitMilitary
        - id: MedkitMilitary
        - id: MedkitMilitary
        - id: MedkitMilitary
        - id: MedkitMilitary
        - id: MedkitMilitary
        - id: MedkitMilitary
        - id: Gauze
        - id: Gauze
        - id: Tourniquet
        - id: Tourniquet
        - id: Tourniquet
        - id: FlashlightSeclite
        - id: PowerCellHyper
        - id: PowerCellHyper
        - id: BaseRadio
        - id: DrinkFlaskOld
        - id: DrinkFlaskOld
        - id: FoodTinMRE
        - id: FoodTinMRE
        - id: BoxHandcuff
        - id: TearGasGrenadeStalker
        - id: TearGasGrenadeStalker
        - id: TearGasGrenadeStalker
        - id: GrenadeFlashBang
        - id: GrenadeFlashBang
        - id: GrenadeFlashBang
        - id: GrenadeFlashBang
        - id: ClothingHandsGlovesColorBlack
        - id: ClothingMaskNeckBalaklava3
        - id: ClothingBackpackTacticBlackStalker
      sound:
        path: /Audio/Effects/unwrap.ogg

- type: entity
  name: weapon case
  parent: BriefcaseBase
  id: BriefcaseWeapon
  description: Case for legal transportation of weapons.
  components:
  - type: Sprite
    sprite: Objects/Storage/Briefcases/briefcase_brown.rsi
    state: icon
  - type: Item
    sprite: Objects/Storage/Briefcases/briefcase_brown.rsi
  - type: Storage
    grid:
    - 0,0,3,8
    whitelist:
      components:
      - Gun
      - BallisticAmmoProvider

- type: entity
  parent: SeedBase
  name: bag of grass
  description: Just dont get caught with it by the cops.
  id: CannabisSeedsStalker
  suffixx: Stalker
  components:
    - type: Sprite
      sprite: Objects/Specific/Hydroponics/cannabis.rsi

- type: entity
  parent: BaseItem
  id: UNstandartCrateT3P90
  name: UN set c p90
  description: Standard UN equipment supply set, t3.
  suffix: Stalker, т3
  components:
    - type: Item
      size: Large
      shape:
        - 0,0,6,6
    - type: Sprite
      sprite: _Stalker/Structures/Furniture/carton_box.rsi
      state: kb2
    - type: Icon
      sprite: _Stalker/Structures/Furniture/carton_box.rsi
      state: kb2
    - type: SpawnItemsOnUse
      items:
        - id: ClothingBeltTarzanGreen
        - id: STClothingOuterArmorLightPlateVestBaseUN
        - id: ClothingHeadAssaultHelmetUN
        - id: ClothingBackpackDuffelCommonStalker
        - id: BaseRadio
        - id: Brutepack
        - id: Brutepack
        - id: Brutepack
        - id: MedkitMilitary
        - id: MedkitMilitary
        - id: 919PBMBox
        - id: 919PBMBox
        - id: 919PBMBox
        - id: 919PBMBox
        - id: 919PBMBox
        - id: 919PBMBox
        - id: 919PBMBox
        - id: 919PBMBox
        - id: 919PBMBox
        - id: P90Mag
        - id: P90Mag
        - id: P90Mag
        - id: P90Mag
        - id: BoxMRE
        - id: BoxMRE
      sound:
        path: /Audio/Effects/unwrap.ogg

- type: entity
  parent: UNstandartCrate
  id: ArmyCrateNewStandart
  name: JPSFC New Standard Set
  description: JPSFC Equipment Supply Set
  components:
    - type: Item
      size: Large
      shape:
        - 0,0,6,6
    - type: Sprite
      sprite: _Stalker/Structures/Furniture/carton_box.rsi
      state: kb2
    - type: Icon
      sprite: _Stalker/Structures/Furniture/carton_box.rsi
      state: kb2
    - type: SpawnItemsOnUse
      items:
        - id: FoodTinMRE
        - id: FoodTinMRE
        - id: DrinkFlaskOld
        - id: DrinkFlaskOld
        - id: DrinkWaterBottleFull
        - id: DrinkWaterBottleFull
        - id: STGauze
        - id: STGauze
        - id: ClothingShoesBootsCombatFilled
        - id: STClothingOuterArmorLightPlateVestBasePSZ7v3
        - id: ClothingMaskGP7
        - id: 545Mag30
        - id: 545Mag30
        - id: 545Mag30
        - id: 545Mag30
        - id: 545Mag30
        - id: 545Mag30
        - id: STWeaponGunAKS74U
        - id: WeaponPistolStalkerPM
        - id: 918PSTBox
        - id: BasePMMag
        - id: BasePMMag
        - id: BasePMMag
        - id: ClothingBeltGreenWebbingStalker
        - id: FlashlightSeclite
        - id: PowerCellHigh
        - id: PowerCellHigh
        - id: ClothingHeadHelmetBerill5MMilitary
        - id: 545PCBox
        - id: 545PCBox
        - id: 545PCBox
        - id: 545PCBox
        - id: 545PCBox
        - id: 545PCBox
        - id: BaseRadio
        - id: STBrutepack
        - id: STBrutepack
        - id: STBrutepack
        - id: MedkitMilitary
        - id: MedkitMilitary
      sound:
        path: /Audio/Effects/unwrap.ogg

- type: entity
  parent: UNstandartCrate
  id: ArmyCrateNewOfficer
  name: JPSFC New Officer Set
  description: JPSFC Equipment Supply Set
  components:
    - type: Item
      size: Large
      shape:
        - 0,0,6,6
    - type: Sprite
      sprite: _Stalker/Structures/Furniture/carton_box.rsi
      state: kb2
    - type: Icon
      sprite: _Stalker/Structures/Furniture/carton_box.rsi
      state: kb2
    - type: SpawnItemsOnUse
      items:
        - id: FoodTinMRE
        - id: FoodTinMRE
        - id: DrinkFlaskOld
        - id: DrinkFlaskOld
        - id: DrinkWaterBottleFull
        - id: DrinkWaterBottleFull
        - id: STGauze
        - id: STGauze
        - id: ClothingShoesBootsCombatFilled
        - id: STClothingOuterArmorLightPlateVestBasePSZ7
        - id: ClothingMaskGP21
        - id: 739Mag30
        - id: 739Mag30
        - id: 739Mag30
        - id: 739Mag30
        - id: 739Mag30
        - id: 739Mag30
        - id: STWeaponRifleStalkerAKM
        - id: WeaponPistolStalkerPM
        - id: 918PSTBox
        - id: BasePMMag
        - id: BasePMMag
        - id: BasePMMag
        - id: ClothingBeltWebbingOfficerStalker
        - id: FlashlightSeclite
        - id: PowerCellHigh
        - id: PowerCellHigh
        - id: ClothingHeadHelmetBerill5MMilitary
        - id: 739FMJBox
        - id: 739FMJBox
        - id: 739FMJBox
        - id: 739FMJBox
        - id: 739FMJBox
        - id: 739FMJBox
        - id: BaseRadio
        - id: STBrutepack
        - id: STBrutepack
        - id: STBrutepack
        - id: MedkitMilitary
        - id: MedkitMilitary
        - id: MedkitMilitary
        - id: MedkitMilitary
        - id: MedkitMilitary
        - id: ClothingHeadBeretMilitary
      sound:
        path: /Audio/Effects/unwrap.ogg

- type: entity
<<<<<<< HEAD
  parent: BaseItem
  id: STTempTestNabor
  name: tester kit
  description: Delivered by Sidor together with the UN.
  suffix: Stalker, т2
=======
  parent: UNstandartCrate
  id: ArmyCrateIssgBase
  name: набор ISSG
  description: Набор поставки экипировки  ISSG
>>>>>>> 395ba563
  components:
    - type: Item
      size: Large
      shape:
        - 0,0,6,6
    - type: Sprite
      sprite: _Stalker/Structures/Furniture/carton_box.rsi
      state: kb2
    - type: Icon
      sprite: _Stalker/Structures/Furniture/carton_box.rsi
      state: kb2
    - type: SpawnItemsOnUse
      items:
        - id: FoodTinMRE
        - id: FoodTinMRE
        - id: DrinkFlaskOld
        - id: DrinkFlaskOld
        - id: DrinkWaterBottleFull
        - id: DrinkWaterBottleFull
        - id: STGauze
        - id: STGauze
        - id: ClothingShoesBootsCombatFilled
        - id: ClothingOuterArmorIssgSpark
        - id: BaseMP5Mag
        - id: BaseMP5Mag
        - id: BaseMP5Mag
        - id: BaseMP5Mag
        - id: BaseMP5Mag
        - id: BaseMP5Mag
        - id: STWeaponSMGMp5
        - id: WeaponPistolStalkerPM
        - id: 918PSTBox
        - id: BasePMMag
        - id: BasePMMag
        - id: BasePMMag
        - id: FlashlightSeclite
        - id: PowerCellHigh
        - id: PowerCellHigh
        - id: 919PBMBox
        - id: 919PBMBox
        - id: 919PBMBox
        - id: 919PBMBox
        - id: 919PBMBox
        - id: 919PBMBox
        - id: BaseRadio
        - id: STBrutepack
        - id: STBrutepack
        - id: STBrutepack
        - id: MedkitMilitary
        - id: MedkitMilitary
      sound:
        path: /Audio/Effects/unwrap.ogg<|MERGE_RESOLUTION|>--- conflicted
+++ resolved
@@ -5,8 +5,8 @@
 - type: entity
   parent: BaseItem
   id: UNstandartCrate
-  name: UN set
-  description: UN Standard Equipment Supply Set, T4
+  name: набор ООН
+  description: Набор стандартный поставки экипировки ООН, т4
   suffix: Stalker, т4
   components:
     - type: Item
@@ -51,8 +51,8 @@
 - type: entity
   parent: BaseItem
   id: UNstandartCrateT3
-  name: UN set
-  description: Standard UN equipment supply set, t3.
+  name: набор ООН
+  description: Набор стандартный поставки экипировки ООН, т3.
   suffix: Stalker, т3
   components:
     - type: Item
@@ -98,8 +98,8 @@
 - type: entity
   parent: UNstandartCrate
   id: ArmyAK1Crate
-  name: old AKSU PSZ-7 kit
-  description: Basic set of AKSU PSZ-7 first version.
+  name: старый комплект АКСУ ПСЗ-7
+  description: Набор базовой АКСУ ПСЗ-7 первой версии.
   components:
     - type: Item
       size: Large
@@ -151,8 +151,8 @@
 - type: entity
   parent: UNstandartCrate
   id: DuryAK2Crate
-  name: AKSU set and duty jacket
-  description: A set for those who are completely broke.
+  name: комплект АКСУ и куртка долга
+  description: Набор для тех, кто совсем на мели.
   components:
     - type: Item
       size: Large
@@ -187,8 +187,8 @@
 - type: entity
   parent: UNstandartCrate
   id: ArmyAK2Crate
-  name: AKSU PSZ-7 kit
-  description: Basic set of AKSU PSZ-7 second version.
+  name: комплект АКСУ ПСЗ-7
+  description: Набор базовой АКСУ ПСЗ-7 второй версии.
   components:
     - type: Item
       size: Large
@@ -240,8 +240,8 @@
 - type: entity
   parent: UNstandartCrate
   id: ArmyAKC1Crate
-  name: old AKS PSZ-7 kit
-  description: Basic set of AKS PSZ-7 first version.
+  name: старый комплект АКС ПСЗ-7
+  description: Набор базовой АКС ПСЗ-7 первой версии.
   components:
     - type: Item
       size: Large
@@ -293,8 +293,8 @@
 - type: entity
   parent: UNstandartCrate
   id: ArmyAKC2Crate
-  name: AKS PSZ-7 kit
-  description: Basic set of AKS PSZ-7 second version.
+  name: комплект АКС ПСЗ-7
+  description: Набор базовой АКС ПСЗ-7 второй версии.
   components:
     - type: Item
       size: Large
@@ -346,8 +346,8 @@
 - type: entity
   parent: UNstandartCrate
   id: ArmyAKCOfficerCrate
-  name: PSZ-7 officers set
-  description: Officers set PSZ-7.
+  name: комплект ПСЗ-7 офицерский
+  description: Офицерский набор ПСЗ-7.
   components:
     - type: Item
       size: Large
@@ -399,8 +399,8 @@
 - type: entity
   parent: UNstandartCrate
   id: ArmySMGCrate
-  name: JPSFC Knight set
-  description: JPSFC Basic Equipment Supply Set
+  name: набор ОКСОП Витязь
+  description: Набор базовой поставки экипировки ОКСОП
   components:
     - type: Item
       size: Large
@@ -443,8 +443,8 @@
 - type: entity
   parent: UNstandartCrate
   id: ArmyAKSUCrate
-  name: JPSFC Ksyukha set
-  description: JPSFC Enhanced Gear Supply Set
+  name: набор ОКСОП Ксюха
+  description: Набор улучшенной поставки экипировки ОКСОП
   components:
     - type: Item
       size: Large
@@ -491,8 +491,8 @@
 - type: entity
   parent: UNstandartCrate
   id: ArmySergCrate
-  name: JPSFC Sergeant set
-  description: JPSFC Squad Leader Equipment Supply Set. Equivalent to Class 4.
+  name: набор ОКСОП Сержант
+  description: Набор поставки экипировки ОКСОП для командиров отделения. Эквивалентно 4 классу.
   components:
     - type: Item
       size: Large
@@ -539,8 +539,8 @@
 - type: entity
   parent: UNstandartCrate
   id: ArmyOffiCrate
-  name: JPSFC Officer set
-  description: JPSFC Commander Equipment Supply Set. Equivalent to Class 5.
+  name: набор ОКСОП Офицер
+  description: Набор поставки экипировки ОКСОП для командиров. Эквивалентно 5 классу.
   components:
     - type: Item
       size: Large
@@ -589,8 +589,8 @@
 - type: entity
   parent: UNstandartCrate
   id: ArmySaigaCrate
-  name: Saiga pack
-  description: JPSFC equipment delivery set, includes only a Saiga and ammunition with magazines for it.
+  name: набор с Сайгой
+  description: Набор поставки экипировки ОКСОП, включает в себя только сайгу и боеприпасы с магазинами к ней.
   components:
     - type: Item
       size: Large
@@ -629,8 +629,8 @@
 - type: entity
   parent: UNstandartCrate
   id: ArmySciCrate
-  name: Scientist Set
-  description: Scientist Equipment Supply Set.
+  name: набор учёных
+  description: Набор поставки экипировки учёных.
   components:
     - type: Item
       size: Large
@@ -672,8 +672,8 @@
 - type: entity
   parent: UNstandartCrate
   id: AntiradCrate
-  name: anti-radiation kit
-  description: Anti-radiation kit with advertising sticker. Your reliable protector from the harmful effects of radiation
+  name: антирадиационный набор
+  description: "Антирадиационный набор с рекламной наклейкой: «Ваш надёжный защитник от вредного воздействия радиации»"
   components:
     - type: Item
       size: Normal
@@ -701,8 +701,8 @@
 - type: entity
   parent: UNstandartCrate
   id: SanitarCrate
-  name: orderly kit
-  description: The set is designed to provide medical assistance.
+  name: набор санитара
+  description: Набор предназначен для предоставления медицинской помощи.
   components:
     - type: Item
       size: Normal
@@ -735,8 +735,8 @@
 - type: entity
   parent: UNstandartCrate
   id: PolevoyVrachCrate
-  name: field doctor kit
-  description: Extended version of the medical kit.
+  name: набор полевого врача
+  description: Расширенная версия медицинского набора.
   components:
     - type: Item
       size: Large
@@ -772,8 +772,8 @@
 - type: entity
   parent: UNstandartCrate
   id: ResearcherCrate
-  name: explorer set
-  description: A set for searching for anomalous formations in the zone.
+  name: набор исследователя
+  description: Набор для поиска аномальных образований зоны.
   components:
     - type: Item
       size: Large
@@ -787,19 +787,25 @@
       state: kb2
     - type: SpawnItemsOnUse
       items:
-        - id: ClothingOuterArmorSSP99
+        - id: ClothingOuterArmorSpark
         - id: ClothingMaskGP7
         - id: ZoneArtifactDetectorResponse
         - id: antiradpill
         - id: GeigerCounter
+        - id: GlockMag17
+        - id: GlockMag17
+        - id: 919RIPBox
+        - id: 919RIPBox
+        - id: WeaponPistolStalkerGlock
+
       sound:
         path: /Audio/Effects/unwrap.ogg
 
 - type: entity
   parent: UNstandartCrate
   id: SaviorCrate
-  name: rescuer set
-  description: The latest version of the medical kit.
+  name: набор спасателя
+  description: Последний вариант медицинского набора.
   components:
     - type: Item
       size: Large
@@ -836,8 +842,8 @@
 - type: entity
   parent: BaseItem
   id: TradeBox
-  name: contraband brick
-  description: Contraband, carefully disguised as an ordinary box.
+  name: брикет контрабанды
+  description: Тщательно замаскированная под обычную коробку, контрабанда.
   suffix: Stalker, Economy, Contraband
   components:
     - type: STWeight
@@ -857,8 +863,8 @@
 - type: entity
   parent: BaseItem
   id: STLoaderBox
-  name: Fence Box
-  description: Loaders work, difficult but necessary work
+  name: Ящик для скупщика
+  description: Работа грузчика, сложный но нужный труд
   suffix: Stalker, Economy
   components:
   - type: Item
@@ -880,8 +886,8 @@
 - type: entity
   parent: BaseItem
   id: STCannabisBox
-  name: briquette of selected grass
-  description: Carefully disguised as a pack of cigarettes
+  name: брикет отборной травы
+  description: Тщательно замаскированный под блок сигарет
   suffix: Stalker, Economy, Contraband
   components:
     - type: STWeight
@@ -900,8 +906,8 @@
 - type: entity
   parent: UNstandartCrate
   id: PoliceAKCrate
-  name: AKSU police kit
-  description: Basic AKSU set for police
+  name: комплект АКСУ полицейский
+  description: Набор базовой АКСУ для полиции
   components:
     - type: Item
       size: Large
@@ -958,8 +964,8 @@
 - type: entity
   parent: UNstandartCrate
   id: PlicePmCrate
-  name: PM police kit
-  description: Police PM Set
+  name: комплект ПМ полицейский
+  description: Набор ПМ для полиции
   components:
     - type: Item
       size: Large
@@ -1011,8 +1017,8 @@
 - type: entity
   parent: UNstandartCrate
   id: PoliceAK103Crate
-  name: SWAT Police Set
-  description: Martial law kit.
+  name: комплект спецназа полицейский
+  description: Набор на случай военного положения.
   components:
     - type: Item
       size: Large
@@ -1081,10 +1087,10 @@
         path: /Audio/Effects/unwrap.ogg
 
 - type: entity
-  name: weapon case
+  name: оружейный кейс
   parent: BriefcaseBase
   id: BriefcaseWeapon
-  description: Case for legal transportation of weapons.
+  description: Кейс для легальной переноски оружия.
   components:
   - type: Sprite
     sprite: Objects/Storage/Briefcases/briefcase_brown.rsi
@@ -1101,8 +1107,8 @@
 
 - type: entity
   parent: SeedBase
-  name: bag of grass
-  description: Just dont get caught with it by the cops.
+  name: пакетик травы
+  description: Только не попадитесь с ней ментам.
   id: CannabisSeedsStalker
   suffixx: Stalker
   components:
@@ -1112,8 +1118,8 @@
 - type: entity
   parent: BaseItem
   id: UNstandartCrateT3P90
-  name: UN set c p90
-  description: Standard UN equipment supply set, t3.
+  name: набор ООН c p90
+  description: Набор стандартный поставки экипировки ООН, т3.
   suffix: Stalker, т3
   components:
     - type: Item
@@ -1159,8 +1165,8 @@
 - type: entity
   parent: UNstandartCrate
   id: ArmyCrateNewStandart
-  name: JPSFC New Standard Set
-  description: JPSFC Equipment Supply Set
+  name: набор ОКСОП новый стандартный
+  description: Набор поставки экипировки ОКСОП
   components:
     - type: Item
       size: Large
@@ -1220,8 +1226,8 @@
 - type: entity
   parent: UNstandartCrate
   id: ArmyCrateNewOfficer
-  name: JPSFC New Officer Set
-  description: JPSFC Equipment Supply Set
+  name: набор ОКСОП новый офицерский
+  description: Набор поставки экипировки ОКСОП
   components:
     - type: Item
       size: Large
@@ -1283,18 +1289,10 @@
         path: /Audio/Effects/unwrap.ogg
 
 - type: entity
-<<<<<<< HEAD
-  parent: BaseItem
-  id: STTempTestNabor
-  name: tester kit
-  description: Delivered by Sidor together with the UN.
-  suffix: Stalker, т2
-=======
   parent: UNstandartCrate
   id: ArmyCrateIssgBase
   name: набор ISSG
   description: Набор поставки экипировки  ISSG
->>>>>>> 395ba563
   components:
     - type: Item
       size: Large
