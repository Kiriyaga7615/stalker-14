################# ООН

### Т4 СЕТ

- type: entity
  parent: BaseItem
  id: UNstandartCrate
  name: набір ООН
  description: Набір стандартної поставки екіпіровки ООН, т4
  suffix: ST, т4
  components:
    - type: Item
      size: Large
      shape:
        - 0,0,6,6
    - type: Sprite
      sprite: _Stalker/Structures/Furniture/carton_box.rsi
      state: kb2
    - type: Icon
      sprite: _Stalker/Structures/Furniture/carton_box.rsi
      state: kb2
    - type: SpawnItemsOnUse
      items:
        - id: ClothingBeltTarzanGreen
        - id: ClothingOuterArmorUNTAR
        - id: ClothingHeadHelmetUlachUN
        - id: ClothingBackpackDuffelCommonStalker
        - id: BaseRadio
        - id: Brutepack
        - id: Brutepack
        - id: Brutepack
        - id: MedkitMilitary
        - id: MedkitMilitary
        - id: 556M856Box
        - id: 556M856Box
        - id: 556M856Box
        - id: 556M856Box
        - id: 556M856Box
        - id: 556M856Box
        - id: 556Mag30
        - id: 556Mag30
        - id: 556Mag30
        - id: 556Mag30
        - id: BoxMRE
        - id: BoxMRE
      sound:
        path: /Audio/Effects/unwrap.ogg

###### т3

- type: entity
  parent: BaseItem
  id: UNstandartCrateT3
  name: набір ООН
  description: Набір стандартної поставки екіпіровки ООН, т3.
  suffix: ST, т3
  components:
    - type: Item
      size: Large
      shape:
        - 0,0,6,6
    - type: Sprite
      sprite: _Stalker/Structures/Furniture/carton_box.rsi
      state: kb2
    - type: Icon
      sprite: _Stalker/Structures/Furniture/carton_box.rsi
      state: kb2
    - type: SpawnItemsOnUse
      items:
        - id: ClothingBeltTarzanGreen
        - id: STClothingOuterArmorLightPlateVestBaseANAUN
        - id: ClothingHeadInfantryHelmetUN
        - id: ClothingBackpackDuffelCommonStalker
        - id: BaseRadio
        - id: Brutepack
        - id: Brutepack
        - id: Brutepack
        - id: MedkitMilitary
        - id: MedkitMilitary
        - id: 919PBMBox
        - id: 919PBMBox
        - id: 919PBMBox
        - id: 919PBMBox
        - id: 919PBMBox
        - id: 919PBMBox
        - id: BaseMP5Mag
        - id: BaseMP5Mag
        - id: BaseMP5Mag
        - id: BaseMP5Mag
        - id: BoxMRE
        - id: BoxMRE
      sound:
        path: /Audio/Effects/unwrap.ogg


#############################################################

- type: entity
  parent: UNstandartCrate
  id: ArmyAK1Crate
  name: старий комплект АКСУ ПСЗ-7
  description: Набір базової АКСУ ПСЗ-7 першої версії.
  components:
    - type: Item
      size: Large
      shape:
        - 0,0,5,5
    - type: Sprite
      sprite: _Stalker/Structures/Furniture/carton_box.rsi
      state: kb3
    - type: Icon
      sprite: _Stalker/Structures/Furniture/carton_box.rsi
      state: kb3
    - type: SpawnItemsOnUse
      items:
        - id: STClothingOuterArmorLightPlateVestBasePSZ1
        - id: ClothingHeadBandana2Military
        - id: STWeaponGunAKS74U
        - id: ClothingBeltGreenWebbingStalker
        - id: 545Mag30
        - id: 545Mag30
        - id: 545Mag30
        - id: 545Mag30
        - id: 545Mag30
        - id: 545Mag30
        - id: 545PCBox
        - id: 545PCBox
        - id: 545PCBox
        - id: 545PCBox
        - id: 545PCBox
        - id: 545PCBox
        - id: MedkitMilitary
        - id: MedkitMilitary
        - id: MedkitMilitary
        - id: MedkitMilitary
        - id: MedkitMilitary
        - id: Gauze
        - id: Gauze
        - id: FlashlightSeclite
        - id: PowerCellHyper
        - id: PowerCellHyper
        - id: BaseRadio
        - id: STCombatKnife
        - id: DrinkFlaskOld
        - id: DrinkFlaskOld
        - id: FoodTinMRE
        - id: FoodTinMRE
      sound:
        path: /Audio/Effects/unwrap.ogg

- type: entity
  parent: UNstandartCrate
  id: DuryAK2Crate
<<<<<<< HEAD
  name: Комплект АКСУ та куртка обов'язку
  description: Набір для тих, хто зовсім на мілині.
=======
  name: комплект АКСУ и куртка авангарда
  description: Набор для тех, кто совсем на мели.
>>>>>>> 0650ea56
  components:
    - type: Item
      size: Large
      shape:
        - 0,0,5,5
    - type: Sprite
      sprite: _Stalker/Structures/Furniture/carton_box.rsi
      state: kb3
    - type: Icon
      sprite: _Stalker/Structures/Furniture/carton_box.rsi
      state: kb3
    - type: SpawnItemsOnUse
      items:
        - id: ClothingOuterJacketDolg
        - id: STWeaponGunAKS74U
        - id: 545Mag30
        - id: Base545Mag10
        - id: Base545Mag10
        - id: Base545Mag10
        - id: 545PCBox
        - id: 545PCBox
        - id: 545PCBox
        - id: Gauze
        - id: FlashlightSeclite
        - id: PowerCellHyper
        - id: BaseRadio
        - id: STCombatKnife
        - id: ClothingBackpackDuffelGreenStalker
      sound:
        path: /Audio/Effects/unwrap.ogg

- type: entity
  parent: UNstandartCrate
  id: ArmyAK2Crate
  name: комплект АКСУ ПСЗ-7
  description: Набір базової АКСУ ПСЗ-7 другої версії.
  components:
    - type: Item
      size: Large
      shape:
        - 0,0,5,5
    - type: Sprite
      sprite: _Stalker/Structures/Furniture/carton_box.rsi
      state: kb3
    - type: Icon
      sprite: _Stalker/Structures/Furniture/carton_box.rsi
      state: kb3
    - type: SpawnItemsOnUse
      items:
        - id: STClothingOuterArmorLightPlateVestBasePSZ2
        - id: ClothingHeadBandana1Military
        - id: STWeaponGunAKS74U
        - id: ClothingBeltGreenWebbingStalker
        - id: 545Mag30
        - id: 545Mag30
        - id: 545Mag30
        - id: 545Mag30
        - id: 545Mag30
        - id: 545Mag30
        - id: 545PCBox
        - id: 545PCBox
        - id: 545PCBox
        - id: 545PCBox
        - id: 545PCBox
        - id: 545PCBox
        - id: MedkitMilitary
        - id: MedkitMilitary
        - id: MedkitMilitary
        - id: MedkitMilitary
        - id: MedkitMilitary
        - id: Gauze
        - id: Gauze
        - id: FlashlightSeclite
        - id: PowerCellHyper
        - id: PowerCellHyper
        - id: BaseRadio
        - id: STCombatKnife
        - id: DrinkFlaskOld
        - id: DrinkFlaskOld
        - id: FoodTinMRE
        - id: FoodTinMRE
      sound:
        path: /Audio/Effects/unwrap.ogg

- type: entity
  parent: UNstandartCrate
  id: ArmyAKC1Crate
  name: старий комплект АКС ПСЗ-7
  description: Набір базової АКС ПСЗ-7 першої версії.
  components:
    - type: Item
      size: Large
      shape:
        - 0,0,5,5
    - type: Sprite
      sprite: _Stalker/Structures/Furniture/carton_box.rsi
      state: kb3
    - type: Icon
      sprite: _Stalker/Structures/Furniture/carton_box.rsi
      state: kb3
    - type: SpawnItemsOnUse
      items:
        - id: STClothingOuterArmorLightPlateVestBasePSZ1
        - id: ClothingHeadBandana2Military
        - id: STWeaponRifleStalkerAK74
        - id: ClothingBeltGreenWebbingStalker
        - id: 545Mag30
        - id: 545Mag30
        - id: 545Mag30
        - id: 545Mag30
        - id: 545Mag30
        - id: 545Mag30
        - id: 545PCBox
        - id: 545PCBox
        - id: 545PCBox
        - id: 545PCBox
        - id: 545PCBox
        - id: 545PCBox
        - id: MedkitMilitary
        - id: MedkitMilitary
        - id: MedkitMilitary
        - id: MedkitMilitary
        - id: MedkitMilitary
        - id: Gauze
        - id: Gauze
        - id: FlashlightSeclite
        - id: PowerCellHyper
        - id: PowerCellHyper
        - id: BaseRadio
        - id: STCombatKnife
        - id: DrinkFlaskOld
        - id: DrinkFlaskOld
        - id: FoodTinMRE
        - id: FoodTinMRE
      sound:
        path: /Audio/Effects/unwrap.ogg

- type: entity
  parent: UNstandartCrate
  id: ArmyAKC2Crate
  name: комплект АКС ПСЗ-7
  description: Набір базової АКС ПСЗ-7 другої версії.
  components:
    - type: Item
      size: Large
      shape:
        - 0,0,5,5
    - type: Sprite
      sprite: _Stalker/Structures/Furniture/carton_box.rsi
      state: kb3
    - type: Icon
      sprite: _Stalker/Structures/Furniture/carton_box.rsi
      state: kb3
    - type: SpawnItemsOnUse
      items:
        - id: STClothingOuterArmorLightPlateVestBasePSZ2
        - id: ClothingHeadBandana1Military
        - id: STWeaponRifleStalkerAK74
        - id: ClothingBeltGreenWebbingStalker
        - id: 545Mag30
        - id: 545Mag30
        - id: 545Mag30
        - id: 545Mag30
        - id: 545Mag30
        - id: 545Mag30
        - id: 545PCBox
        - id: 545PCBox
        - id: 545PCBox
        - id: 545PCBox
        - id: 545PCBox
        - id: 545PCBox
        - id: MedkitMilitary
        - id: MedkitMilitary
        - id: MedkitMilitary
        - id: MedkitMilitary
        - id: MedkitMilitary
        - id: Gauze
        - id: Gauze
        - id: FlashlightSeclite
        - id: PowerCellHyper
        - id: PowerCellHyper
        - id: BaseRadio
        - id: STCombatKnife
        - id: DrinkFlaskOld
        - id: DrinkFlaskOld
        - id: FoodTinMRE
        - id: FoodTinMRE
      sound:
        path: /Audio/Effects/unwrap.ogg

- type: entity
  parent: UNstandartCrate
  id: ArmyAKCOfficerCrate
  name: комплект ПСЗ-7 офіцерський
  description: Офіцерський набір ПСЗ-7.
  components:
    - type: Item
      size: Large
      shape:
        - 0,0,5,5
    - type: Sprite
      sprite: _Stalker/Structures/Furniture/carton_box.rsi
      state: kb3
    - type: Icon
      sprite: _Stalker/Structures/Furniture/carton_box.rsi
      state: kb3
    - type: SpawnItemsOnUse
      items:
        - id: STClothingOuterArmorLightPlateVestBasePSZ7
        - id: ClothingHeadBeretMilitary
        - id: STWeaponGunAKS74U
        - id: ClothingBeltWebbingOfficerStalker
        - id: 545Mag30
        - id: 545Mag30
        - id: 545Mag30
        - id: 545Mag30
        - id: 545Mag30
        - id: 545Mag30
        - id: 545BPBox
        - id: 545BPBox
        - id: 545BPBox
        - id: 545BPBox
        - id: 545BPBox
        - id: 545BPBox
        - id: MedkitMilitary
        - id: MedkitMilitary
        - id: MedkitMilitary
        - id: MedkitMilitary
        - id: MedkitMilitary
        - id: Gauze
        - id: Gauze
        - id: FlashlightSeclite
        - id: PowerCellHyper
        - id: PowerCellHyper
        - id: BaseRadio
        - id: STCombatKnife
        - id: DrinkFlaskOld
        - id: DrinkFlaskOld
        - id: FoodTinMRE
        - id: FoodTinMRE
      sound:
        path: /Audio/Effects/unwrap.ogg

- type: entity
  parent: UNstandartCrate
  id: ArmySMGCrate
  name: набір ОКСОП Вітязь
  description: Набір базової поставки екіпіровки ОКСОП
  components:
    - type: Item
      size: Large
      shape:
        - 0,0,5,5
    - type: Sprite
      sprite: _Stalker/Structures/Furniture/carton_box.rsi
      state: kb3
    - type: Icon
      sprite: _Stalker/Structures/Furniture/carton_box.rsi
      state: kb3
    - type: SpawnItemsOnUse
      items:
        - id: STClothingOuterArmorLightPlateVestBaseMilitary
        - id: ClothingMaskXoma
        - id: ClothingHeadHelmetBerill5MMilitary
        - id: VityazMag
        - id: VityazMag
        - id: VityazMag
        - id: VityazMag
        - id: VityazMag
        - id: BoxMRE
        - id: BoxMRE
        - id: STWeaponSubMachineGunVityaz
        - id: ClothingBackpackDuffelCommonStalker
        - id: 919PSTBox
        - id: 919PSTBox
        - id: 919PSTBox
        - id: 919PSTBox
        - id: 919PSTBox
        - id: 919PSTBox
        - id: BaseRadio
        - id: Brutepack
        - id: Brutepack
        - id: Brutepack
        - id: MedkitMilitary
      sound:
        path: /Audio/Effects/unwrap.ogg

- type: entity
  parent: UNstandartCrate
  id: ArmyAKSUCrate
  name: набір ОКСОП Ксюха
  description: Набір поліпшеної поставки екіпіровки ОКСОП
  components:
    - type: Item
      size: Large
      shape:
        - 0,0,6,6
    - type: Sprite
      sprite: _Stalker/Structures/Furniture/carton_box.rsi
      state: kb2
    - type: Icon
      sprite: _Stalker/Structures/Furniture/carton_box.rsi
      state: kb2
    - type: SpawnItemsOnUse
      items:
        - id: ClothingBeltTarzanGreen
        - id: STClothingOuterArmorLightPlateVestBasePSZ7
        - id: ClothingMaskGP7
        - id: ClothingHeadHelmetBerill5MMilitary
        - id: 545Mag30
        - id: 545Mag30
        - id: 545Mag30
        - id: 545Mag30
        - id: 545Mag30
        - id: BoxMRE
        - id: BoxMRE
        - id: STWeaponGunAKS74U
        - id: ClothingBackpackDuffelCommonStalker
        - id: 545PCBox
        - id: 545PCBox
        - id: 545PCBox
        - id: 545PCBox
        - id: 545PCBox
        - id: 545PCBox
        - id: BaseRadio
        - id: Brutepack
        - id: Brutepack
        - id: Brutepack
        - id: MedkitMilitary
        - id: MedkitMilitary
      sound:
        path: /Audio/Effects/unwrap.ogg



- type: entity
  parent: UNstandartCrate
  id: ArmySergCrate
  name: набір сержанта ОКСОП
  description: Набір постачання екіпіровки ОКСОП для командирів відділення. Еквівалентно 4 класу.
  components:
    - type: Item
      size: Large
      shape:
        - 0,0,6,6
    - type: Sprite
      sprite: _Stalker/Structures/Furniture/carton_box.rsi
      state: kb2
    - type: Icon
      sprite: _Stalker/Structures/Furniture/carton_box.rsi
      state: kb2
    - type: SpawnItemsOnUse
      items:
        - id: ClothingBeltGreenWebbingStalker
        - id: ClothingOuterArmor6B13
        - id: ClothingMaskGP21
        - id: ClothingHeadHelmetBulatMilitary
        - id: 545Mag45
        - id: 545Mag45
        - id: 545Mag30
        - id: 545Mag30
        - id: 545Mag30
        - id: STWeaponRifleStalkerAK74
        - id: ClothingBackpackDuffelMilitaryOlive
        - id: 545PCBox
        - id: 545PCBox
        - id: 545PCBox
        - id: 545PCBox
        - id: 545PCBox
        - id: 545PCBox
        - id: 545PCBox
        - id: 545PCBox
        - id: BaseRadio
        - id: Brutepack
        - id: Brutepack
        - id: BoxMRE
        - id: BoxMRE
        - id: MedkitMilitary
        - id: MedkitMilitary
        - id: MedkitMilitary
      sound:
        path: /Audio/Effects/unwrap.ogg

- type: entity
  parent: UNstandartCrate
  id: ArmyOffiCrate
  name: Набір офіцерів ОКСОП
  description: Набір постачання екіпіровки ОКСОП для командирів. Еквівалентно 5 класу.
  components:
    - type: Item
      size: Large
      shape:
        - 0,0,6,6
    - type: Sprite
      sprite: _Stalker/Structures/Furniture/carton_box.rsi
      state: kb2
    - type: Icon
      sprite: _Stalker/Structures/Furniture/carton_box.rsi
      state: kb2
    - type: SpawnItemsOnUse
      items:
        - id: ClothingHeadHelmetBulatMilitary
        - id: ClothingMaskGP21
        - id: STClothingOuterArmorLightPlateVestBaseHeavyMilitary
        - id: ClothingHeadHatBeretSecurity
        - id: ClothingBeltWebbingOfficerStalker
        - id: 739Mag30
        - id: 739Mag30
        - id: 739Mag30
        - id: 739Mag30
        - id: STWeaponRifleStalkerAK103
        - id: ClothingHeadsetStalker
        - id: ClothingBackpackDuffelMilitaryOlive
        - id: 739BPBox
        - id: 739BPBox
        - id: 739BPBox
        - id: 739BPBox
        - id: 739FMJBox
        - id: 739FMJBox
        - id: 739FMJBox
        - id: 739FMJBox
        - id: BaseRadio
        - id: Brutepack
        - id: Brutepack
        - id: Brutepack
        - id: MedkitMilitary
        - id: MedkitMilitary
        - id: MedkitMilitary
        - id: BoxMRE
        - id: BoxMRE
      sound:
        path: /Audio/Effects/unwrap.ogg

- type: entity
  parent: UNstandartCrate
  id: ArmySaigaCrate
  name: набір із Сайгою
  description: Набір постачання екіпіровки ОКСОП, включає в себе тільки сайгу і боєприпаси з магазинами до неї.
  components:
    - type: Item
      size: Large
      shape:
        - 0,0,4,4
    - type: Sprite
      sprite: _Stalker/Structures/Furniture/carton_box.rsi
      state: kb2
    - type: Icon
      sprite: _Stalker/Structures/Furniture/carton_box.rsi
      state: kb2
    - type: SpawnItemsOnUse
      items:
        - id: STWeaponShotgunSaiga12
        - id: Base1270Mag
        - id: Base1270Mag
        - id: Base1270Mag
        - id: Base1270Mag
        - id: Base1270Mag
        - id: Base1270Mag
        - id: 6mmBuckshotBox
        - id: 6mmBuckshotBox
        - id: 6mmBuckshotBox
        - id: 6mmBuckshotBox
        - id: 6mmBuckshotBox
        - id: 6mmBuckshotBox
        - id: 6mmBuckshotBox
        - id: 6mmBuckshotBox
        - id: 6mmBuckshotBox
        - id: 6mmBuckshotBox
      sound:
        path: /Audio/Effects/unwrap.ogg

##############################################################

- type: entity
  parent: UNstandartCrate
  id: ArmySciCrate
  name: набір вчених
  description: Набір постачання екіпіровки вчених.
  components:
    - type: Item
      size: Large
      shape:
        - 0,0,6,6
    - type: Sprite
      sprite: _Stalker/Structures/Furniture/carton_box.rsi
      state: kb2
    - type: Icon
      sprite: _Stalker/Structures/Furniture/carton_box.rsi
      state: kb2
    - type: SpawnItemsOnUse
      items:
        - id: ClothingBackpackTacticBeigeStalker
        - id: WeaponPistolStalkerGlock
        - id: BaseGlockMag10
        - id: BaseGlockMag10
        - id: GlockMag17
        - id: GlockMag17
        - id: 919RIPBox
        - id: 919RIPBox
        - id: 919RIPBox
        - id: 919RIPBox
        - id: ClothingOuterArmorSSP99
        - id: MedkitScience
        - id: MedkitScience
        - id: ClothingMaskGP7
        - id: GeigerCounter
        - id: BoxMRE
        - id: BoxMRE
        - id: GeigerCounter
        - id: GeigerCounter
        - id: GeigerCounter
      sound:
        path: /Audio/Effects/unwrap.ogg

##############################################################

- type: entity
  parent: UNstandartCrate
  id: AntiradCrate
  name: антирадіаційний набір
  description: '"Антирадіаційний набір із рекламною наклейкою: "Ваш надійний захисник від шкідливого впливу радіації""'
  components:
    - type: Item
      size: Normal
      shape:
        - 0,0,3,3
    - type: Sprite
      sprite: _Stalker/Structures/Furniture/carton_box.rsi
      state: kb2
    - type: Icon
      sprite: _Stalker/Structures/Furniture/carton_box.rsi
      state: kb2
    - type: SpawnItemsOnUse
      items:
        - id: DrinkVodkaBottleFull
        - id: PillCanister
        - id: radioprotectpill
        - id: radioprotectpill
        - id: radioprotectpill
        - id: antiradpill
        - id: antiradpill
        - id: DrinkShotGlass
      sound:
        path: /Audio/Effects/unwrap.ogg

- type: entity
  parent: UNstandartCrate
  id: SanitarCrate
  name: набір парамедиків
  description: Набір призначений для надання медичної допомоги.
  components:
    - type: Item
      size: Normal
      shape:
        - 0,0,4,4
    - type: Sprite
      sprite: _Stalker/Structures/Furniture/carton_box.rsi
      state: kb2
    - type: Icon
      sprite: _Stalker/Structures/Furniture/carton_box.rsi
      state: kb2
    - type: SpawnItemsOnUse
      items:
        - id: MedkitCMSStalker
        - id: MedkitAI2
        - id: MedkitAI2
        - id: MedkitAI2
        - id: MedkitAI2
        - id: MedkitAI2
        - id: MedkitAI2
        - id: MedkitAI2
        - id: MedkitAI2
        - id: MedkitAI2
        - id: MedkitAI2
        - id: Bloodpack
        - id: Tourniquet
      sound:
        path: /Audio/Effects/unwrap.ogg

- type: entity
  parent: UNstandartCrate
  id: PolevoyVrachCrate
  name: набір польового лікаря
  description: Розширена версія медичного набору.
  components:
    - type: Item
      size: Large
      shape:
        - 0,0,5,5
    - type: Sprite
      sprite: _Stalker/Structures/Furniture/carton_box.rsi
      state: kb2
    - type: Icon
      sprite: _Stalker/Structures/Furniture/carton_box.rsi
      state: kb2
    - type: SpawnItemsOnUse
      items:
        - id: MedkitGrizzlyStalker
        - id: MedkitMilitary
        - id: MedkitMilitary
        - id: MedkitMilitary
        - id: MedkitMilitary
        - id: MedkitMilitary
        - id: MedkitMilitary
        - id: MedkitMilitary
        - id: MedkitMilitary
        - id: MedkitMilitary
        - id: MedkitMilitary
        - id: Bloodpack
        - id: Bloodpack
        - id: Bloodpack
        - id: Tourniquet
        - id: Tourniquet
      sound:
        path: /Audio/Effects/unwrap.ogg

- type: entity
  parent: UNstandartCrate
  id: ResearcherCrate
  name: набір дослідника
  description: Набір для пошуку аномальних утворень зони.
  components:
    - type: Item
      size: Large
      shape:
        - 0,0,5,5
    - type: Sprite
      sprite: _Stalker/Structures/Furniture/carton_box.rsi
      state: kb2
    - type: Icon
      sprite: _Stalker/Structures/Furniture/carton_box.rsi
      state: kb2
    - type: SpawnItemsOnUse
      items:
        - id: ClothingOuterArmorSpark
        - id: ClothingMaskGP7
        - id: ZoneArtifactDetectorResponse
        - id: antiradpill
        - id: GeigerCounter
        - id: GlockMag17
        - id: GlockMag17
        - id: 919RIPBox
        - id: 919RIPBox
        - id: WeaponPistolStalkerGlock

      sound:
        path: /Audio/Effects/unwrap.ogg

- type: entity
  parent: UNstandartCrate
  id: SaviorCrate
  name: рятувальний набір
  description: Останній варіант медичного набору.
  components:
    - type: Item
      size: Large
      shape:
        - 0,0,5,5
    - type: Sprite
      sprite: _Stalker/Structures/Furniture/carton_box.rsi
      state: kb2
    - type: Icon
      sprite: _Stalker/Structures/Furniture/carton_box.rsi
      state: kb2
    - type: SpawnItemsOnUse
      items:
        - id: MedkitGrizzlyStalker
        - id: MedkitMilitary
        - id: MedkitMilitary
        - id: MedkitMilitary
        - id: MedkitMilitary
        - id: MedkitMilitary
        - id: MedkitAI2
        - id: MedkitAI2
        - id: MedkitAI2
        - id: MedkitAI2
        - id: MedkitAI2
        - id: MedkitAI2
        - id: MedkitAI2
        - id: MedkitAI2
        - id: MedkitAI2
        - id: MedkitAI2
        - id: Defibrillator
      sound:
        path: /Audio/Effects/unwrap.ogg

- type: entity
  parent: BaseItem
  id: TradeBox
  name: брикет контрабанди
  description: Ретельно замаскована під звичайну коробку, контрабанда.
  suffix: ST, Economy, Contraband
  components:
    - type: STWeight
      self: 20
    - type: Item
      size: Ginormous
      shape:
        - 0,0,5,5
    - type: Sprite
      sprite: _Stalker/Structures/Furniture/carton_box.rsi
      state: kb2
    - type: Icon
      sprite: _Stalker/Structures/Furniture/carton_box.rsi
      state: kb2
    - type: MultiHandedItem

- type: entity
  parent: BaseItem
  id: STLoaderBox
  name: Ящик для скупника
  description: Робота вантажника, складна але потрібна праця
  suffix: ST, Economy
  components:
  - type: Item
    size: Ginormous
    shape:
      - 0,0,10,10
  - type: STWeight
    self: 50
  - type: Trash
    time: 600
  - type: Sprite
    sprite: _Stalker/Structures/Furniture/carton_box.rsi
    state: kb3
  - type: Icon
    sprite: _Stalker/Structures/Furniture/carton_box.rsi
    state: kb3
  - type: MultiHandedItem

- type: entity
  parent: BaseItem
  id: STCannabisBox
  name: брикет добірної трави
  description: Ретельно замаскований під блок сигарет
  suffix: ST, Economy, Contraband
  components:
    - type: STWeight
      self: 5
    - type: Item
      size: Large
      shape:
      - 0,0,2,2
    - type: Sprite
      sprite: Objects/Consumable/Smokeables/Cigarettes/Cartons/red.rsi
      state: closed
    - type: Icon
      sprite: Objects/Consumable/Smokeables/Cigarettes/Cartons/red.rsi
      state: closed

- type: entity
  parent: UNstandartCrate
  id: PoliceAKCrate
  name: комплект АКСУ поліцейський
  description: Набір базової АКСУ для поліції
  components:
    - type: Item
      size: Large
      shape:
        - 0,0,5,5
    - type: Sprite
      sprite: _Stalker/Structures/Furniture/carton_box.rsi
      state: kb3
    - type: Icon
      sprite: _Stalker/Structures/Furniture/carton_box.rsi
      state: kb3
    - type: SpawnItemsOnUse
      items:
        - id: STClothingOuterArmorLightPlateVestBasePolice
        - id: ClothingHeadHatPoliceHat
        - id: STWeaponGunAKS74U
        - id: ClothingBeltWebbingOfficerStalker
        - id: 545Mag30
        - id: 545Mag30
        - id: 545Mag30
        - id: 545Mag30
        - id: 545Mag30
        - id: 545Mag30
        - id: 545PCBox
        - id: 545PCBox
        - id: 545PCBox
        - id: 545PCBox
        - id: 545PCBox
        - id: 545PCBox
        - id: 545PCBox
        - id: 545PCBox
        - id: MedkitMilitary
        - id: MedkitMilitary
        - id: MedkitMilitary
        - id: MedkitMilitary
        - id: MedkitMilitary
        - id: Gauze
        - id: Gauze
        - id: FlashlightSeclite
        - id: PowerCellHyper
        - id: PowerCellHyper
        - id: BaseRadio
        - id: STCombatKnife
        - id: DrinkFlaskOld
        - id: DrinkFlaskOld
        - id: FoodTinMRE
        - id: FoodTinMRE
        - id: BoxHandcuff
        - id: ClothingHandsGlovesColorBlack
        - id: Truncheon
      sound:
        path: /Audio/Effects/unwrap.ogg

- type: entity
  parent: UNstandartCrate
  id: PlicePmCrate
  name: комплект ПМ поліцейський
  description: Набір ПМ для поліції
  components:
    - type: Item
      size: Large
      shape:
        - 0,0,5,5
    - type: Sprite
      sprite: _Stalker/Structures/Furniture/carton_box.rsi
      state: kb3
    - type: Icon
      sprite: _Stalker/Structures/Furniture/carton_box.rsi
      state: kb3
    - type: SpawnItemsOnUse
      items:
        - id: STClothingOuterArmorLightPlateVestBasePolice
        - id: WeaponPistolStalkerPM
        - id: ClothingBeltWebbingOfficerStalker
        - id: BasePMMag
        - id: BasePMMag
        - id: BasePMMag
        - id: BasePMMag
        - id: BasePMMag
        - id: BasePMMag
        - id: 918PBMBox
        - id: 918PBMBox
        - id: 918PBMBox
        - id: 918PBMBox
        - id: MedkitMilitary
        - id: MedkitMilitary
        - id: MedkitMilitary
        - id: MedkitMilitary
        - id: MedkitMilitary
        - id: Gauze
        - id: Gauze
        - id: FlashlightSeclite
        - id: PowerCellHyper
        - id: PowerCellHyper
        - id: BaseRadio
        - id: STCombatKnife
        - id: DrinkFlaskOld
        - id: DrinkFlaskOld
        - id: FoodTinMRE
        - id: FoodTinMRE
        - id: BoxHandcuff
        - id: ClothingHandsGlovesColorBlack
        - id: Truncheon
      sound:
        path: /Audio/Effects/unwrap.ogg

- type: entity
  parent: UNstandartCrate
  id: PoliceAK103Crate
  name: комплект спецназу поліцейський
  description: Набір на випадок воєнного стану.
  components:
    - type: Item
      size: Large
      shape:
        - 0,0,5,5
    - type: Sprite
      sprite: _Stalker/Structures/Furniture/carton_box.rsi
      state: kb3
    - type: Icon
      sprite: _Stalker/Structures/Furniture/carton_box.rsi
      state: kb3
    - type: SpawnItemsOnUse
      items:
        - id: ClothingOuterArmor6B13Police
        - id: ClothingHeadHelmetUlach
        - id: STWeaponRifleStalkerAK103
        - id: ClothingBeltWebbingOfficerStalker
        - id: 739Mag30
        - id: 739Mag30
        - id: 739Mag30
        - id: 739Mag30
        - id: 739Mag30
        - id: 739Mag30
        - id: 739PCBox
        - id: 739PCBox
        - id: 739PCBox
        - id: 739PCBox
        - id: 739PCBox
        - id: 739PCBox
        - id: 739PCBox
        - id: 739PCBox
        - id: 739PCBox
        - id: 739PCBox
        - id: MedkitMilitary
        - id: MedkitMilitary
        - id: MedkitMilitary
        - id: MedkitMilitary
        - id: MedkitMilitary
        - id: MedkitMilitary
        - id: MedkitMilitary
        - id: Gauze
        - id: Gauze
        - id: Tourniquet
        - id: Tourniquet
        - id: Tourniquet
        - id: FlashlightSeclite
        - id: PowerCellHyper
        - id: PowerCellHyper
        - id: BaseRadio
        - id: DrinkFlaskOld
        - id: DrinkFlaskOld
        - id: FoodTinMRE
        - id: FoodTinMRE
        - id: BoxHandcuff
        - id: TearGasGrenadeStalker
        - id: TearGasGrenadeStalker
        - id: TearGasGrenadeStalker
        - id: GrenadeFlashBang
        - id: GrenadeFlashBang
        - id: GrenadeFlashBang
        - id: GrenadeFlashBang
        - id: ClothingHandsGlovesColorBlack
        - id: ClothingMaskNeckBalaklava3
        - id: ClothingBackpackTacticBlackStalker
      sound:
        path: /Audio/Effects/unwrap.ogg

- type: entity
  name: збройовий кейс
  parent: BriefcaseBase
  id: BriefcaseWeapon
  description: Кейс для легального перенесення зброї.
  components:
  - type: Sprite
    sprite: Objects/Storage/Briefcases/briefcase_brown.rsi
    state: icon
  - type: Item
    sprite: Objects/Storage/Briefcases/briefcase_brown.rsi
  - type: Storage
    grid:
    - 0,0,3,8
    whitelist:
      components:
      - Gun
      - BallisticAmmoProvider

<<<<<<< HEAD
- type: entity
  parent: SeedBase
  name: пакетик трави
  description: Тільки не попадіться з нею ментам.
  id: CannabisSeedsStalker
  suffixx: Stalker
  components:
    - type: Sprite
      sprite: Objects/Specific/Hydroponics/cannabis.rsi
=======

>>>>>>> 0650ea56

- type: entity
  parent: BaseItem
  id: UNstandartCrateT3P90
  name: набір ООН c p90
  description: Набір стандартний поставки екіпіровки ООН, т3.
  suffix: ST, т3
  components:
    - type: Item
      size: Large
      shape:
        - 0,0,6,6
    - type: Sprite
      sprite: _Stalker/Structures/Furniture/carton_box.rsi
      state: kb2
    - type: Icon
      sprite: _Stalker/Structures/Furniture/carton_box.rsi
      state: kb2
    - type: SpawnItemsOnUse
      items:
        - id: ClothingBeltTarzanGreen
        - id: STClothingOuterArmorLightPlateVestBaseUN
        - id: ClothingHeadAssaultHelmetUN
        - id: ClothingBackpackDuffelCommonStalker
        - id: BaseRadio
        - id: Brutepack
        - id: Brutepack
        - id: Brutepack
        - id: MedkitMilitary
        - id: MedkitMilitary
        - id: 919PBMBox
        - id: 919PBMBox
        - id: 919PBMBox
        - id: 919PBMBox
        - id: 919PBMBox
        - id: 919PBMBox
        - id: 919PBMBox
        - id: 919PBMBox
        - id: 919PBMBox
        - id: P90Mag
        - id: P90Mag
        - id: P90Mag
        - id: P90Mag
        - id: BoxMRE
        - id: BoxMRE
      sound:
        path: /Audio/Effects/unwrap.ogg

- type: entity
  parent: UNstandartCrate
  id: ArmyCrateNewStandart
  name: набір ОКСОП новий стандартн
  description: Набір постачання екіпіровки ОКСОП
  components:
    - type: Item
      size: Large
      shape:
        - 0,0,6,6
    - type: Sprite
      sprite: _Stalker/Structures/Furniture/carton_box.rsi
      state: kb2
    - type: Icon
      sprite: _Stalker/Structures/Furniture/carton_box.rsi
      state: kb2
    - type: SpawnItemsOnUse
      items:
        - id: FoodTinMRE
        - id: FoodTinMRE
        - id: DrinkFlaskOld
        - id: DrinkFlaskOld
        - id: DrinkWaterBottleFull
        - id: DrinkWaterBottleFull
        - id: STGauze
        - id: STGauze
        - id: ClothingShoesBootsCombatFilled
        - id: STClothingOuterArmorLightPlateVestBasePSZ7v3
        - id: ClothingMaskGP7
        - id: 545Mag30
        - id: 545Mag30
        - id: 545Mag30
        - id: 545Mag30
        - id: 545Mag30
        - id: 545Mag30
        - id: STWeaponGunAKS74U
        - id: WeaponPistolStalkerPM
        - id: 918PSTBox
        - id: BasePMMag
        - id: BasePMMag
        - id: BasePMMag
        - id: ClothingBeltGreenWebbingStalker
        - id: FlashlightSeclite
        - id: PowerCellHigh
        - id: PowerCellHigh
        - id: ClothingHeadHelmetBerill5MMilitary
        - id: 545PCBox
        - id: 545PCBox
        - id: 545PCBox
        - id: 545PCBox
        - id: 545PCBox
        - id: 545PCBox
        - id: BaseRadio
        - id: STBrutepack
        - id: STBrutepack
        - id: STBrutepack
        - id: MedkitMilitary
        - id: MedkitMilitary
      sound:
        path: /Audio/Effects/unwrap.ogg

- type: entity
  parent: UNstandartCrate
  id: ArmyCrateNewOfficer
  name: набір ОКСОП новий офіцерський
  description: Набір постачання екіпіровки ОКСОП
  components:
    - type: Item
      size: Large
      shape:
        - 0,0,6,6
    - type: Sprite
      sprite: _Stalker/Structures/Furniture/carton_box.rsi
      state: kb2
    - type: Icon
      sprite: _Stalker/Structures/Furniture/carton_box.rsi
      state: kb2
    - type: SpawnItemsOnUse
      items:
        - id: FoodTinMRE
        - id: FoodTinMRE
        - id: DrinkFlaskOld
        - id: DrinkFlaskOld
        - id: DrinkWaterBottleFull
        - id: DrinkWaterBottleFull
        - id: STGauze
        - id: STGauze
        - id: ClothingShoesBootsCombatFilled
        - id: STClothingOuterArmorLightPlateVestBasePSZ7
        - id: ClothingMaskGP21
        - id: 739Mag30
        - id: 739Mag30
        - id: 739Mag30
        - id: 739Mag30
        - id: 739Mag30
        - id: 739Mag30
        - id: STWeaponRifleStalkerAKM
        - id: WeaponPistolStalkerPM
        - id: 918PSTBox
        - id: BasePMMag
        - id: BasePMMag
        - id: BasePMMag
        - id: ClothingBeltWebbingOfficerStalker
        - id: FlashlightSeclite
        - id: PowerCellHigh
        - id: PowerCellHigh
        - id: ClothingHeadHelmetBerill5MMilitary
        - id: 739FMJBox
        - id: 739FMJBox
        - id: 739FMJBox
        - id: 739FMJBox
        - id: 739FMJBox
        - id: 739FMJBox
        - id: BaseRadio
        - id: STBrutepack
        - id: STBrutepack
        - id: STBrutepack
        - id: MedkitMilitary
        - id: MedkitMilitary
        - id: MedkitMilitary
        - id: MedkitMilitary
        - id: MedkitMilitary
        - id: ClothingHeadBeretMilitary
      sound:
        path: /Audio/Effects/unwrap.ogg

- type: entity
  parent: UNstandartCrate
  id: ArmyCrateIssgBase
  name: набір ISSG
  description: Набір постачання екіпіровки ISSG
  components:
    - type: Item
      size: Large
      shape:
        - 0,0,6,6
    - type: Sprite
      sprite: _Stalker/Structures/Furniture/carton_box.rsi
      state: kb2
    - type: Icon
      sprite: _Stalker/Structures/Furniture/carton_box.rsi
      state: kb2
    - type: SpawnItemsOnUse
      items:
        - id: FoodTinMRE
        - id: FoodTinMRE
        - id: DrinkFlaskOld
        - id: DrinkFlaskOld
        - id: DrinkWaterBottleFull
        - id: DrinkWaterBottleFull
        - id: STGauze
        - id: STGauze
        - id: ClothingShoesBootsCombatFilled
        - id: ClothingOuterArmorIssgSpark
        - id: BaseMP5Mag
        - id: BaseMP5Mag
        - id: BaseMP5Mag
        - id: BaseMP5Mag
        - id: BaseMP5Mag
        - id: BaseMP5Mag
        - id: STWeaponSMGMp5
        - id: WeaponPistolStalkerPM
        - id: 918PSTBox
        - id: BasePMMag
        - id: BasePMMag
        - id: BasePMMag
        - id: FlashlightSeclite
        - id: PowerCellHigh
        - id: PowerCellHigh
        - id: 919PBMBox
        - id: 919PBMBox
        - id: 919PBMBox
        - id: 919PBMBox
        - id: 919PBMBox
        - id: 919PBMBox
        - id: BaseRadio
        - id: STBrutepack
        - id: STBrutepack
        - id: STBrutepack
        - id: MedkitMilitary
        - id: MedkitMilitary
      sound:
        path: /Audio/Effects/unwrap.ogg<|MERGE_RESOLUTION|>--- conflicted
+++ resolved
@@ -151,13 +151,8 @@
 - type: entity
   parent: UNstandartCrate
   id: DuryAK2Crate
-<<<<<<< HEAD
   name: Комплект АКСУ та куртка обов'язку
   description: Набір для тих, хто зовсім на мілині.
-=======
-  name: комплект АКСУ и куртка авангарда
-  description: Набор для тех, кто совсем на мели.
->>>>>>> 0650ea56
   components:
     - type: Item
       size: Large
@@ -1110,20 +1105,6 @@
       - Gun
       - BallisticAmmoProvider
 
-<<<<<<< HEAD
-- type: entity
-  parent: SeedBase
-  name: пакетик трави
-  description: Тільки не попадіться з нею ментам.
-  id: CannabisSeedsStalker
-  suffixx: Stalker
-  components:
-    - type: Sprite
-      sprite: Objects/Specific/Hydroponics/cannabis.rsi
-=======
-
->>>>>>> 0650ea56
-
 - type: entity
   parent: BaseItem
   id: UNstandartCrateT3P90
