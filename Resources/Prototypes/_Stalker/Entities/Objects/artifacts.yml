--- conflicted
+++ resolved
@@ -1,14 +1,9 @@
 - type: entity
-  name: Blood of Stone
+  name: Кров каменю
   parent: BaseArtifact
   id: ArtBlood
-<<<<<<< HEAD
-  description: Artifact of gravitational nature. Emits radiation, but provides protection from physical damage.
-  noSpawn: true
-=======
-  description: Артефакт гравитационной природы. Фонит, но даёт защиту от физ. урона.
-  categories: [ HideSpawnMenu ]
->>>>>>> b354a60b
+  description: Артефакт гравітаційної природи. Фонить, але дає захист від фіз. шкоди.
+  categories: [ HideSpawnMenu ]
   components:
   - type: RadiationSource
     slope: 1
@@ -30,10 +25,10 @@
         Piercing: 0.95
 
 - type: entity
-  name: artifact container
+  name: контейнер для артефактів
   parent: BoxCardboard
   id: BoxArtcont
-  description: Completely blocks all properties of the artifact.
+  description: Повністю блокує всі властивості артефакту.
   suffix: Stalker
   components:
   - type: ExplosionSafe
@@ -54,10 +49,10 @@
     state: old
 
 - type: entity
-  name: advanced artifact container
+  name: вдосконалений контейнер для артефактів
   parent: BoxArtcont
   id: BoxArtcont1
-  description: Holds up to 3 artifacts and completely blocks their properties. Improved homemade version, which is quite difficult to find.
+  description: Утримує до 3 артефактів і повністю блокує їхні властивості. Покращена саморобна версія, яку досить складно знайти.
   components:
   - type: Storage
     maxItemSize: Normal
@@ -74,16 +69,11 @@
 # Артефакты 32x32
 
 - type: entity
-  name: Artifact
+  name: Артефакт
   parent: BaseArtifact
   id: Art1
-<<<<<<< HEAD
-  description: Artifact
-  noSpawn: true
-=======
-  description: Артефакт
-  categories: [ HideSpawnMenu ]
->>>>>>> b354a60b
+  description: Артефакт
+  categories: [ HideSpawnMenu ]
   components:
   - type: Sprite
     sprite: _Stalker/Objects/Other/Arts.rsi
@@ -91,16 +81,11 @@
     scale: 0.5, 0.5
 
 - type: entity
-  name: Artifact
+  name: Артефакт
   parent: BaseArtifact
   id: Art2
-<<<<<<< HEAD
-  description: Artifact
-  noSpawn: true
-=======
-  description: Артефакт
-  categories: [ HideSpawnMenu ]
->>>>>>> b354a60b
+  description: Артефакт
+  categories: [ HideSpawnMenu ]
   components:
   - type: Sprite
     sprite: _Stalker/Objects/Other/Arts.rsi
@@ -108,16 +93,11 @@
     scale: 0.5, 0.5
 
 - type: entity
-  name: Artifact
+  name: Артефакт
   parent: BaseArtifact
   id: Art3
-<<<<<<< HEAD
-  description: Artifact
-  noSpawn: true
-=======
-  description: Артефакт
-  categories: [ HideSpawnMenu ]
->>>>>>> b354a60b
+  description: Артефакт
+  categories: [ HideSpawnMenu ]
   components:
   - type: Sprite
     sprite: _Stalker/Objects/Other/Arts.rsi
@@ -125,16 +105,11 @@
     scale: 0.5, 0.5
 
 - type: entity
-  name: Artifact
+  name: Артефакт
   parent: BaseArtifact
   id: Art9
-<<<<<<< HEAD
-  description: Artifact
-  noSpawn: true
-=======
-  description: Артефакт
-  categories: [ HideSpawnMenu ]
->>>>>>> b354a60b
+  description: Артефакт
+  categories: [ HideSpawnMenu ]
   components:
   - type: Sprite
     sprite: _Stalker/Objects/Other/Arts.rsi
@@ -142,16 +117,11 @@
     scale: 0.5, 0.5
 
 - type: entity
-  name: Artifact
+  name: Артефакт
   parent: BaseArtifact
   id: Art10
-<<<<<<< HEAD
-  description: Artifact
-  noSpawn: true
-=======
-  description: Артефакт
-  categories: [ HideSpawnMenu ]
->>>>>>> b354a60b
+  description: Артефакт
+  categories: [ HideSpawnMenu ]
   components:
   - type: Sprite
     sprite: _Stalker/Objects/Other/Arts.rsi
@@ -159,16 +129,11 @@
     scale: 0.5, 0.5
 
 - type: entity
-  name: Artifact
+  name: Артефакт
   parent: BaseArtifact
   id: Art12
-<<<<<<< HEAD
-  description: Artifact
-  noSpawn: true
-=======
-  description: Артефакт
-  categories: [ HideSpawnMenu ]
->>>>>>> b354a60b
+  description: Артефакт
+  categories: [ HideSpawnMenu ]
   components:
   - type: Sprite
     sprite: _Stalker/Objects/Other/Arts.rsi
@@ -176,16 +141,11 @@
     scale: 0.5, 0.5
 
 - type: entity
-  name: Artifact
+  name: Артефакт
   parent: BaseArtifact
   id: Art13
-<<<<<<< HEAD
-  description: Artifact
-  noSpawn: true
-=======
-  description: Артефакт
-  categories: [ HideSpawnMenu ]
->>>>>>> b354a60b
+  description: Артефакт
+  categories: [ HideSpawnMenu ]
   components:
   - type: Sprite
     sprite: _Stalker/Objects/Other/Arts.rsi
@@ -193,16 +153,11 @@
     scale: 0.5, 0.5
 
 - type: entity
-  name: Artifact
+  name: Артефакт
   parent: BaseArtifact
   id: Art14
-<<<<<<< HEAD
-  description: Artifact
-  noSpawn: true
-=======
-  description: Артефакт
-  categories: [ HideSpawnMenu ]
->>>>>>> b354a60b
+  description: Артефакт
+  categories: [ HideSpawnMenu ]
   components:
   - type: Sprite
     sprite: _Stalker/Objects/Other/Arts.rsi
@@ -210,16 +165,11 @@
     scale: 0.5, 0.5
 
 - type: entity
-  name: Artifact
+  name: Артефакт
   parent: BaseArtifact
   id: Art15
-<<<<<<< HEAD
-  description: Artifact
-  noSpawn: true
-=======
-  description: Артефакт
-  categories: [ HideSpawnMenu ]
->>>>>>> b354a60b
+  description: Артефакт
+  categories: [ HideSpawnMenu ]
   components:
   - type: Sprite
     sprite: _Stalker/Objects/Other/Arts.rsi
@@ -227,16 +177,11 @@
     scale: 0.5, 0.5
 
 - type: entity
-  name: Artifact
+  name: Артефакт
   parent: BaseArtifact
   id: Art16
-<<<<<<< HEAD
-  description: Artifact
-  noSpawn: true
-=======
-  description: Артефакт
-  categories: [ HideSpawnMenu ]
->>>>>>> b354a60b
+  description: Артефакт
+  categories: [ HideSpawnMenu ]
   components:
   - type: Sprite
     sprite: _Stalker/Objects/Other/Arts.rsi
@@ -244,16 +189,11 @@
     scale: 0.5, 0.5
 
 - type: entity
-  name: Film
+  name: Фільм
   parent: BaseArtifact
   id: Art19
-<<<<<<< HEAD
-  description: An artifact of chemical nature, elastic and pleasant to the touch.
-  noSpawn: true
-=======
-  description: Артефакт химической природы, эластичный и приятный на ощупь.
-  categories: [ HideSpawnMenu ]
->>>>>>> b354a60b
+  description: Артефакт хімічної природи, еластичний і приємний на дотик.
+  categories: [ HideSpawnMenu ]
   components:
   - type: Sprite
     sprite: _Stalker/Objects/Other/Arts.rsi
@@ -261,16 +201,11 @@
     scale: 0.5, 0.5
 
 - type: entity
-  name: Artifact
+  name: Артефакт
   parent: BaseArtifact
   id: Art20
-<<<<<<< HEAD
-  description: Artifact
-  noSpawn: true
-=======
-  description: Артефакт
-  categories: [ HideSpawnMenu ]
->>>>>>> b354a60b
+  description: Артефакт
+  categories: [ HideSpawnMenu ]
   components:
   - type: Sprite
     sprite: _Stalker/Objects/Other/Arts.rsi
@@ -278,16 +213,11 @@
     scale: 0.5, 0.5
 
 - type: entity
-  name: Artifact
+  name: Артефакт
   parent: BaseArtifact
   id: Art21
-<<<<<<< HEAD
-  description: Artifact
-  noSpawn: true
-=======
-  description: Артефакт
-  categories: [ HideSpawnMenu ]
->>>>>>> b354a60b
+  description: Артефакт
+  categories: [ HideSpawnMenu ]
   components:
   - type: Sprite
     sprite: _Stalker/Objects/Other/Arts.rsi
@@ -295,16 +225,11 @@
     scale: 0.5, 0.5
 
 - type: entity
-  name: Artifact
+  name: Артефакт
   parent: BaseArtifact
   id: Art22
-<<<<<<< HEAD
-  description: Artifact
-  noSpawn: true
-=======
-  description: Артефакт
-  categories: [ HideSpawnMenu ]
->>>>>>> b354a60b
+  description: Артефакт
+  categories: [ HideSpawnMenu ]
   components:
   - type: Sprite
     sprite: _Stalker/Objects/Other/Arts.rsi
@@ -312,16 +237,11 @@
     scale: 0.5, 0.5
 
 - type: entity
-  name: Artifact
+  name: Артефакт
   parent: BaseArtifact
   id: Art23
-<<<<<<< HEAD
-  description: Artifact
-  noSpawn: true
-=======
-  description: Артефакт
-  categories: [ HideSpawnMenu ]
->>>>>>> b354a60b
+  description: Артефакт
+  categories: [ HideSpawnMenu ]
   components:
   - type: Sprite
     sprite: _Stalker/Objects/Other/Arts.rsi
@@ -331,10 +251,10 @@
 # Артефакты 64x64
 
 - type: entity
-  name: Artifact
+  name: Артефакт
   parent: BaseArtifact
   id: 64Art1
-  description: Artifact
+  description: Артефакт
   components:
   - type: Sprite
     sprite: _Stalker/Objects/Other/Arts64.rsi
@@ -342,10 +262,10 @@
     scale: 0.35, 0.35
 
 - type: entity
-  name: Artifact
+  name: Артефакт
   parent: BaseArtifact
   id: 64Art2
-  description: Artifact
+  description: Артефакт
   components:
   - type: Sprite
     sprite: _Stalker/Objects/Other/Arts64.rsi
@@ -353,10 +273,10 @@
     scale: 0.35, 0.35
 
 - type: entity
-  name: Artifact
+  name: Артефакт
   parent: BaseArtifact
   id: 64Art3
-  description: Artifact
+  description: Артефакт
   components:
   - type: Sprite
     sprite: _Stalker/Objects/Other/Arts64.rsi
@@ -364,10 +284,10 @@
     scale: 0.35, 0.35
 
 - type: entity
-  name: Artifact
+  name: Артефакт
   parent: BaseArtifact
   id: 64Art4
-  description: Artifact
+  description: Артефакт
   components:
   - type: Sprite
     sprite: _Stalker/Objects/Other/Arts64.rsi
@@ -375,10 +295,10 @@
     scale: 0.35, 0.35
 
 - type: entity
-  name: Artifact
+  name: Артефакт
   parent: BaseArtifact
   id: 64Art5
-  description: Artifact
+  description: Артефакт
   components:
   - type: Sprite
     sprite: _Stalker/Objects/Other/Arts64.rsi
@@ -386,10 +306,10 @@
     scale: 0.35, 0.35
 
 - type: entity
-  name: Artifact
+  name: Артефакт
   parent: BaseArtifact
   id: 64Art6
-  description: Artifact
+  description: Артефакт
   components:
   - type: Sprite
     sprite: _Stalker/Objects/Other/Arts64.rsi
@@ -397,10 +317,10 @@
     scale: 0.35, 0.35
 
 - type: entity
-  name: Artifact
+  name: Артефакт
   parent: BaseArtifact
   id: 64Art7
-  description: Artifact
+  description: Артефакт
   components:
   - type: Sprite
     sprite: _Stalker/Objects/Other/Arts64.rsi
@@ -408,10 +328,10 @@
     scale: 0.35, 0.35
 
 - type: entity
-  name: Artifact
+  name: Артефакт
   parent: BaseArtifact
   id: 64Art8
-  description: Artifact
+  description: Артефакт
   components:
   - type: Sprite
     sprite: _Stalker/Objects/Other/Arts64.rsi
@@ -419,10 +339,10 @@
     scale: 0.35, 0.35
 
 - type: entity
-  name: Artifact
+  name: Артефакт
   parent: BaseArtifact
   id: 64Art9
-  description: Artifact
+  description: Артефакт
   components:
   - type: Sprite
     sprite: _Stalker/Objects/Other/Arts64.rsi
@@ -430,10 +350,10 @@
     scale: 0.35, 0.35
 
 - type: entity
-  name: Artifact
+  name: Артефакт
   parent: BaseArtifact
   id: 64Art10
-  description: Artifact
+  description: Артефакт
   components:
   - type: Sprite
     sprite: _Stalker/Objects/Other/Arts64.rsi
@@ -441,10 +361,10 @@
     scale: 0.35, 0.35
 
 - type: entity
-  name: Artifact
+  name: Артефакт
   parent: BaseArtifact
   id: 64Art11
-  description: Artifact
+  description: Артефакт
   components:
   - type: Sprite
     sprite: _Stalker/Objects/Other/Arts64.rsi
@@ -452,10 +372,10 @@
     scale: 0.35, 0.35
 
 - type: entity
-  name: Artifact
+  name: Артефакт
   parent: BaseArtifact
   id: 64Art12
-  description: Artifact
+  description: Артефакт
   components:
   - type: Sprite
     sprite: _Stalker/Objects/Other/Arts64.rsi
@@ -463,10 +383,10 @@
     scale: 0.35, 0.35
 
 - type: entity
-  name: Artifact
+  name: Артефакт
   parent: BaseArtifact
   id: 64Art13
-  description: Artifact
+  description: Артефакт
   components:
   - type: Sprite
     sprite: _Stalker/Objects/Other/Arts64.rsi
@@ -474,10 +394,10 @@
     scale: 0.35, 0.35
 
 - type: entity
-  name: Artifact
+  name: Артефакт
   parent: BaseArtifact
   id: 64Art14
-  description: Artifact
+  description: Артефакт
   components:
   - type: Sprite
     sprite: _Stalker/Objects/Other/Arts64.rsi
@@ -485,10 +405,10 @@
     scale: 0.35, 0.35
 
 - type: entity
-  name: Artifact
+  name: Артефакт
   parent: BaseArtifact
   id: 64Art15
-  description: Artifact
+  description: Артефакт
   components:
   - type: Sprite
     sprite: _Stalker/Objects/Other/Arts64.rsi
@@ -496,10 +416,10 @@
     scale: 0.35, 0.35
 
 - type: entity
-  name: Artifact
+  name: Артефакт
   parent: BaseArtifact
   id: 64Art16
-  description: Artifact
+  description: Артефакт
   components:
   - type: Sprite
     sprite: _Stalker/Objects/Other/Arts64.rsi
@@ -507,10 +427,10 @@
     scale: 0.35, 0.35
 
 - type: entity
-  name: Artifact
+  name: Артефакт
   parent: BaseArtifact
   id: 64Art17
-  description: Artifact
+  description: Артефакт
   components:
   - type: Sprite
     sprite: _Stalker/Objects/Other/Arts64.rsi
@@ -518,10 +438,10 @@
     scale: 0.35, 0.35
 
 - type: entity
-  name: Artifact
+  name: Артефакт
   parent: BaseArtifact
   id: 64Art18
-  description: Artifact
+  description: Артефакт
   components:
   - type: Sprite
     sprite: _Stalker/Objects/Other/Arts64.rsi
@@ -529,10 +449,10 @@
     scale: 0.35, 0.35
 
 - type: entity
-  name: Artifact
+  name: Артефакт
   parent: BaseArtifact
   id: 64Art19
-  description: Artifact
+  description: Артефакт
   components:
   - type: Sprite
     sprite: _Stalker/Objects/Other/Arts64.rsi
@@ -540,10 +460,10 @@
     scale: 0.35, 0.35
 
 - type: entity
-  name: Artifact
+  name: Артефакт
   parent: BaseArtifact
   id: 64Art20
-  description: Artifact
+  description: Артефакт
   components:
   - type: Sprite
     sprite: _Stalker/Objects/Other/Arts64.rsi
@@ -551,10 +471,10 @@
     scale: 0.35, 0.35
 
 - type: entity
-  name: Artifact
+  name: Артефакт
   parent: BaseArtifact
   id: 64Art21
-  description: Artifact
+  description: Артефакт
   components:
   - type: Sprite
     sprite: _Stalker/Objects/Other/Arts64.rsi
