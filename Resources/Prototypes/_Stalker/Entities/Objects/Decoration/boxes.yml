--- conflicted
+++ resolved
@@ -1,17 +1,12 @@
 - type: entity
   id: WoodenBoxWithLoot
   parent: BaseStructureStalkerDynamic
-  name: old wooden box
+  name: старий дерев'яний ящик
   suffix: Stalker
   placement:
     mode: PlaceFree
-<<<<<<< HEAD
-  noSpawn: true
-  description: A wooden box, only old. If you try, you can break it with a little effort. I wonder if there is anything inside?
-=======
   categories: [ HideSpawnMenu ]
-  description: Деревянная коробка, только старая. Если постараться, то с помощью небольших усилий можно её сломать. Интересно, лежит ли что-то внутри?
->>>>>>> b354a60b
+  description: Дерев'яна коробка, тільки стара. Якщо постаратися, то за допомогою невеликих зусиль можна її зламати. Цікаво, чи лежить щось усередині?
   components:
   - type: Temperature
     heatDamageThreshold: 325
@@ -57,30 +52,30 @@
             max: 2
 
 
-# БАЗОВАЯ СТРУКТУРА ДЕКОРА (ИСПОЛЬЗУЕТСЯ В ИГРЕ)
+# БАЗОВА СТРУКТУРА ДЕКОРУ (ВИКОРИСТОВУЄТЬСЯ В ГРІ)
 
 - type: entity
   id: WoodenBox2
   parent: BaseStructureStalkerDynamic
-  name: wooden box
+  name: дерев'яний ящик
   placement:
     mode: PlaceFree
   suffix: Stalker
-  description: A universal household item with a wide range of uses. The designs and dimensions of boxes can vary depending on the purpose - from gift decorative options to products for placing vegetables, fruits and various household utensils. Accordingly, each type has its own characteristics, positive and negative sides.
+  description: Універсальний предмет домашнього вжитку з широким спектром використання. Дизайн і розміри ящиків можуть варіюватися в залежності від призначення - від подарункових декоративних варіантів до виробів для розміщення овочів, фруктів і різного домашнього начиння. Відповідно, кожен тип має свої особливості, позитивні та негативні сторони.
   components:
   - type: Sprite
     sprite: _Stalker/Objects/Decoration/boxes.rsi
     state: 2
   - type: InteractionOutline
 
-# МАЛЕНЬКИЕ ЯЩИКИ ДЕКОР
+# МАЛЕНЬКІ ЯЩИКИ ДЕКОР
 
 - type: entity
   id: WoodenBox1
   parent: BaseStructureStalkerDynamic
-  name: box
-  suffix: Stalker
-  description: A universal household item with a wide range of uses. The designs and dimensions of boxes can vary depending on the purpose - from gift decorative options to products for placing vegetables, fruits and various household utensils. Accordingly, each type has its own characteristics, positive and negative sides.
+  name: ящик
+  suffix: Stalker
+  description: Універсальний предмет домашнього вжитку з широким спектром використання. Дизайн і розміри ящиків можуть варіюватися в залежності від призначення - від подарункових декоративних варіантів до виробів для розміщення овочів, фруктів і різного домашнього начиння. Відповідно, кожен тип має свої особливості, позитивні та негативні сторони.
   components:
   - type: Sprite
     sprite: _Stalker/Objects/Decoration/boxes.rsi
@@ -90,13 +85,13 @@
 - type: entity
   id: WoodenBox1a2
   parent: WoodenBox2
-  name: wooden boxes
+  name: дерев'яні ящики
   components:
   - type: Sprite
     sprite: _Stalker/Objects/Decoration/boxes.rsi
     state: 1-2
 
-# ПРОЧИЕ ЯЩИКИ ДЕКОР
+# ІНШІ ЯЩИКИ ДЕКОР
 
 - type: entity
   id: WoodenBox0
@@ -164,9 +159,9 @@
 
 - type: entity
   id: WoodenYaschik1
-  name: old wooden nightstand
-  suffix: Stalker
-  description: Old wooden nightstand. Hmm. Doesnt open. Its unlikely theres anything valuable there. Its not worth wasting your nerves and energy on it.
+  name: стара дерев'яна тумбочка
+  suffix: Stalker
+  description: Стара дерев'яна тумбочка. Хм. Не відкривається. Навряд чи там є щось цінне. Не варто витрачати на неї нерви та енергію.
   parent: WoodenBox2
   components:
   - type: Sprite
@@ -176,9 +171,9 @@
 - type: entity
   id: WoodenYaschik2
   parent: WoodenBox2
-  name: empty box
-  suffix: Stalker
-  description: Old wooden box. Just an empty box. Theres nothing interesting in it, unfortunately.
+  name: порожній ящик
+  suffix: Stalker
+  description: Стара дерев'яна коробка. Просто порожній ящик. На жаль, у ній немає нічого цікавого.
   components:
   - type: Sprite
     sprite: _Stalker/Objects/Decoration/yashik.rsi
@@ -186,9 +181,9 @@
 
 - type: entity
   id: WoodenYaschik3
-  name: box with bags
-  suffix: Stalker
-  description: An old wooden box filled with a bunch of old bags. There is nothing valuable in the bags, just trash that is not worth attention.
+  name: коробка з пакетами
+  suffix: Stalker
+  description: Старий дерев'яний ящик, наповнений купою старих мішків. У мішках немає нічого цінного, лише сміття, яке не варте уваги.
   parent: WoodenBox2
   components:
   - type: Sprite
@@ -197,9 +192,9 @@
 
 - type: entity
   id: WoodenYaschik4
-  name: box with cardboard
-  suffix: Stalker
-  description: An old wooden box filled with a bunch of old cardboard boxes. Its unlikely that theres anything valuable in there, although one of them has the inscription Recipient Sergey. The text is blurred further. Probably due to old age and weather conditions...
+  name: коробка з картоном
+  suffix: Stalker
+  description: Старий дерев'яний ящик, наповнений купою старих картонних коробок. Навряд чи там є щось цінне, хоча на одній з них є напис "Одержувач Сергій". Далі текст розмитий. Ймовірно, через старість і погодні умови...
   parent: WoodenBox2
   components:
   - type: Sprite
@@ -208,9 +203,9 @@
 
 - type: entity
   id: WoodenYaschik5
-  name: box with flasks
-  suffix: Stalker
-  description: An old wooden box filled with a bunch of flasks of different sizes. Its hardly worth climbing in there, suddenly theres something toxic in there...
+  name: коробка з колбами
+  suffix: Stalker
+  description: Старий дерев'яний ящик, наповнений купою колб різного розміру. Навряд чи варто туди лізти, раптом там щось отруйне...
   parent: WoodenBox2
   components:
   - type: Sprite
@@ -219,8 +214,8 @@
 
 - type: entity
   id: WoodenKorzina1
-  name: basket
-  description: A rather old wicker basket filled with something strange...
+  name: кошик
+  description: Досить старий плетений кошик, наповнений чимось дивним...
   parent: WoodenBox2
   components:
   - type: Sprite
@@ -229,8 +224,8 @@
 
 - type: entity
   id: WoodenKorzina2
-  name: basket
-  description: Quite an old wicker basket, not filled with anything.
+  name: кошик
+  description: Досить старий плетений кошик, нічим не заповнений.
   parent: WoodenBox2
   components:
   - type: Sprite
@@ -239,8 +234,8 @@
 
 - type: entity
   id: WoodenKorzina3
-  name: basket
-  description: Quite an old wicker basket filled with stones?
+  name: кошик
+  description: Досить старий плетений кошик, наповнений камінням?
   parent: WoodenBox2
   components:
   - type: Sprite
@@ -250,9 +245,9 @@
 - type: entity
   id: GreenBox
   parent: WoodenBox2
-  name: army box
-  suffix: Stalker
-  description: An army box made using a simple but proven design. It is suitable as a package for weapons, ammunition, equipment and devices.
+  name: армійська ящик
+  suffix: Stalker
+  description: Армійський ящик, виготовлений за простою, але перевіреною конструкцією. Підходить як упаковка для зброї, боєприпасів, спорядження та приладів.
   components:
   - type: Sprite
     sprite: _Stalker/Objects/Decoration/Environment/environment.rsi
@@ -264,9 +259,9 @@
 - type: entity
   id: WoodenGreenBox1Center
   parent: BaseStructure
-  name: green army box
+  name: зелена армійська коробка
   suffix: Stalker, (Центр, структура)
-  description: A closed army box. These are usually used to transport or store ammunition. Youll hardly know whats in it, since it hasnt been opened for a long time.
+  description: Закритий армійський ящик. Зазвичай їх використовують для транспортування або зберігання боєприпасів. Ви навряд чи знаєте, що в ньому знаходиться, оскільки його не відкривали протягом тривалого часу.
   components:
   - type: Sprite
     sprite: _Stalker/Objects/Decoration/green_yashik.rsi
@@ -288,9 +283,9 @@
 - type: entity
   id: WoodenGreenBox1
   parent: WoodenBox2
-  name: green army box
-  suffix: Stalker, (Свободный, ящик)
-  description: A closed army box. These are usually used to transport or store ammunition. Youll hardly know whats in it, since it hasnt been opened for a long time.
+  name: зелена армійська коробка
+  suffix: Stalker, (Вільний, ящик)
+  description: Закритий армійський ящик. Зазвичай їх використовують для транспортування або зберігання боєприпасів. Ви навряд чи знаєте, що в ньому знаходиться, оскільки його не відкривали протягом тривалого часу.
   components:
   - type: Sprite
     sprite: _Stalker/Objects/Decoration/green_yashik.rsi
@@ -310,7 +305,7 @@
 
 - type: entity
   id: WoodenGreenBox2
-  name: green box
+  name: зелена скринька
   suffix: Stalker
   description: null
   parent: WoodenBox2
@@ -332,9 +327,9 @@
 
 - type: entity
   id: WoodenGreenBox3
-  name: pallet of green boxes
-  suffix: Stalker
-  description: Closed old boxes that havent lost their green color yet. Youll hardly be able to open them. Maybe its for the best. Another secret of the Zone wont be revealed.
+  name: піддон із зеленими коробками
+  suffix: Stalker
+  description: Закриті старі коробки, які ще не втратили свого зеленого кольору. Їх навряд чи вдасться відкрити. Може, воно й на краще. Ще одна таємниця Зони не буде розкрита.
   parent: BaseStructure
   components:
   - type: Sprite
@@ -356,9 +351,9 @@
 
 - type: entity
   id: WoodenGreenBox4
-  name: old green box
-  suffix: Stalker
-  description: A closed old box that hasnt lost its green color yet. Surprisingly, it cant be opened. Maybe its for the best. Another secret of the Zone wont be revealed.
+  name: старий зелений ящик
+  suffix: Stalker
+  description: Закрита стара коробка, яка ще не втратила свого зеленого кольору. Дивно, але її не можна відкрити. Може, це й на краще. Ще одна таємниця Зони не буде розкрита.
   parent: WoodenBox2
   components:
   - type: Sprite
@@ -379,9 +374,9 @@
 
 - type: entity
   id: WoodenGreenBox5
-  name: rusty box
-  suffix: Stalker
-  description: A closed old and rusty box that was once green. Surprisingly, it cannot be opened. Maybe its for the best. Another secret of the Zone will not be revealed.
+  name: іржавий ящик
+  suffix: Stalker
+  description: Закрита стара іржава коробка, яка колись була зеленою. Дивно, але її не можна відкрити. Може, це й на краще. Ще одна таємниця Зони не буде розкрита.
   parent: WoodenBox2
   components:
   - type: Sprite
@@ -402,9 +397,9 @@
 
 - type: entity
   id: STWoodenGreenBoxWeapon
-  name: rusty box
+  name: іржавий ящик
   suffix: ST
-  description: A closed old and rusty box that was once green. Surprisingly, it cannot be opened. Maybe it is for the best. Another secret of the Zone will not be revealed. On the lid there is a picture of a pistol.
+  description: Закрита стара іржава коробка, яка колись була зеленою. Дивно, але її не можна відкрити. Може, воно й на краще. Ще одна таємниця Зони не буде розкрита. На кришці - зображення пістолета.
   parent: WoodenBox2
   components:
   - type: Sprite
@@ -425,8 +420,8 @@
 
 - type: entity
   id: STWoodenGreenBoxMed
-  name: rusty box
-  description: A closed old and rusty box that was once green. Surprisingly, it cannot be opened. Maybe it is for the best. Another secret of the Zone will not be revealed. On the lid is a picture of a medical cross.
+  name: іржавий ящик
+  description: Закрита стара іржава коробка, яка колись була зеленою. Дивно, але її не можна відкрити. Може, воно й на краще. Ще одна таємниця Зони не буде розкрита. На кришці - зображення медичного хреста.
   parent: WoodenBox2
   components:
   - type: Sprite
@@ -445,12 +440,12 @@
         layer:
         - MachineLayer
 
-# РАЗРУШАЕМЫЕ ЯЩИКИ
+# ЯЩИКИ, ЯКІ МОЖНА ЗРУЙНУВАТИ
 - type: entity
   id: WoodenBoxWithLoot1
   parent: WoodenBoxWithLoot
-  name: old wooden box
-  description: A wooden box, only old. If you try, you can break it with a little effort. I wonder if there is anything inside?
+  name: старий дерев'яний ящик
+  description: Дерев'яний ящик, тільки старий. Якщо постаратися, її можна розбити, доклавши трохи зусиль. Цікаво, чи є щось всередині?
   components:
   - type: Sprite
     sprite: _Stalker/Objects/Decoration/Environment/environment.rsi
@@ -484,9 +479,9 @@
 - type: entity
   id: WoodenBoxWithLoot0
   parent: WoodenBoxWithLoot
-  name: old wooden box
+  name: старий дерев'яний ящик
   suffix: ST
-  description: A wooden box, only old. If you try, you can break it with a little effort. I wonder if there is anything inside?
+  description: Дерев'яний ящик, тільки старий. Якщо постаратися, її можна розбити, доклавши трохи зусиль. Цікаво, чи є щось всередині?
   components:
   - type: Sprite
     sprite: _Stalker/Objects/Decoration/boxes.rsi
@@ -516,7 +511,7 @@
 
 - type: entity
   id: WoodenBoxWithLoot2
-  name: old wooden boxes
+  name: старі дерев'яні ящики
   parent: WoodenBoxWithLoot
   components:
   - type: Sprite
@@ -756,12 +751,12 @@
             min: 1
             max: 2
 
-# СТАЛЬНАЯ КОРОБКА С ЛУТОМ
+# СТАЛЕВА КОРОБКА З ЛУТОМ
 
 - type: entity
   id: SteelBoxWithLoot1
-  name: old steel box
-  description: A steel box, only old. If you try, you can break it with a little effort. I wonder if there is anything inside?
+  name: старий сталевий ящик
+  description: Сталева коробка, тільки стара. Якщо постаратися, її можна розбити, доклавши трохи зусиль. Цікаво, чи є щось всередині?
   suffix: Stalker
   parent: WoodenBoxWithLoot
   components:
@@ -793,8 +788,8 @@
 
 - type: entity
   id: BoxCrate
-  name: box-crate
-  description: box-crate
+  name: коробчатий ящик
+  description: коробчатий ящик
   components:
   - type: Clickable
   - type: Climbable
