--- conflicted
+++ resolved
@@ -3,11 +3,7 @@
   parent: STBaseWeaponPistol
   id: WeaponPistolGSH18
   suffix: ST
-<<<<<<< HEAD
-  description: Пістолет ГШ-18 був розроблений наприкінці 1990-х років у Тульському конструкторському бюро приладобудування. Свою назву він отримав за першими літерами прізвищ конструкторів, під керівництвом яких був розроблений - Василя Грязєва та Аркадія Шипунова, а також за цифрою 18, що означає місткість магазину.
-=======
-  description: Пистолет ГШ-18 был разработан в конце 1990-х годов в тульском Конструкторском бюро приборостроения (КБП). Название он получил по первым буквам фамилий конструкторов, под руководством которых проектировался – Василия Грязева и Аркадия Шипунова, и числа «18», означающего емкость магазина.
->>>>>>> 0650ea56
+  description: Пістолет ГШ-18 розробили наприкінці 1990-х років у тульському Конструкторському бюро приладобудування (КБП). Назву він отримав за першими літерами прізвищ конструкторів, під керівництвом яких проєктувався - Василя Грязєва та Аркадія Шипунова, і числа "18", що означає місткість магазину.
   components:
     - type: STWeight
       self: 0.47
