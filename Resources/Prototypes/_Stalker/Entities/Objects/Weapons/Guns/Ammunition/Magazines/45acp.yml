--- conflicted
+++ resolved
@@ -26,13 +26,8 @@
 - type: entity
   parent: BaseSpeedLoader45ACP
   id: SpeedLoader45ACP
-<<<<<<< HEAD
-  noSpawn: true # На будущее и на тесты
-  name: Speedloader (.45 ACP)
-=======
   categories: [ HideSpawnMenu ] # На будущее и на тесты
-  name: Спидлоадер (.45 ACP)
->>>>>>> b354a60b
+  name: Спідлоадер (.45 ACP)
   suffix: Stalker
   components:
     - type: BallisticAmmoProvider
@@ -53,7 +48,7 @@
 - type: entity
   parent: SpeedLoader45ACP
   id: SpeedLoader45ACPEmpty
-  suffix: Stalker, Пустой
+  suffix: Stalker, Пустий
   components:
     - type: BallisticAmmoProvider
       proto: null