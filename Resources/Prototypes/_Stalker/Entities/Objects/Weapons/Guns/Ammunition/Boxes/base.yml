--- conflicted
+++ resolved
@@ -1,17 +1,12 @@
 - type: entity
   parent: BaseItem
   id: BaseAmmoBoxStalker
-<<<<<<< HEAD
-  name: Stalker Basic Box
-  noSpawn: true
-=======
-  name: Базовая коробка сталкера
+  name: Базова коробка сталкера
   categories: [ HideSpawnMenu ]
->>>>>>> b354a60b
   suffix: Stalker
   components:
   - type: RepositoryItem
-    categoryName: Патроны
+    categoryName: Патрони
   - type: STWeight
     self: 0.5
   - type: BallisticAmmoProvider
@@ -41,19 +36,14 @@
 - type: entity
   parent: BaseItem
   id: BaseAmmoCinkBoxStalker
-<<<<<<< HEAD
-  name: Stalkers Basic Box
-  noSpawn: true
-=======
-  name: Базовый ящик сталкера
+  name: Базовий ящик сталкера
   categories: [ HideSpawnMenu ]
->>>>>>> b354a60b
   suffix: Stalker
   components:
   - type: Trash
     time: 900
   - type: RepositoryItem
-    categoryName: Патроны
+    categoryName: Патрони
   - type: STWeight
     self: 20
   - type: BallisticAmmoProvider
