- type: entity
  parent: STBaseBlueprint
  id:   ClothingHeadAssaultHelmetBlueprint
  name: Assault Helmet Recipe
  components:
    - type: STBlueprint
      blueprint: newrecipeClothingHeadAssaultHelmet

- type: entity
  parent: STBaseBlueprint
<<<<<<< HEAD
  id:   STClothingHeadHelmetMakeshiftTacticalT3Blueprint
  name: Crafted Helmet Recipe
=======
  id: STClothingHeadHelmetMakeshiftTacticalT3Blueprint
  name: Рецепт кустарного шлема
>>>>>>> b354a60b
  components:
    - type: STBlueprint
      blueprint: newrecipeSTClothingHeadHelmetMakeshiftTacticalT3<|MERGE_RESOLUTION|>--- conflicted
+++ resolved
@@ -1,20 +1,15 @@
 - type: entity
   parent: STBaseBlueprint
   id:   ClothingHeadAssaultHelmetBlueprint
-  name: Assault Helmet Recipe
+  name: Рецепт штурмового шолома
   components:
     - type: STBlueprint
       blueprint: newrecipeClothingHeadAssaultHelmet
 
 - type: entity
   parent: STBaseBlueprint
-<<<<<<< HEAD
-  id:   STClothingHeadHelmetMakeshiftTacticalT3Blueprint
-  name: Crafted Helmet Recipe
-=======
   id: STClothingHeadHelmetMakeshiftTacticalT3Blueprint
-  name: Рецепт кустарного шлема
->>>>>>> b354a60b
+  name: Рецепт кустарного шолома
   components:
     - type: STBlueprint
       blueprint: newrecipeSTClothingHeadHelmetMakeshiftTacticalT3