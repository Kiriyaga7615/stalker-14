<<<<<<< HEAD
# Старі крафти

- type: craftRecipe
  id: recipeDetectorAD1
  resultProtos:
    - ZoneAnomalyDetectorAD1
  craftTime: 10
  items:
    Toolbox:
      amount: 1
      catalyzer: true
    SolderingIron:
      amount: 1
      catalyzer: true
    CraftResistor:
      amount: 1
    CraftElectronicBoard:
      amount: 1
    CraftBattery:
      amount: 1
    CraftSpeaker1:
      amount: 1

- type: craftRecipe
  id: recipeDetectorAD2
  resultProtos:
    - ZoneAnomalyDetectorAD2
  craftTime: 5
  items:
    Toolbox:
      amount: 1
      catalyzer: true
    SolderingIron:
      amount: 1
      catalyzer: true
    MultitoolStalker:
      amount: 1
      catalyzer: true
    CraftResistor:
      amount: 1
    ZoneAnomalyDetectorAD1:
      amount: 1
    CraftChip:
      amount: 1

- type: craftRecipe
  id: recipeZoneAnomalyDetectorBMT12
  resultProtos:
    - ZoneAnomalyDetectorBMT12
  craftTime: 60
  items:
    ToolkitTearThree:
      amount: 1
      catalyzer: true
    SolderingIron:
      amount: 1
      catalyzer: true
    MultitoolStalker:
      amount: 1
      catalyzer: true
    ZoneAnomalyDetectorUpgradeAD2:
      amount: 1
    CraftCoil:
      amount: 1
    CraftSpeaker2:
      amount: 1
    CraftChip:
      amount: 2
    CraftMonitor:
      amount: 1
    CraftResistor:
      amount: 1
    CraftBattery:
      amount: 1

- type: craftRecipe
  id: ZoneAnomalyDetectorUAD14A
  resultProtos:
    - ZoneAnomalyDetectorUAD14A
  craftTime: 15
  items:
    ToolkitTearThree:
      amount: 1
      catalyzer: true
    Toolbox:
      amount: 1
      catalyzer: true
    SolderingIron:
      amount: 1
      catalyzer: true
    MultitoolStalker:
      amount: 1
      catalyzer: true
    CraftResistor:
      amount: 3
    CraftChip:
      amount: 1
    CraftElectronicBoard:
      amount: 2
    CraftBattery:
      amount: 2
    CraftSpeaker1:
      amount: 1
    CraftCoil:
      amount: 2

- type: craftRecipe
  id: ZoneAnomalyDetectorUAAL7B
  resultProtos:
    - ZoneAnomalyDetectorUAAL7B
  craftTime: 15
  items:
    ToolkitTearThree:
      amount: 1
      catalyzer: true
    Toolbox:
      amount: 1
      catalyzer: true
    SolderingIron:
      amount: 1
      catalyzer: true
    MultitoolStalker:
      amount: 1
      catalyzer: true
    ZoneAnomalyDetectorUAD14A:
      amount: 1
    ZoneArtifactFlash:
      anount: 1
      catalyzer: true
    CraftCoil:
      amount: 2

- type: craftRecipe
  id: ZoneArtifactDetectorModifiedHunter
  resultProtos:
    - ZoneArtifactDetectorModifiedHunter
  craftTime: 15
  items:
    ZoneArtifactDetectorHunter:
      amount: 1
    CraftBattery:
      amount: 1
    CraftCoil:
      amount: 2
=======
>>>>>>> 0650ea56

# Нові Крафти

# Детектори аномалій
- type: craftRecipe
  id: newrecipeDetectorAD1
  resultProtos:
    - ZoneAnomalyDetectorAD1
  craftTime: 0.5
  items:
    STDetectorAD1Blueprint:
      amount: 1
      catalyzer: true
    STCraftBasicPCBT1:
      amount: 1
    STCraftPlasticFittingT1:
      amount: 1


- type: craftRecipe
  id: newrecipeDetectorAD2
  resultProtos:
    - ZoneAnomalyDetectorAD2
  craftTime: 2
  items:
    STDetectorAD2Blueprint:
      amount: 1
      catalyzer: true
    STCraftStandardPCBT2:
      amount: 1
    STCraftPlasticFittingT1:
      amount: 1
    ZoneAnomalyDetectorAD1:
      amount: 1

<<<<<<< HEAD
# Детектори Артефактов
=======
- type: craftRecipe
  id: newrecipeDetectorAD3
  resultProtos:
    - ZoneAnomalyDetectorAD3
  craftTime: 2
  items:
    STDetectorAD3Blueprint:
      amount: 1
      catalyzer: true
    STCraftStandardPCBT3:
      amount: 2
    STCraftPlasticFittingT3:
      amount: 1
    ZoneAnomalyDetectorAD2:
      amount: 1
    ZoneArtifactBattery:
      amount: 1

# Детекторы Артефактов
>>>>>>> 0650ea56

- type: craftRecipe
  id: recipeZoneArtifactDetectorPulse
  resultProtos:
    - ZoneArtifactDetectorPulse
  craftTime: 0.3
  items:
    STZoneArtifactDetectorPulseBlueprint:
      amount: 1
      catalyzer: true
    STCraftBasicPCBT1:
      amount: 1
    STCraftSheetCopperT1:
      amount: 1

- type: craftRecipe
  id: recipeZoneArtifactDetectorHunter
  resultProtos:
    - ZoneArtifactDetectorHunter
  craftTime: 1
  items:
    STZoneArtifactDetectorHunterBlueprint:
      amount: 1
      catalyzer: true
    ZoneArtifactDetectorPulse:
      amount: 1
    STCraftBasicPCBT1:
      amount: 1

- type: craftRecipe
  id: recipeZoneArtifactDetectorResponse
  resultProtos:
    - ZoneArtifactDetectorResponse
  craftTime: 2
  items:
    STZoneArtifactDetectorResponseBlueprint:
      amount: 1
      catalyzer: true
    ZoneArtifactDetectorHunter:
      amount: 1
    STCraftPlasticFittingT1:
      amount: 1
    STCraftStandardPCBT2:
      amount: 1

- type: craftRecipe
  id: recipeZoneArtifactDetectorSpruce
  resultProtos:
    - ZoneArtifactDetectorSpruce
  craftTime: 5
  items:
    STZoneArtifactDetectorSpruceBlueprint:
      amount: 1
      catalyzer: true
    ZoneArtifactDetectorResponse:
      amount: 1
    STCraftSheetBrassT3:
      amount: 1
    STCraftTapeKitT2:
      amount: 1
    STCraftBasicPCBT1:
      amount: 1

- type: craftRecipe
  id: recipeZoneArtifactDetectorBarracuda
  resultProtos:
    - ZoneArtifactDetectorBarracuda
  craftTime: 10
  items:
    STZoneArtifactDetectorBarracudaBlueprint:
      amount: 1
      catalyzer: true
    ZoneArtifactDetectorSpruce:
      amount: 1
    STCraftSheetBrassT3:
      amount: 1
    STCraftMultilayerPCBT3:
      amount: 1
    STCraftGlassT2:
      amount: 1
    STCraftPlasticFittingT2:
      amount: 1

- type: craftRecipe
  id: recipeZoneArtifactDetectorBear
  resultProtos:
    - ZoneArtifactDetectorBear
  craftTime: 20
  items:
    STZoneArtifactDetectorBearBlueprint:
      amount: 1
      catalyzer: true
    ZoneArtifactDetectorSpruce:
      amount: 1
    STCraftHighPerformanceChipT4:
      amount: 1
    STCraftSheetAluminumT4:
      amount: 1
    STCraftMultilayerPCBT3:
      amount: 1
    STCraftGlueKitT3:
      amount: 1
    STCraftStandardPCBT2:
      amount: 1
    STCraftGlassT2:
      amount: 2
    STCraftPlasticFittingT2:
      amount: 1

- type: craftRecipe
  id: recipeZoneArtifactDetectorWolfhound
  resultProtos:
    - ZoneArtifactDetectorWolfhound
  craftTime: 60
  items:
    STZoneArtifactDetectorWolfhoundBlueprint:
      amount: 1
      catalyzer: true
    ZoneArtifactDetectorBear:
      amount: 1
    STCraftNanoChipT5:
      amount: 1
    STCraftSheetSteelT5:
      amount: 1
    STCraftIndustrialThreadStaplesKitT4:
      amount: 1
    ZoneArtifactNightStar:
      amount: 1

# Металлоискатели

- type: craftRecipe
  id: recipeTrashDetectorTier2
  resultProtos:
    - TrashDetectorTier2
  craftTime: 0.2
  items:
    TrashDetectorTier2Blueprint:
      amount: 1
      catalyzer: true
    TrashDetectorTier1:
      amount: 1
    STCraftPlasticFittingT1:
      amount: 1
    STCraftBasicPCBT1:
      amount: 1

- type: craftRecipe
  id: recipeTrashDetectorTier3
  resultProtos:
    - TrashDetectorTier3
  craftTime: 1
  items:
    TrashDetectorTier3Blueprint:
      amount: 1

      catalyzer: true
    TrashDetectorTier2:
      amount: 1
    STCraftPlasticFittingT1:
      amount: 1
    STCraftPlasticFittingT2:
      amount: 1
    STCraftStandardPCBT2:
      amount: 1

- type: craftRecipe
  id: recipeTrashDetectorTier4
  resultProtos:
    - TrashDetectorTier4
  craftTime: 10
  items:
    TrashDetectorTier4Blueprint:
      amount: 1
      catalyzer: true
    TrashDetectorTier3:
      amount: 1
    STCraftPlasticFittingT2:
      amount: 1
    STCraftPlasticFittingT3:
      amount: 1
    STCraftMultilayerPCBT3:
      amount: 1
    STCraftBasicThreadKitT1:
      amount: 1
    ZoneArtifactVyvert:
      amount: 1

- type: craftRecipe
  id: recipeTrashDetectorTier5
  resultProtos:
    - TrashDetectorTier5
  craftTime: 30
  items:
    TrashDetectorTier5Blueprint:
      amount: 1
      catalyzer: true
    TrashDetectorTier4:
      amount: 1
    STCraftPlasticFittingT4:
      amount: 1
    STCraftHighPerformanceChipT4:
      amount: 1
    ZoneArtifactVyvert:
      amount: 3
<|MERGE_RESOLUTION|>--- conflicted
+++ resolved
@@ -1,150 +1,3 @@
-<<<<<<< HEAD
-# Старі крафти
-
-- type: craftRecipe
-  id: recipeDetectorAD1
-  resultProtos:
-    - ZoneAnomalyDetectorAD1
-  craftTime: 10
-  items:
-    Toolbox:
-      amount: 1
-      catalyzer: true
-    SolderingIron:
-      amount: 1
-      catalyzer: true
-    CraftResistor:
-      amount: 1
-    CraftElectronicBoard:
-      amount: 1
-    CraftBattery:
-      amount: 1
-    CraftSpeaker1:
-      amount: 1
-
-- type: craftRecipe
-  id: recipeDetectorAD2
-  resultProtos:
-    - ZoneAnomalyDetectorAD2
-  craftTime: 5
-  items:
-    Toolbox:
-      amount: 1
-      catalyzer: true
-    SolderingIron:
-      amount: 1
-      catalyzer: true
-    MultitoolStalker:
-      amount: 1
-      catalyzer: true
-    CraftResistor:
-      amount: 1
-    ZoneAnomalyDetectorAD1:
-      amount: 1
-    CraftChip:
-      amount: 1
-
-- type: craftRecipe
-  id: recipeZoneAnomalyDetectorBMT12
-  resultProtos:
-    - ZoneAnomalyDetectorBMT12
-  craftTime: 60
-  items:
-    ToolkitTearThree:
-      amount: 1
-      catalyzer: true
-    SolderingIron:
-      amount: 1
-      catalyzer: true
-    MultitoolStalker:
-      amount: 1
-      catalyzer: true
-    ZoneAnomalyDetectorUpgradeAD2:
-      amount: 1
-    CraftCoil:
-      amount: 1
-    CraftSpeaker2:
-      amount: 1
-    CraftChip:
-      amount: 2
-    CraftMonitor:
-      amount: 1
-    CraftResistor:
-      amount: 1
-    CraftBattery:
-      amount: 1
-
-- type: craftRecipe
-  id: ZoneAnomalyDetectorUAD14A
-  resultProtos:
-    - ZoneAnomalyDetectorUAD14A
-  craftTime: 15
-  items:
-    ToolkitTearThree:
-      amount: 1
-      catalyzer: true
-    Toolbox:
-      amount: 1
-      catalyzer: true
-    SolderingIron:
-      amount: 1
-      catalyzer: true
-    MultitoolStalker:
-      amount: 1
-      catalyzer: true
-    CraftResistor:
-      amount: 3
-    CraftChip:
-      amount: 1
-    CraftElectronicBoard:
-      amount: 2
-    CraftBattery:
-      amount: 2
-    CraftSpeaker1:
-      amount: 1
-    CraftCoil:
-      amount: 2
-
-- type: craftRecipe
-  id: ZoneAnomalyDetectorUAAL7B
-  resultProtos:
-    - ZoneAnomalyDetectorUAAL7B
-  craftTime: 15
-  items:
-    ToolkitTearThree:
-      amount: 1
-      catalyzer: true
-    Toolbox:
-      amount: 1
-      catalyzer: true
-    SolderingIron:
-      amount: 1
-      catalyzer: true
-    MultitoolStalker:
-      amount: 1
-      catalyzer: true
-    ZoneAnomalyDetectorUAD14A:
-      amount: 1
-    ZoneArtifactFlash:
-      anount: 1
-      catalyzer: true
-    CraftCoil:
-      amount: 2
-
-- type: craftRecipe
-  id: ZoneArtifactDetectorModifiedHunter
-  resultProtos:
-    - ZoneArtifactDetectorModifiedHunter
-  craftTime: 15
-  items:
-    ZoneArtifactDetectorHunter:
-      amount: 1
-    CraftBattery:
-      amount: 1
-    CraftCoil:
-      amount: 2
-=======
->>>>>>> 0650ea56
 
 # Нові Крафти
 
@@ -180,9 +33,6 @@
     ZoneAnomalyDetectorAD1:
       amount: 1
 
-<<<<<<< HEAD
-# Детектори Артефактов
-=======
 - type: craftRecipe
   id: newrecipeDetectorAD3
   resultProtos:
@@ -201,8 +51,7 @@
     ZoneArtifactBattery:
       amount: 1
 
-# Детекторы Артефактов
->>>>>>> 0650ea56
+# Детектори Артефактів
 
 - type: craftRecipe
   id: recipeZoneArtifactDetectorPulse
@@ -332,7 +181,7 @@
     ZoneArtifactNightStar:
       amount: 1
 
-# Металлоискатели
+# Металошукачі
 
 - type: craftRecipe
   id: recipeTrashDetectorTier2
