<<<<<<< HEAD
- type: entity
  parent: STBaseIngridient
  id: STCraftBattery
  name: аккумулятор
  desciption: Аккумулятор.
  suffix: Stalker, крафт
  components:
    - type: Sprite
      state: battery
      sprite: _Stalker/Objects/Craft/Materials/details.rsi
    - type: Stack
      stackType: STCraftBattery
      count: 1
    - type: Craftable
    - type: RepositoryItem
      categoryName: Крафты
      
- type: entity
  parent: STBaseIngridient
  id: STCraftCoil
  name: катушка
  desciption: Катушка.
  suffix: Stalker, крафт
  components:
    - type: Sprite
      state: coil
      sprite: _Stalker/Objects/Craft/Materials/details.rsi
    - type: Stack
      stackType: STCraftCoil
      count: 1
    - type: Craftable
    - type: RepositoryItem
      categoryName: Крафты
      
- type: entity
  parent: STBaseIngridient
  id: STCraftCapacitor
  name: конденсатор
  desciption: Конденсатор.
  suffix: Stalker, крафт
  components:
    - type: Sprite
      state: capacitor
      sprite: _Stalker/Objects/Craft/Materials/details.rsi
    - type: Stack
      stackType: STCraftCapacitor
      count: 1
    - type: Craftable
    - type: RepositoryItem
      categoryName: Крафты
    
- type: entity
  parent: STBaseIngridient
  id: STCraftTransformer
  name: трансформатор
  desciption: Трансформатор.
  suffix: Stalker, крафт
  components:
    - type: Sprite
      state: transformer
      sprite: _Stalker/Objects/Craft/Materials/details.rsi
    - type: Stack
      stackType: STCraftTransformer
      count: 1
    - type: Craftable
    - type: RepositoryItem
=======
- type: entity
  parent: STBaseIngridient
  id: STCraftBattery
  name: аккумулятор
  desciption: Аккумулятор.
  suffix: Stalker, крафт
  components:
    - type: Sprite
      state: battery
      sprite: _Stalker/Objects/Craft/Materials/details.rsi
    - type: Craftable
    - type: RepositoryItem
      categoryName: Крафты
      
- type: entity
  parent: STBaseIngridient
  id: STCraftCoil
  name: катушка
  desciption: Катушка.
  suffix: Stalker, крафт
  components:
    - type: Sprite
      state: coil
      sprite: _Stalker/Objects/Craft/Materials/details.rsi
    - type: Craftable
    - type: RepositoryItem
      categoryName: Крафты
      
- type: entity
  parent: STBaseIngridient
  id: STCraftCapacitor
  name: конденсатор
  desciption: Конденсатор.
  suffix: Stalker, крафт
  components:
    - type: Sprite
      state: capacitor
      sprite: _Stalker/Objects/Craft/Materials/details.rsi
    - type: Craftable
    - type: RepositoryItem
      categoryName: Крафты
    
- type: entity
  parent: STBaseIngridient
  id: STCraftTransformer
  name: трансформатор
  desciption: Трансформатор.
  suffix: Stalker, крафт
  components:
    - type: Sprite
      state: transformer
      sprite: _Stalker/Objects/Craft/Materials/details.rsi
    - type: Craftable
    - type: RepositoryItem
>>>>>>> 77d6d263
      categoryName: Крафты<|MERGE_RESOLUTION|>--- conflicted
+++ resolved
@@ -1,124 +1,68 @@
-<<<<<<< HEAD
-- type: entity
-  parent: STBaseIngridient
-  id: STCraftBattery
-  name: аккумулятор
-  desciption: Аккумулятор.
-  suffix: Stalker, крафт
-  components:
-    - type: Sprite
-      state: battery
-      sprite: _Stalker/Objects/Craft/Materials/details.rsi
-    - type: Stack
-      stackType: STCraftBattery
-      count: 1
-    - type: Craftable
-    - type: RepositoryItem
-      categoryName: Крафты
-      
-- type: entity
-  parent: STBaseIngridient
-  id: STCraftCoil
-  name: катушка
-  desciption: Катушка.
-  suffix: Stalker, крафт
-  components:
-    - type: Sprite
-      state: coil
-      sprite: _Stalker/Objects/Craft/Materials/details.rsi
-    - type: Stack
-      stackType: STCraftCoil
-      count: 1
-    - type: Craftable
-    - type: RepositoryItem
-      categoryName: Крафты
-      
-- type: entity
-  parent: STBaseIngridient
-  id: STCraftCapacitor
-  name: конденсатор
-  desciption: Конденсатор.
-  suffix: Stalker, крафт
-  components:
-    - type: Sprite
-      state: capacitor
-      sprite: _Stalker/Objects/Craft/Materials/details.rsi
-    - type: Stack
-      stackType: STCraftCapacitor
-      count: 1
-    - type: Craftable
-    - type: RepositoryItem
-      categoryName: Крафты
-    
-- type: entity
-  parent: STBaseIngridient
-  id: STCraftTransformer
-  name: трансформатор
-  desciption: Трансформатор.
-  suffix: Stalker, крафт
-  components:
-    - type: Sprite
-      state: transformer
-      sprite: _Stalker/Objects/Craft/Materials/details.rsi
-    - type: Stack
-      stackType: STCraftTransformer
-      count: 1
-    - type: Craftable
-    - type: RepositoryItem
-=======
-- type: entity
-  parent: STBaseIngridient
-  id: STCraftBattery
-  name: аккумулятор
-  desciption: Аккумулятор.
-  suffix: Stalker, крафт
-  components:
-    - type: Sprite
-      state: battery
-      sprite: _Stalker/Objects/Craft/Materials/details.rsi
-    - type: Craftable
-    - type: RepositoryItem
-      categoryName: Крафты
-      
-- type: entity
-  parent: STBaseIngridient
-  id: STCraftCoil
-  name: катушка
-  desciption: Катушка.
-  suffix: Stalker, крафт
-  components:
-    - type: Sprite
-      state: coil
-      sprite: _Stalker/Objects/Craft/Materials/details.rsi
-    - type: Craftable
-    - type: RepositoryItem
-      categoryName: Крафты
-      
-- type: entity
-  parent: STBaseIngridient
-  id: STCraftCapacitor
-  name: конденсатор
-  desciption: Конденсатор.
-  suffix: Stalker, крафт
-  components:
-    - type: Sprite
-      state: capacitor
-      sprite: _Stalker/Objects/Craft/Materials/details.rsi
-    - type: Craftable
-    - type: RepositoryItem
-      categoryName: Крафты
-    
-- type: entity
-  parent: STBaseIngridient
-  id: STCraftTransformer
-  name: трансформатор
-  desciption: Трансформатор.
-  suffix: Stalker, крафт
-  components:
-    - type: Sprite
-      state: transformer
-      sprite: _Stalker/Objects/Craft/Materials/details.rsi
-    - type: Craftable
-    - type: RepositoryItem
->>>>>>> 77d6d263
+
+- type: entity
+  parent: STBaseIngridient
+  id: STCraftBattery
+  name: аккумулятор
+  desciption: Аккумулятор.
+  suffix: Stalker, крафт
+  components:
+    - type: Sprite
+      state: battery
+      sprite: _Stalker/Objects/Craft/Materials/details.rsi
+    - type: Stack
+      stackType: STCraftBattery
+      count: 1
+    - type: Craftable
+    - type: RepositoryItem
+      categoryName: Крафты
+      
+- type: entity
+  parent: STBaseIngridient
+  id: STCraftCoil
+  name: катушка
+  desciption: Катушка.
+  suffix: Stalker, крафт
+  components:
+    - type: Sprite
+      state: coil
+      sprite: _Stalker/Objects/Craft/Materials/details.rsi
+    - type: Stack
+      stackType: STCraftCoil
+      count: 1
+    - type: Craftable
+    - type: RepositoryItem
+      categoryName: Крафты
+      
+- type: entity
+  parent: STBaseIngridient
+  id: STCraftCapacitor
+  name: конденсатор
+  desciption: Конденсатор.
+  suffix: Stalker, крафт
+  components:
+    - type: Sprite
+      state: capacitor
+      sprite: _Stalker/Objects/Craft/Materials/details.rsi
+    - type: Stack
+      stackType: STCraftCapacitor
+      count: 1
+    - type: Craftable
+    - type: RepositoryItem
+      categoryName: Крафты
+    
+- type: entity
+  parent: STBaseIngridient
+  id: STCraftTransformer
+  name: трансформатор
+  desciption: Трансформатор.
+  suffix: Stalker, крафт
+  components:
+    - type: Sprite
+      state: transformer
+      sprite: _Stalker/Objects/Craft/Materials/details.rsi
+    - type: Stack
+      stackType: STCraftTransformer
+      count: 1
+    - type: Craftable
+    - type: RepositoryItem
       categoryName: Крафты