- type: entity
  parent: BaseWall
  id: WallWoodFallout
  name: деревянная стена
  suffix: ST, Mapping, wall, KMIN
  components:
  - type: Tag
    tags:
      - Wall
  - type: Sprite
    sprite: _Stalker/Structures/Walls/wood.rsi
    drawdepth: Mobs
  - type: SpriteFade
  - type: Icon
    sprite: _Stalker/Structures/Walls/wood.rsi
  - type: Damageable
    damageContainer: Inorganic
    damageModifierSet: Wood
  - type: IconSmooth
    key: walls
    base: wood

- type: entity
  parent: BaseWall
  id: WallSidingFallout
  name: ПВХ стена
  suffix: ST, Mapping, wall
  components:
  - type: Tag
    tags:
      - Wall
  - type: Sprite
    sprite: _Stalker/Structures/Walls/siding.rsi
    drawdepth: Mobs
  - type: SpriteFade
  - type: Icon
    sprite: _Stalker/Structures/Walls/siding.rsi
  - type: Damageable
    damageContainer: Inorganic
    damageModifierSet: Wood
  - type: IconSmooth
    key: walls
    base: siding

- type: entity
  parent: BaseWall
  id: WallBrickFallout
  name: кирпичная стена
  suffix: ST, Mapping, wall
  components:
  - type: Tag
    tags:
      - Wall
  - type: Sprite
    sprite: _Stalker/Structures/Walls/brick.rsi
    drawdepth: Mobs
  - type: SpriteFade
  - type: Icon
    sprite: _Stalker/Structures/Walls/brick.rsi
  - type: Damageable
    damageContainer: Inorganic
    damageModifierSet: FlimsyMetallic
  - type: IconSmooth
    key: walls
    base: brick

- type: entity
  parent: BaseWall
  id: WallBunkerFallout
  name: бункерная стена
  suffix: ST, Mapping, wall
  components:
  - type: Tag
    tags:
      - Wall
  - type: Sprite
    sprite: _Stalker/Structures/Walls/bunker.rsi
    drawdepth: Mobs
  - type: SpriteFade
  - type: Icon
    sprite: _Stalker/Structures/Walls/bunker.rsi
  - type: Damageable
    damageContainer: Inorganic
    damageModifierSet: StrongMetallic
  - type: IconSmooth
    key: walls
    base: bunker

- type: entity
  parent: BaseWall
  id: WallDungeonFallout
  name: укрепленная стена
  suffix: ST, Mapping, wall
  components:
  - type: Tag
    tags:
      - Wall
  - type: Sprite
    sprite: _Stalker/Structures/Walls/dungeon.rsi
    drawdepth: Mobs
  - type: SpriteFade
  - type: Icon
    sprite: _Stalker/Structures/Walls/dungeon.rsi
  - type: Damageable
    damageContainer: Inorganic
    damageModifierSet: StrongMetallic
  - type: IconSmooth
    key: walls
    base: dungeon

- type: entity
  parent: BaseWall
  id: WallMetalFallout
  name: стальная стена
  suffix: ST, Mapping, wall
  components:
  - type: Tag
    tags:
      - Wall
  - type: Sprite
    sprite: _Stalker/Structures/Walls/metal.rsi
    drawdepth: Mobs
  - type: SpriteFade
  - type: Icon
    sprite: _Stalker/Structures/Walls/metal.rsi
  - type: Damageable
    damageContainer: Inorganic
    damageModifierSet: Metallic
  - type: IconSmooth
    key: walls
    base: metal

- type: entity
  parent: BaseWall
  id: WallRustMetalFallout
  name: ржавая стена
  suffix: ST, Mapping, wall
  components:
  - type: Tag
    tags:
      - Wall
  - type: Sprite
    sprite: _Stalker/Structures/Walls/rustmetal.rsi
    drawdepth: Mobs
  - type: SpriteFade
  - type: Icon
    sprite: _Stalker/Structures/Walls/rustmetal.rsi
  - type: Damageable
    damageContainer: Inorganic
    damageModifierSet: Metallic
  - type: IconSmooth
    key: walls
    base: rustmetal

- type: entity
  parent: BaseWall
  id: WallScrapFallout
  name: профнастиловая стена
  suffix: ST, Mapping, wall
  components:
  - type: Tag
    tags:
      - Wall
  - type: Sprite
    sprite: _Stalker/Structures/Walls/scrap.rsi
    drawdepth: Mobs
  - type: SpriteFade
  - type: Icon
    sprite: _Stalker/Structures/Walls/scrap.rsi
  - type: Damageable
    damageContainer: Inorganic
    damageModifierSet: Metallic
  - type: IconSmooth
    key: walls
    base: scrap

- type: entity
  parent: BaseWall
  id: WallSewerFallout
  name: канализационная стена
  suffix: ST, Mapping, wall
  components:
  - type: Tag
    tags:
      - Wall
  - type: Sprite
    sprite: _Stalker/Structures/Walls/sewer.rsi
    drawdepth: Mobs
  - type: SpriteFade
  - type: Icon
    sprite: _Stalker/Structures/Walls/sewer.rsi
  - type: Damageable
    damageContainer: Inorganic
    damageModifierSet: Metallic
  - type: IconSmooth
    key: walls
    base: sewer

- type: entity
  parent: BaseWall
  id: WallReinfMetalFallout
  name: бронированная стена
  suffix: ST, Mapping, wall
  components:
  - type: Tag
    tags:
      - Wall
  - type: Sprite
    sprite: _Stalker/Structures/Walls/rmetal.rsi
    drawdepth: Mobs
  - type: SpriteFade
  - type: Icon
    sprite: _Stalker/Structures/Walls/rmetal.rsi
  - type: Damageable
    damageContainer: Inorganic
    damageModifierSet: StrongMetallic
  - type: IconSmooth
    key: walls
    base: rmetal

- type: entity
  parent: BaseWall
  id: WallRustReinfMetalFallout
  name: ржавая бронированная стена
  suffix: ST, Mapping, wall
  components:
  - type: Tag
    tags:
      - Wall
  - type: Sprite
    sprite: _Stalker/Structures/Walls/rrmetal.rsi
    drawdepth: Mobs
  - type: SpriteFade
  - type: Icon
    sprite: _Stalker/Structures/Walls/rrmetal.rsi
  - type: Damageable
    damageContainer: Inorganic
    damageModifierSet: StrongMetallic
  - type: IconSmooth
    key: walls
    base: rrmetal

- type: entity
  parent: BaseWall
  id: WallVaultFallout
  name: стена убежища
  suffix: ST, Mapping, wall
  components:
  - type: Tag
    tags:
      - Wall
  - type: Sprite
    sprite: _Stalker/Structures/Walls/vault.rsi
    drawdepth: Mobs
  - type: SpriteFade
  - type: Icon
    sprite: _Stalker/Structures/Walls/vault.rsi
  - type: Damageable
    damageContainer: Inorganic
    damageModifierSet: StrongMetallic
  - type: IconSmooth
    key: walls
    base: vault

- type: entity
  parent: BaseWall
  id: WallConcreteFallout
  name: бетонная стена
  suffix: ST, Mapping, wall
  description: Стена, для создания которой устраивается опалубка с железной арматурой внутри, в которую заливается жидкий бетон.
  components:
  - type: Tag
    tags:
      - Wall
  - type: Sprite
    sprite: _Stalker/Structures/Walls/concrete.rsi
    drawdepth: Mobs
  - type: SpriteFade
  - type: Icon
    sprite: _Stalker/Structures/Walls/concrete.rsi
  - type: Damageable
    damageContainer: Inorganic
    damageModifierSet: Metallic
  - type: IconSmooth
    key: walls
    base: concrete

- type: entity
  parent: BaseWall
  id: WallRockFallout
  name: каменная стена
  suffix: ST, Mapping, wall
  components:
  - type: Tag
    tags:
      - Wall
  - type: Sprite
    sprite: _Stalker/Structures/Walls/rock.rsi
    drawdepth: Mobs
  - type: SpriteFade
  - type: Icon
    sprite: _Stalker/Structures/Walls/rock.rsi
  - type: Damageable
    damageContainer: Inorganic
    damageModifierSet: FlimsyMetallic
  - type: IconSmooth
    key: walls
    base: rock

- type: entity
  parent: BaseWall
  id: WallPrisonFallout
  name: тюремная стена
  suffix: ST, Mapping, wall
  components:
  - type: Tag
    tags:
      - Wall
  - type: Sprite
    sprite: _Stalker/Structures/Walls/prison.rsi
    drawdepth: Mobs
  - type: SpriteFade
  - type: Icon
    sprite: _Stalker/Structures/Walls/prison.rsi
  - type: Damageable
    damageContainer: Inorganic
    damageModifierSet: Metallic
  - type: IconSmooth
    key: walls
    base: prison

- type: entity
  parent: BaseWall
  id: WallConcreteFalloutDestructible
  name: ветхая бетонная стена
  description: Вот-вот разрушится, если по ней постучать.
  suffix: ST, Mapping, wall, разрушимое
  components:
  - type: Tag
    tags:
      - Wall
  - type: Sprite
    sprite: _Stalker/Structures/Walls/concrete.rsi
    drawdepth: Mobs
  - type: SpriteFade
  - type: Icon
    sprite: _Stalker/Structures/Walls/concrete.rsi
  - type: IconSmooth
    key: walls
    base: concrete
  - type: Destructible
    thresholds:
      - trigger:
          !type:DamageTrigger
          damage: 100
        behaviors:
          - !type:DoActsBehavior
            acts: [ "Destruction" ]
          - !type:PlaySoundBehavior
            sound:
              path: /Audio/Effects/metal_break1.ogg

- type: entity
  id: STWallRockBasalt
  name: basalt
  parent: BaseWall
  components:
    - type: Icon
      sprite: Structures/Walls/rock.rsi
      state: rock_wall
    - type: Sprite
      sprite: Structures/Walls/rock.rsi
      layers:
        - state: rock_wall
        - map: [ "enum.EdgeLayer.South" ]
          state: rock_wall_south
        - map: [ "enum.EdgeLayer.East" ]
          state: rock_wall_east
        - map: [ "enum.EdgeLayer.North" ]
          state: rock_wall_north
        - map: [ "enum.EdgeLayer.West" ]
          state: rock_wall_west

- type: entity
  id: WallRockBasaltDestructible
  suffix: ST, Mapping, wall, Destructible
  name: Хрупкий базальт
  description: Вот-вот разрушится, если по нему постучать.
  parent: WallRock
  components:
    - type: Sprite
      sprite: Structures/Walls/rock.rsi
      layers:
        - state: rock_wall
        - map: [ "enum.EdgeLayer.South" ]
          state: rock_wall_south
        - map: [ "enum.EdgeLayer.East" ]
          state: rock_wall_east
        - map: [ "enum.EdgeLayer.North" ]
          state: rock_wall_north
        - map: [ "enum.EdgeLayer.West" ]
          state: rock_wall_west
    - type: Destructible
      thresholds:
        - trigger:
            !type:DamageTrigger
            damage: 100
          behaviors:
            - !type:DoActsBehavior
              acts: [ "Destruction" ]
            - !type:PlaySoundBehavior
              sound:
                path: /Audio/Effects/metal_break1.ogg

- type: entity
  parent: BaseWall
  id: STWallNecropolis
  suffix: ST, Mapping, wall
  name: стена чистилища
  components:
  - type: Tag
    tags:
      - Wall
  - type: Sprite
    sprite: _Stalker/Structures/Walls/metal.rsi
    drawdepth: Mobs
  - type: SpriteFade
  - type: Icon
    sprite: _Stalker/Structures/Walls/metal.rsi
  - type: Damageable
    damageContainer: Inorganic
    damageModifierSet: Metallic
  - type: IconSmooth
    key: walls
<<<<<<< HEAD
    base: metal
=======
    base: necropolis

- type: entity
  parent: BaseWall
  id: STWallLava
  suffix: ST, Mapping, wall
  name: Стена из базальта
  components:
  - type: Tag
    tags:
      - Wall
  - type: Sprite
    sprite: _Stalker/Structures/Walls/wall_lava.rsi
  - type: Icon
    sprite: _Stalker/Structures/Walls/wall_lava.rsi
  - type: IconSmooth
    key: walls
    base: wall_lava

- type: entity
  id: STinvisiblewallforevor
  name: STinvisiblewallforevor
  components:
  - type: Tag
    tags:
      - Wall
  - type: Physics
    bodyType: Static
  - type: Fixtures
    fixtures:
      fix1:
        shape:
          !type:PhysShapeAabb
            bounds: "-0.5,-0.5,0.5,0.5"
        mask:
        - FullTileMask
        layer:
        - GlassLayer
  - type: Airtight
>>>>>>> f31a30c0
<|MERGE_RESOLUTION|>--- conflicted
+++ resolved
@@ -432,9 +432,6 @@
     damageModifierSet: Metallic
   - type: IconSmooth
     key: walls
-<<<<<<< HEAD
-    base: metal
-=======
     base: necropolis
 
 - type: entity
@@ -473,5 +470,4 @@
         - FullTileMask
         layer:
         - GlassLayer
-  - type: Airtight
->>>>>>> f31a30c0
+  - type: Airtight