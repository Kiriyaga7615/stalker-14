--- conflicted
+++ resolved
@@ -1,58 +1,58 @@
 - type: entity
   id: HermoDverTypeOneArmyClosed
-  name: Government Hermetic Door
-  parent: HermoDverTypeOne
-  description: Protective-hermetic and hermetic devices that are used to protect civil defense structures from harmful effects of various kinds.
-  suffix: ST, mapping, Офицалы
+  name: Урядові герметичні двері
+  parent: HermoDverTypeOne
+  description: Захисно-герметичні та герметичні пристрої, які використовуються для захисту споруд цивільної оборони від шкідливих впливів різного роду.
+  suffix: ST, mapping, Офіціали
   components:
   - type: AccessReader
     access: [["Military"]]
 
 - type: entity
   id: MetalAltDoorFalloutArmyClosed
-  name: steel door of the Government
-  parent: MetalAltDoorFallout
-  description: A strong steel door with a reliable lock.
-  suffix: ST, mapping, Офицалы
+  name: сталеві двері Уряду
+  parent: MetalAltDoorFallout
+  description: Міцні сталеві двері з надійним замком.
+  suffix: ST, mapping, Офіціали
   components:
     - type: AccessReader
       access: [["Military"]]
 
 - type: entity
   id: MetalAltDoorFalloutMilitaryClosed
-  name: steel door JPSFC
-  parent: MetalAltDoorFallout
-  description: A strong steel door with a reliable lock.
-  suffix: ST, mapping, Военные
+  name: Сталеві двері JPSFC
+  parent: MetalAltDoorFallout
+  description: Міцні сталеві двері з надійним замком.
+  suffix: ST, mapping, Військові
   components:
     - type: AccessReader
       access: [["MilitaryBarraks"]]
 
 - type: entity
   id: MetalAltDoorFalloutMilitaryStalkerClosed
-  name: steel door Voenstalov
-  parent: MetalAltDoorFallout
-  description: A strong steel door with a reliable lock.
-  suffix: ST, mapping, Военсталы
+  name: Сталеві двері Воєнсталкерів
+  parent: MetalAltDoorFallout
+  description: Міцні сталеві двері з надійним замком.
+  suffix: ST, mapping, Військові сталкери
   components:
     - type: AccessReader
       access: [["MilitaryStalker"]]
 
 - type: entity
   id: MetalAltDoorFalloutMilitaryOfficerClosed
-  name: steel door JPSFC
-  parent: MetalAltDoorFallout
-  description: A strong steel door with a reliable lock.
-  suffix: ST, mapping, Военные, Офицер
+  name: Сталеві двері JPSFC
+  parent: MetalAltDoorFallout
+  description: Міцні сталеві двері з надійним замком.
+  suffix: ST, mapping, Військові, Офіцер
   components:
     - type: AccessReader
       access: [["MilitaryOfficer"]]
 
 - type: entity
   id: MetalAltDoorFalloutUNClosed
-  name: Peacekeepers steel door
-  parent: MetalAltDoorFallout
-  description: A strong steel door with a reliable lock.
+  name: Сталеві двері миротворців
+  parent: MetalAltDoorFallout
+  description: Міцні сталеві двері з надійним замком.
   suffix: ST, mapping, ООН
   components:
     - type: AccessReader
@@ -60,99 +60,99 @@
 
 - type: entity
   id: MetalAltDoorFalloutBanditClosed
-  name: bandits steel door
-  parent: MetalAltDoorFallout
-  description: A strong steel door with a reliable lock.
-  suffix: ST, mapping, Военные
+  name: сталеві двері бандитів
+  parent: MetalAltDoorFallout
+  description: Міцні сталеві двері з надійним замком.
+  suffix: ST, mapping, Військові
   components:
   - type: AccessReader
     access: [["Bandit"]]
 
 - type: entity
   id: MetalGrateDoorFalloutMilitaryClosed
-  name: door of the military detention center
+  name: двері військового слідчого ізолятора
   parent: MetalGrateDoorFallout
-  description: A strong lattice door with a reliable lock.
-  suffix: ST, mapping, Военные
+  description: Міцні ґратчасті двері з надійним замком.
+  suffix: ST, mapping, Військові
   components:
     - type: AccessReader
       access: [["MilitaryBarraks"]]
 
 - type: entity
   id: MetalAltDoorFalloutSciClosed
-  name: steel door NII ChAZ
-  parent: MetalAltDoorFallout
-  description: A strong steel door with a reliable lock.
-  suffix: ST, mapping, Учёные
+  name: залізні двері НДІ ЧАЗ
+  parent: MetalAltDoorFallout
+  description: Міцні сталеві двері з надійним замком.
+  suffix: ST, mapping, Вчені
   components:
     - type: AccessReader
       access: [["SciBase"]]
 
 - type: entity
   id: StalkerGateArmyClosed
-  name: gates
+  name: ворота
   parent: StalkerGate
-  description: High steel gates, through which it is unlikely that you will be able to move.
-  suffix: ST, mapping, Офицалы, Левая
+  description: Високі сталеві ворота, через які навряд чи вдасться проїхати.
+  suffix: ST, mapping, Офіціали, Ліва
   components:
     - type: AccessReader
       access: [["Military"]]
 
 - type: entity
   id: StalkerGaterArmyClosed
-  name: gates
+  name: ворота
   parent: StalkerGater
-  description: High steel gates, through which it is unlikely that you will be able to move.
-  suffix: ST, mapping, Офицалы, Правая
+  description: Високі сталеві ворота, через які навряд чи вдасться проїхати.
+  suffix: ST, mapping, Офіціали, Права
   components:
     - type: AccessReader
       access: [["Military"]]
 
 - type: entity
   id: HermoDverTypeOneBanditsClosed
-  name: pressure door
-  parent: HermoDverTypeOne
-  description: Protective-hermetic and hermetic devices that are used to protect civil defense structures from harmful effects of various kinds.
-  suffix: ST, mapping, Бандиты
+  name: гермодвері
+  parent: HermoDverTypeOne
+  description: Захисно-герметичні та герметичні пристрої, які використовуються для захисту споруд цивільної оборони від шкідливих впливів різного роду.
+  suffix: ST, mapping, Бандити
   components:
   - type: AccessReader
     access: [["Bandit"]]
 
 - type: entity
   id: HermoDverTypeOneJournalistClosed
-  name: pressure door
-  parent: HermoDverTypeOne
-  description: Protective-hermetic and hermetic devices that are used to protect civil defense structures from harmful effects of various kinds.
-  suffix: ST, mapping, Бандиты
+  name: гермодвері
+  parent: HermoDverTypeOne
+  description: Захисно-герметичні та герметичні пристрої, які використовуються для захисту споруд цивільної оборони від шкідливих впливів різного роду.
+  suffix: ST, mapping, Бандити, журналіст
   components:
   - type: AccessReader
     access: [["Journalist"]]
 
 - type: entity
   id: HermoDverTypeOneDolgClosed
-  name: pressure door
-  parent: HermoDverTypeOne
-  description: Protective-hermetic and hermetic devices that are used to protect civil defense structures from harmful effects of various kinds.
-  suffix: ST, mapping, Долг
+  name: гермодвері
+  parent: HermoDverTypeOne
+  description: Захисно-герметичні та герметичні пристрої, які використовуються для захисту споруд цивільної оборони від шкідливих впливів різного роду.
+  suffix: ST, mapping, Обов'язок
   components:
   - type: AccessReader
     access: [["Dolg"]]
 
 - type: entity
   id: MetalAltDoorFalloutDolgClosed
-  name: steel door
-  parent: MetalAltDoorFallout
-  description: A strong steel door with a reliable lock.
-  suffix: ST, mapping, Долг
+  name: сталеві двері
+  parent: MetalAltDoorFallout
+  description: Міцні сталеві двері з надійним замком.
+  suffix: ST, mapping, Обов'язок
   components:
     - type: AccessReader
       access: [["Dolg"]]
 
 - type: entity
   id: HermoDverTypeOneLibertyClosed
-  name: pressure door
-  parent: HermoDverTypeOne
-  description: Protective-hermetic and hermetic devices that are used to protect civil defense structures from harmful effects of various kinds.
+  name: гермодвері
+  parent: HermoDverTypeOne
+  description: Захисно-герметичні та герметичні пристрої, які використовуються для захисту споруд цивільної оборони від шкідливих впливів різного роду.
   suffix: ST, mapping, Свобода
   components:
   - type: AccessReader
@@ -160,9 +160,9 @@
 
 - type: entity
   id: MetalAltDoorFalloutFreedomClosed
-  name: steel door
-  parent: MetalAltDoorFallout
-  description: A strong steel door with a reliable lock.
+  name: сталеві двері
+  parent: MetalAltDoorFallout
+  description: Міцні сталеві двері з надійним замком.
   suffix: ST, mapping, Свобода
   components:
     - type: AccessReader
@@ -170,122 +170,109 @@
 
 - type: entity
   id: HermoDverTypeOneCNClosed
-  name: pressure door
-  parent: HermoDverTypeOne
-  description: Protective-hermetic and hermetic devices that are used to protect civil defense structures from harmful effects of various kinds.
+  name: гермодвері
+  parent: HermoDverTypeOne
+  description: Захисно-герметичні та герметичні пристрої, які використовуються для захисту споруд цивільної оборони від шкідливих впливів різного роду.
   suffix: ST, mapping, ЧН
   components:
     - type: AccessReader
       access: [["CN"]]
 
 - type: entity
-<<<<<<< HEAD
-  id: HermoDverTypeOneSeraClosed
-  name: pressure door
-  parent: HermoDverTypeOne
-  description: Protective-hermetic and hermetic devices that are used to protect civil defense structures from harmful effects of various kinds.
-  suffix: ST, mapping, Серафимы
-  components:
-    - type: AccessReader
-      access: [["Seraphims"]]
-
-- type: entity
-=======
->>>>>>> b354a60b
   id: MetalAltDoorFalloutReneClosed
-  name: steel door
-  parent: MetalAltDoorFallout
-  description: A strong steel door with a reliable lock.
-  suffix: ST, mapping, Ренегаты
+  name: сталеві двері
+  parent: MetalAltDoorFallout
+  description: Міцні сталеві двері з надійним замком.
+  suffix: ST, mapping, Ренегати
   components:
     - type: AccessReader
       access: [["Renegat"]]
 
 - type: entity
   id: MetalAltDoorFalloutDeserterClosed
-  name: steel door
-  parent: MetalAltDoorFallout
-  description: A strong steel door with a reliable lock.
-  suffix: ST, mapping, Отступники
+  name: сталеві двері
+  parent: MetalAltDoorFallout
+  description: Міцні сталеві двері з надійним замком.
+  suffix: ST, mapping, Дезертири
   components:
     - type: AccessReader
       access: [["Deserter"]]
 
 - type: entity
   id: HermoDverTypeOneMercClosed
-  name: pressure door
-  parent: HermoDverTypeOne
-  description: Protective-hermetic and hermetic devices that are used to protect civil defense structures from harmful effects of various kinds.
-  suffix: ST, mapping, Наёмники
+  name: гермодвері
+  parent: HermoDverTypeOne
+  description: Захисно-герметичні та герметичні пристрої, які використовуються для захисту споруд цивільної оборони від шкідливих впливів різного роду.
+  suffix: ST, mapping, Найманці
   components:
   - type: AccessReader
     access: [["Merc"]]
 
 - type: entity
   id: HermoDverTypeTwoMercClosed
-  name: pressure door
+  name: гермодвері
   parent: HermoDverTypeTwo
-  description: Protective-hermetic and hermetic devices that are used to protect civil defense structures from harmful effects of various kinds.
-  suffix: ST, mapping, Наёмники
+  description: Захисно-герметичні та герметичні пристрої, які використовуються для захисту споруд цивільної оборони від шкідливих впливів різного роду.
+  suffix: ST, mapping, Найманці
   components:
   - type: AccessReader
     access: [["Merc"]]
 
 - type: entity
   id: MetalDoorFalloutMercClosed
-  name: steel door
+  name: сталеві двері
   parent: MetalDoorFallout
-  description: A strong steel door with a reliable lock.
-  suffix: ST, mapping, Наёмники
+  description: Міцні сталеві двері з надійним замком.
+  suffix: ST, mapping, Найманці
   components:
   - type: AccessReader
     access: [["Merc"]]
 
 - type: entity
   id: MetalAltDoorFalloutMercClosed
-  name: steel door
-  parent: MetalAltDoorFallout
-  description: A strong steel door with a reliable lock.
-  suffix: ST, mapping, Наёмники
+  name: сталеві двері
+  parent: MetalAltDoorFallout
+  description: Міцні сталеві двері з надійним замком.
+  suffix: ST, mapping, Найманці
   components:
   - type: AccessReader
     access: [["Merc"]]
 
 - type: entity
   id: MetalWindowDoorFalloutMercClosed
-  name: steel door
-  parent: MetalWindowDoorFallout
-  description: A strong steel door with a window and a reliable lock.
-  suffix: ST, mapping, Наёмники
+  name: сталеві двері
+  parent: MetalWindowDoorFallout
+  description: Міцні сталеві двері з вікном і надійним замком.
+  suffix: ST, mapping, Найманці
   components:
   - type: AccessReader
     access: [["Merc"]]
 
 - type: entity
   id: MetalGrateDoorFalloutMercClosed
-  name: reinforced lattice door
+  name: посилені ґратчасті двері
   parent: MetalGrateDoorFallout
-  description: A strong lattice door with a reliable lock.
-  suffix: ST, mapping, Наёмники
+  description: Міцні ґратчасті двері з надійним замком.
+  suffix: ST, mapping, Найманці
   components:
   - type: AccessReader
     access: [["Merc"]]
 
 - type: entity
   id: MetalBarDoorFalloutMercClosed
-  name: lattice door
+  name: ґратчасті двері
   parent: MetalBarDoorFallout
-  description: A lattice door with a secure lock.
-  suffix: ST, mapping, Наёмники
+  description: Решітчасті двері з надійним замком.
+  suffix: ST, mapping, Найманці
   components:
   - type: AccessReader
     access: [["Merc"]]
 
 - type: entity
   id: MetalDoorFalloutSBUClosed
-  name: steel door
+  name: сталеві двері
   parent: MetalDoorFallout
-  description: A strong steel door with a reliable lock.
+  description: Міцні сталеві двері з надійним замком.
   suffix: ST, mapping, СБУ
   components:
   - type: AccessReader
@@ -293,9 +280,9 @@
 
 - type: entity
   id: MetalAltDoorFalloutSBUClosed
-  name: steel door
-  parent: MetalAltDoorFallout
-  description: A strong steel door with a reliable lock.
+  name: сталеві двері
+  parent: MetalAltDoorFallout
+  description: Міцні сталеві двері з надійним замком.
   suffix: ST, mapping, СБУ
   components:
   - type: AccessReader
@@ -303,9 +290,9 @@
 
 - type: entity
   id: MetalWindowDoorFalloutSBUClosed
-  name: steel door
-  parent: MetalWindowDoorFallout
-  description: A strong steel door with a window and a reliable lock.
+  name: сталеві двері
+  parent: MetalWindowDoorFallout
+  description: Міцні сталеві двері з вікном і надійним замком.
   suffix: ST, mapping, СБУ
   components:
   - type: AccessReader
@@ -313,9 +300,9 @@
 
 - type: entity
   id: MetalGrateDoorFalloutSBUClosed
-  name: reinforced lattice door
+  name: посилені ґратчасті двері
   parent: MetalGrateDoorFallout
-  description: A strong lattice door with a reliable lock.
+  description: Міцні ґратчасті двері з надійним замком.
   suffix: ST, mapping, СБУ
   components:
   - type: AccessReader
@@ -323,70 +310,70 @@
 
 - type: entity
   id: HermoDverTypeOneGrehClosed
-  name: pressure door
-  parent: HermoDverTypeOne
-  description: Protective-hermetic and hermetic devices that are used to protect civil defense structures from harmful effects of various kinds.
-  suffix: ST, mapping, Грех
+  name: гермодвері
+  parent: HermoDverTypeOne
+  description: Захисно-герметичні та герметичні пристрої, які використовуються для захисту споруд цивільної оборони від шкідливих впливів різного роду.
+  suffix: ST, mapping, Гріх
   components:
   - type: AccessReader
     access: [["Greh"]]
 
 - type: entity
   id: HermoDverTypeTwoGrehClosed
-  name: pressure door
+  name: гермодвері
   parent: HermoDverTypeTwo
-  description: Protective-hermetic and hermetic devices that are used to protect civil defense structures from harmful effects of various kinds.
-  suffix: ST, mapping, Грех
+  description: Захисно-герметичні та герметичні пристрої, які використовуються для захисту споруд цивільної оборони від шкідливих впливів різного роду.
+  suffix: ST, mapping, Гріх
   components:
   - type: AccessReader
     access: [["Greh"]]
 
 - type: entity
   id: MetalDoorFalloutGrehClosed
-  name: steel door
+  name: сталеві двері
   parent: MetalDoorFallout
-  description: A strong steel door with a reliable lock.
-  suffix: ST, mapping, Грех
+  description: Міцні сталеві двері з надійним замком.
+  suffix: ST, mapping, Гріх
   components:
   - type: AccessReader
     access: [["Greh"]]
 
 - type: entity
   id: MetalAltDoorFalloutGrehClosed
-  name: steel door
-  parent: MetalAltDoorFallout
-  description: A strong steel door with a reliable lock.
-  suffix: ST, mapping, Грех
+  name: сталеві двері
+  parent: MetalAltDoorFallout
+  description: Міцні сталеві двері з надійним замком.
+  suffix: ST, mapping, Гріх
   components:
   - type: AccessReader
     access: [["Greh"]]
 
 - type: entity
   id: MetalWindowDoorFalloutGrehClosed
-  name: steel door
-  parent: MetalWindowDoorFallout
-  description: A strong steel door with a window and a reliable lock.
-  suffix: ST, mapping, Грех
+  name: сталеві двері
+  parent: MetalWindowDoorFallout
+  description: Міцні сталеві двері з вікном і надійним замком.
+  suffix: ST, mapping, Гріх
   components:
   - type: AccessReader
     access: [["Greh"]]
 
 - type: entity
   id: MetalBarDoorFalloutGrehClosed
-  name: lattice door
+  name: ґратчасті двері
   parent: MetalBarDoorFallout
-  description: A lattice door with a secure lock.
-  suffix: ST, mapping, Грех
+  description: Решітчасті двері з надійним замком.
+  suffix: ST, mapping, Гріх
   components:
   - type: AccessReader
     access: [["Greh"]]
 
 - type: entity
   id: MetalDoorFalloutJournalistClosed
-  name: steel door
+  name: сталеві двері
   parent: MetalDoorFallout
-  description: A strong steel door with a reliable lock.
-  suffix: ST, mapping, Журналисты
+  description: Міцні сталеві двері з надійним замком.
+  suffix: ST, mapping, Журналісти
   components:
   - type: AccessReader
     access: [["Journalist"]]
@@ -394,170 +381,170 @@
 
 - type: entity
   id: HermoDverTypeOneSciClosed
-  name: pressure door
-  parent: HermoDverTypeOne
-  description: Protective-hermetic and hermetic devices that are used to protect civil defense structures from harmful effects of various kinds.
-  suffix: ST, mapping, Учёные
+  name: гермодвері
+  parent: HermoDverTypeOne
+  description: Захисно-герметичні та герметичні пристрої, які використовуються для захисту споруд цивільної оборони від шкідливих впливів різного роду.
+  suffix: ST, mapping, Вчені
   components:
   - type: AccessReader
     access: [["SciBase"]]
 
 - type: entity
   id: HermoDverTypeTwoSciClosed
-  name: pressure door
+  name: гермодвері
   parent: HermoDverTypeTwo
-  description: Protective-hermetic and hermetic devices that are used to protect civil defense structures from harmful effects of various kinds.
-  suffix: ST, mapping, Учёные
+  description: Захисно-герметичні та герметичні пристрої, які використовуються для захисту споруд цивільної оборони від шкідливих впливів різного роду.
+  suffix: ST, mapping, Вчені
   components:
   - type: AccessReader
     access: [["SciBase"]]
 
 - type: entity
   id: MetalDoorFalloutSciClosed
-  name: steel door
+  name: сталеві двері
   parent: MetalDoorFallout
-  description: A strong steel door with a reliable lock.
-  suffix: ST, mapping, Учёные
+  description: Міцні сталеві двері з надійним замком.
+  suffix: ST, mapping, Вчені
   components:
   - type: AccessReader
     access: [["SciBase"]]
 
 - type: entity
   id: MetalWindowDoorFalloutSciClosed
-  name: steel door
-  parent: MetalWindowDoorFallout
-  description: A strong steel door with a window and a reliable lock.
-  suffix: ST, mapping, Учёные
+  name: сталеві двері
+  parent: MetalWindowDoorFallout
+  description: Міцні сталеві двері з вікном і надійним замком.
+  suffix: ST, mapping, Вчені
   components:
   - type: AccessReader
     access: [["SciBase"]]
 
 - type: entity
   id: MetalGrateDoorFalloutSciClosed
-  name: reinforced lattice door
+  name: посилені ґратчасті двері
   parent: MetalGrateDoorFallout
-  description: A strong lattice door with a reliable lock.
-  suffix: ST, mapping, Учёные
+  description: Міцні ґратчасті двері з надійним замком.
+  suffix: ST, mapping, Вчені
   components:
   - type: AccessReader
     access: [["SciBase"]]
 
 - type: entity
   id: MetalBarDoorFalloutSciClosed
-  name: lattice door
+  name: ґратчасті двері
   parent: MetalBarDoorFallout
-  description: A lattice door with a secure lock.
-  suffix: ST, mapping, Учёные
+  description: Решітчасті двері з надійним замком.
+  suffix: ST, mapping, Вчені
   components:
   - type: AccessReader
     access: [["SciBase"]]
 
 - type: entity
   id: MetalBarDoorFalloutSciHeadClosed
-  name: pressure door
-  parent: HermoDverTypeOne
-  description: Protective-hermetic and hermetic devices that are used to protect civil defense structures from harmful effects of various kinds.
-  suffix: ST, mapping, Учёные, Лидер
+  name: гермодвері
+  parent: HermoDverTypeOne
+  description: Захисно-герметичні та герметичні пристрої, які використовуються для захисту споруд цивільної оборони від шкідливих впливів різного роду.
+  suffix: ST, mapping, Вчені, Лідер
   components:
   - type: AccessReader
     access: [["SciHead"]]
 
 - type: entity
   id: WoodRedDoorSciHeadClosed
-  name: red Дерев'яні двері
+  name: червоні дерев'яні двері
   parent: WoodRedDoorFallout
-  description: Дерев'яні двері, painted red. Opens faster than a regular door, with a reliable lock.
-  suffix: ST, mapping, Учёные, Лидер
+  description: Дерев'яні двері, пофарбовані в червоний колір. Відкриваються швидше, ніж звичайні двері, з надійним замком.
+  suffix: ST, mapping, Вчені, Лідер
   components:
   - type: AccessReader
     access: [["SciHead"]]
 
 - type: entity
   id: MetalRedDoorFalloutSciHeadClosed
-  name: red steel door
+  name: червоні сталеві двері
   parent: MetalRedDoorFallout
-  description: Steel door with a reliable lock. Painted red.
-  suffix: ST, mapping, Учёные, Лидер
+  description: сталеві двері з надійним замком. Пофарбовані в червоний колір.
+  suffix: ST, mapping, Вчені, Лідер
   components:
   - type: AccessReader
     access: [["SciHead"]]
 
 - type: entity
   id: MetalDoorFalloutSciHeadClosed
-  name: steel door
+  name: сталеві двері
   parent: MetalDoorFallout
-  description: A strong steel door with a reliable lock.
-  suffix: ST, mapping, Учёные, Лидер
+  description: Міцні сталеві двері з надійним замком.
+  suffix: ST, mapping, Вчені, Лідер
   components:
   - type: AccessReader
     access: [["SciHead"]]
 
 - type: entity
   id: HermoDverTypeOneCircusClosed
-  name: pressure door
-  parent: HermoDverTypeOne
-  description: Protective-hermetic and hermetic devices that are used to protect civil defense structures from harmful effects of various kinds.
-  suffix: ST, mapping, Циркачи
+  name: гермодвері
+  parent: HermoDverTypeOne
+  description: Захисно-герметичні та герметичні пристрої, які використовуються для захисту споруд цивільної оборони від шкідливих впливів різного роду.
+  suffix: ST, mapping, Циркачі
   components:
   - type: AccessReader
     access: [["Circus"]]
 
 - type: entity
   id: HermoDverTypeTwoCircusClosed
-  name: pressure door
+  name: гермодвері
   parent: HermoDverTypeTwo
-  description: Protective-hermetic and hermetic devices that are used to protect civil defense structures from harmful effects of various kinds.
-  suffix: ST, mapping, Циркачи
+  description: Захисно-герметичні та герметичні пристрої, які використовуються для захисту споруд цивільної оборони від шкідливих впливів різного роду.
+  suffix: ST, mapping, Циркачі
   components:
   - type: AccessReader
     access: [["Circus"]]
 
 - type: entity
   id: MetalDoorFalloutCircusClosed
-  name: steel door
+  name: сталеві двері
   parent: MetalDoorFallout
-  description: A strong steel door with a reliable lock.
-  suffix: ST, mapping, Циркачи
+  description: Міцні сталеві двері з надійним замком.
+  suffix: ST, mapping, Циркачі
   components:
   - type: AccessReader
     access: [["Circus"]]
 
 - type: entity
   id: MetalWindowDoorFalloutCircusClosed
-  name: steel door
-  parent: MetalWindowDoorFallout
-  description: A strong steel door with a window and a reliable lock.
-  suffix: ST, mapping, Циркачи
+  name: сталеві двері
+  parent: MetalWindowDoorFallout
+  description: Міцні сталеві двері з вікном і надійним замком.
+  suffix: ST, mapping, Циркачі
   components:
   - type: AccessReader
     access: [["Circus"]]
 
 - type: entity
   id: MetalGrateDoorFalloutCircusClosed
-  name: reinforced lattice door
+  name: посилені ґратчасті двері
   parent: MetalGrateDoorFallout
-  description: A strong lattice door with a reliable lock.
-  suffix: ST, mapping, Циркачи
+  description: Міцні ґратчасті двері з надійним замком.
+  suffix: ST, mapping, Циркачі
   components:
   - type: AccessReader
     access: [["Circus"]]
 
 - type: entity
   id: MetalBarDoorFalloutCircusClosed
-  name: lattice door
+  name: ґратчасті двері
   parent: MetalBarDoorFallout
-  description: A lattice door with a secure lock.
-  suffix: ST, mapping, Циркачи
+  description: Решітчасті двері з надійним замком.
+  suffix: ST, mapping, Циркачі
   components:
   - type: AccessReader
     access: [["Circus"]]
 
 - type: entity
   id: MilitaryDoor1
-  name: military gate
+  name: військові ворота
   parent: BaseMaterialDoor
-  description: A passage in a wall or fence, locked by doors.
-  suffix: ST, mapping, Военные
+  description: Прохід у стіні або паркані, закритий дверима.
+  suffix: ST, mapping, Військові
   components:
   - type: Occluder
     boundingBox: "-1.5,-0.5,1.5,0.5"
@@ -578,185 +565,162 @@
         - AirlockLayer
 
 - type: entity
-<<<<<<< HEAD
-  id: MetalDoorFalloutJabaClosed
-  name: steel door
-  parent: MetalDoorFallout
-  description: A strong steel door with a reliable lock.
-  suffix: ST, mapping, Жабы
-  components:
-  - type: AccessReader
-    access: [["Jaba"]]
-
-- type: entity
-  id: MetalWindowDoorFalloutJabaClosed
-  name: steel door
-  parent: MetalWindowDoorFallout
-  description: A strong steel door with a window and a reliable lock.
-  suffix: ST, mapping, Жабы
-  components:
-  - type: AccessReader
-    access: [["Jaba"]]
-
-- type: entity
-=======
->>>>>>> b354a60b
   id: MetalWindowDoorFalloutNeutralsClosed
-  name: steel door
-  parent: MetalWindowDoorFallout
-  description: A strong steel door with a window and a reliable lock.
-  suffix: ST, mapping, Нейтралы
+  name: сталеві двері
+  parent: MetalWindowDoorFallout
+  description: Міцні сталеві двері з вікном і надійним замком.
+  suffix: ST, mapping, Нейтрали
   components:
   - type: AccessReader
     access: [["Neutral"]]
 
 - type: entity
   id: STMetalBarDoorFalloutNeutralsClosed
-  name: lattice door
+  name: ґратчасті двері
   parent: MetalBarDoorFallout
-  description: A lattice door with a secure lock.
-  suffix: ST, mapping, Нейтралы
+  description: Решітчасті двері з надійним замком.
+  suffix: ST, mapping, Нейтрали
   components:
   - type: AccessReader
     access: [["Neutral"]]
 
 - type: entity
   id: STHermoDverTypeTwoNeutralsClosed
-  name: pressure door
+  name: гермодвері
   parent: HermoDverTypeTwo
-  description: Protective-hermetic and hermetic devices that are used to protect civil defense structures from harmful effects of various kinds.
-  suffix: ST, mapping, Нейтралы
+  description: Захисно-герметичні та герметичні пристрої, які використовуються для захисту споруд цивільної оборони від шкідливих впливів різного роду.
+  suffix: ST, mapping, Нейтрали
   components:
   - type: AccessReader
     access: [["Neutral"]]
 
 - type: entity
   id: STMetalAltDoorFalloutNeutralsClosed
-  name: neutral steel door
-  parent: MetalAltDoorFallout
-  description: A strong steel door with a reliable lock.
-  suffix: ST, mapping, Нейтралы
+  name: neutral сталеві двері
+  parent: MetalAltDoorFallout
+  description: Міцні сталеві двері з надійним замком.
+  suffix: ST, mapping, Нейтрали
   components:
   - type: AccessReader
     access: [["Neutral"]]
 
 - type: entity
   id: MetalAltDoorFalloutPoliceOfficerClosed
-  name: police steel door
-  parent: MetalAltDoorFallout
-  description: A strong steel door with a reliable lock.
-  suffix: ST, mapping, Полиция
+  name: police сталеві двері
+  parent: MetalAltDoorFallout
+  description: Міцні сталеві двері з надійним замком.
+  suffix: ST, mapping, Поліція
   components:
     - type: AccessReader
       access: [["PoliceOfficer"]]
 
 - type: entity
   id: MetalWindowDoorFalloutPoiskClosed
-  name: steel door
-  parent: MetalWindowDoorFallout
-  description: A strong steel door with a window and a reliable lock.
-  suffix: ST, mapping, Поиск
+  name: сталеві двері
+  parent: MetalWindowDoorFallout
+  description: Міцні сталеві двері з вікном і надійним замком.
+  suffix: ST, mapping, Пошук
   components:
   - type: AccessReader
     access: [["Poisk"]]
 
 - type: entity
   id: STMetalBarDoorFalloutPoiskClosed
-  name: lattice door
+  name: ґратчасті двері
   parent: MetalBarDoorFallout
-  description: A lattice door with a secure lock.
-  suffix: ST, mapping, Поиск
+  description: Решітчасті двері з надійним замком.
+  suffix: ST, mapping, Пошук
   components:
   - type: AccessReader
     access: [["Poisk"]]
 
 - type: entity
   id: STHermoDverTypeTwoPoiskClosed
-  name: pressure door
+  name: гермодвері
   parent: HermoDverTypeTwo
-  description: Protective-hermetic and hermetic devices that are used to protect civil defense structures from harmful effects of various kinds.
-  suffix: ST, mapping, Поиск
+  description: Захисно-герметичні та герметичні пристрої, які використовуються для захисту споруд цивільної оборони від шкідливих впливів різного роду.
+  suffix: ST, mapping, Пошук
   components:
   - type: AccessReader
     access: [["Poisk"]]
 
 - type: entity
   id: STMetalAltDoorFalloutPoiskClosed
-  name: steel door
-  parent: MetalAltDoorFallout
-  description: A strong steel door with a reliable lock.
-  suffix: ST, mapping, Поиск
+  name: сталеві двері
+  parent: MetalAltDoorFallout
+  description: Міцні сталеві двері з надійним замком.
+  suffix: ST, mapping, Пошук
   components:
   - type: AccessReader
     access: [["Poisk"]]
 
 - type: entity
   id: MetalWindowDoorFalloutProjectClosed
-  name: steel door
-  parent: MetalWindowDoorFallout
-  description: A strong steel door with a window and a reliable lock.
-  suffix: ST, mapping, Проект
+  name: сталеві двері
+  parent: MetalWindowDoorFallout
+  description: Міцні сталеві двері з вікном і надійним замком.
+  suffix: ST, mapping, Проєкт
   components:
   - type: AccessReader
     access: [["Project"]]
 
 - type: entity
   id: STMetalBarDoorFalloutProjectClosed
-  name: lattice door
+  name: ґратчасті двері
   parent: MetalBarDoorFallout
-  description: A lattice door with a secure lock.
-  suffix: ST, mapping, Проект
+  description: Решітчасті двері з надійним замком.
+  suffix: ST, mapping, Проєкт
   components:
   - type: AccessReader
     access: [["Project"]]
 
 - type: entity
   id: STHermoDverTypeTwoProjectClosed
-  name: pressure door
+  name: гермодвері
   parent: HermoDverTypeTwo
-  description: Protective-hermetic and hermetic devices that are used to protect civil defense structures from harmful effects of various kinds.
-  suffix: ST, mapping, Проект
+  description: Захисно-герметичні та герметичні пристрої, які використовуються для захисту споруд цивільної оборони від шкідливих впливів різного роду.
+  suffix: ST, mapping, Проєкт
   components:
   - type: AccessReader
     access: [["Project"]]
 
 - type: entity
   id: STMetalAltDoorFalloutProjectClosed
-  name: steel door
-  parent: MetalAltDoorFallout
-  description: A strong steel door with a reliable lock.
-  suffix: ST, mapping, Проект
+  name: сталеві двері
+  parent: MetalAltDoorFallout
+  description: Міцні сталеві двері з надійним замком.
+  suffix: ST, mapping, Проєкт
   components:
   - type: AccessReader
     access: [["Project"]]
 
-# Механикам
+# Механікам
 
 - type: entity
   id: WoodDoorFalloutMechanic
-  name: Деревянная дверь
+  name: Дерев'яні двері
   parent: WoodDoorFallout
-  description: Обычная деревянная дверь.
+  description: Звичайні дерев'яні двері.
+  suffix: ST, mapping, Механік
+  components:
+  - type: AccessReader
+    access: [["Mechanic"]]
+
+- type: entity
+  id: MetalWindowDoorFalloutMechanicClosed
+  name: сталеві двері
+  parent: MetalWindowDoorFallout
+  description: Міцні сталеві двері, з вікном і надійним замком.
   suffix: ST, mapping, Mechanic
   components:
   - type: AccessReader
     access: [["Mechanic"]]
 
 - type: entity
-  id: MetalWindowDoorFalloutMechanicClosed
-  name: стальная дверь
-  parent: MetalWindowDoorFallout
-  description: Крепкая стальная дверь, с окном и надёжным замком.
-  suffix: ST, mapping, Mechanic
-  components:
-  - type: AccessReader
-    access: [["Mechanic"]]
-
-- type: entity
   id: STMetalBarDoorFalloutMechanicClosed
-  name: решетчатая дверь
+  name: ґратчасті двері
   parent: MetalBarDoorFallout
-  description: Решётчатая дверь с надёжным замком.
+  description: Решітчасті двері з надійним замком.
   suffix: ST, mapping, Mechanic
   components:
   - type: AccessReader
@@ -781,7 +745,7 @@
 - type: entity
   parent: StalkerGate
   id: StalkerGateLeftMechanicClosed
-  suffix: ST, Mapping, Mechanic, Left
+  suffix: ST, Mapping, Mechanic, Ліва
   components:
     - type: AccessReader
       access: [["Mechanic"]]
@@ -789,7 +753,7 @@
 - type: entity
   parent: StalkerGater
   id: StalkerGateRightMechanicClosed
-  suffix: ST, Mapping, Mechanic, Right
+  suffix: ST, Mapping, Mechanic, Права
   components:
     - type: AccessReader
       access: [["Mechanic"]]
@@ -797,9 +761,9 @@
 # Жабам
 - type: entity
   id: WoodDoorFalloutJaba
-  name: Деревянная дверь
+  name: Дерев'яні двері
   parent: WoodDoorFallout
-  description: Обычная деревянная дверь.
+  description: Звичайні дерев'яні двері.
   suffix: ST, mapping, Jaba
   components:
   - type: AccessReader
@@ -807,9 +771,9 @@
 
 - type: entity
   id: MetalDoorFalloutJabaClosed
-  name: стальная дверь
+  name: сталеві двері
   parent: MetalDoorFallout
-  description: Крепкая стальная дверь с надёжным замком.
+  description: Крепкая сталеві двері з надійним замком.
   suffix: ST, mapping, Jaba
   components:
   - type: AccessReader
@@ -817,9 +781,9 @@
 
 - type: entity
   id: MetalWindowDoorFalloutJabaClosed
-  name: стальная дверь
-  parent: MetalWindowDoorFallout
-  description: Крепкая стальная дверь, с окном и надёжным замком.
+  name: сталеві двері
+  parent: MetalWindowDoorFallout
+  description: Міцні сталеві двері, з вікном і надійним замком.
   suffix: ST, mapping, Jaba
   components:
   - type: AccessReader
@@ -827,9 +791,9 @@
 
 - type: entity
   id: STMetalBarDoorFalloutJabaClosed
-  name: решетчатая дверь
+  name: ґратчасті двері
   parent: MetalBarDoorFallout
-  description: Решётчатая дверь с надёжным замком.
+  description: Решітчасті двері з надійним замком.
   suffix: ST, mapping, Jaba
   components:
   - type: AccessReader
@@ -854,7 +818,7 @@
 - type: entity
   parent: StalkerGate
   id: StalkerGateLeftJabaClosed
-  suffix: ST, Mapping, Jaba, Left
+  suffix: ST, Mapping, Jaba, Ліва
   components:
     - type: AccessReader
       access: [["Jaba"]]
@@ -862,17 +826,17 @@
 - type: entity
   parent: StalkerGater
   id: StalkerGateRightJabaClosed
-  suffix: ST, Mapping, Jaba, Right
+  suffix: ST, Mapping, Jaba, Права
   components:
     - type: AccessReader
       access: [["Jaba"]]
 
-# Серафимам
+# Серафімам
 - type: entity
   id: WoodDoorFalloutSeraphims
-  name: Деревянная дверь
+  name: Дерев'яні двері
   parent: WoodDoorFallout
-  description: Обычная деревянная дверь.
+  description: Звичайні дерев'яні двері.
   suffix: ST, mapping, Seraphims
   components:
   - type: AccessReader
@@ -880,9 +844,9 @@
 
 - type: entity
   id: HermoDverTypeOneSeraClosed
-  name: гермодверь
-  parent: HermoDverTypeOne
-  description: Защитно-герметические и герметические устройства, которые используются для охраны защитных сооружений гражданской обороны от вредных воздействий различного характера.
+  name: гермодвері
+  parent: HermoDverTypeOne
+  description: Захисно-герметичні та герметичні пристрої, які використовуються для охорони захисних споруд цивільної оборони від шкідливих впливів різного характеру.
   suffix: ST, mapping, Seraphims
   components:
     - type: AccessReader
@@ -890,9 +854,9 @@
 
 - type: entity
   id: MetalWindowDoorFalloutSeraphimsClosed
-  name: стальная дверь
-  parent: MetalWindowDoorFallout
-  description: Крепкая стальная дверь, с окном и надёжным замком.
+  name: сталеві двері
+  parent: MetalWindowDoorFallout
+  description: Міцні сталеві двері, з вікном і надійним замком.
   suffix: ST, mapping, Seraphims
   components:
   - type: AccessReader
@@ -900,9 +864,9 @@
 
 - type: entity
   id: STMetalBarDoorFalloutSeraphimsClosed
-  name: решетчатая дверь
+  name: ґратчасті двері
   parent: MetalBarDoorFallout
-  description: Решётчатая дверь с надёжным замком.
+  description: Решітчасті двері з надійним замком.
   suffix: ST, mapping, Seraphims
   components:
   - type: AccessReader
