--- conflicted
+++ resolved
@@ -1,8 +1,8 @@
 - type: entity
   parent: StalkerShop
   id: StalkerShopSera
-  name: Рублёвый Торгомат, Серафимы
-  description: Как торговец туда поместился?
+  name: Гривневий Торгомат, Серафіми
+  description: Як торговець туди помістився?
   suffix: ST, Mapping, Серафимы
   components:
     - type: Sprite
@@ -13,28 +13,5 @@
           map: [ "enum.ConstructionVisuals.Layer" ]
         - state: normal-unshaded
     - type: Shop
-<<<<<<< HEAD
       moneyId: Hryvnias
-      shopPresetId: SerafimShopPresetSimple
-
-- type: entity
-  parent: StalkerShop
-  id: StalkerShopSeraFangsLight
-  name: Облегчённый Торгомат, Серафимы, Клыки
-  description: Как торговец туда поместился?
-  suffix: ST, Mapping, Серафимы
-  components:
-    - type: Sprite
-      drawdepth: Objects
-      sprite: _Stalker/Structures/Machines/VendingMachines/torgomat_emerald.rsi
-      layers:
-        - state: torgomat_emerald
-          map: [ "enum.ConstructionVisuals.Layer" ]
-        - state: normal-unshaded
-    - type: Shop
-      moneyId: Fangs
-      shopPresetId: SerafimShopPresetLight
-=======
-      moneyId: Roubles
-      shopPresetId: SerafimShopPresetSimple
->>>>>>> b354a60b
+      shopPresetId: SerafimShopPresetSimple