
- type: entity
  parent: StalkerShop
  id: StalkerShopBandits
  name: Torgomat, brigades
  description: Тепер навіть він купує це!
  suffix: ST, Mapping, бандиты
  components:
  - type: Sprite
    drawdepth: Objects
    sprite: _Stalker/Structures/Machines/VendingMachines/torgomat_black.rsi
    layers:
    - state: torgomat_black
      map: [ "enum.ConstructionVisuals.Layer" ]
    - state: normal-unshaded
  - type: Shop
    moneyId: Hryvnias
    shopPresetId: BandsShopPreset

- type: entity
  parent: StalkerShop
  id: StalkerDollarShopBandits
  name: Torgomat, brigades
  description: Now he even buys it!
  suffix: ST, Mapping, бандиты Т4
  components:
  - type: Sprite
    drawdepth: Objects
    sprite: _Stalker/Structures/Machines/VendingMachines/torgomat_black.rsi
    layers:
    - state: torgomat_black
      map: [ "enum.ConstructionVisuals.Layer" ]
    - state: normal-unshaded
  - type: Shop
    moneyId: Dollar
<<<<<<< HEAD
    shopPresetId: DollarBandsShopPreset

# Жабы

- type: entity
  parent: StalkerShop
  id: StalkerShopJaba
  name: Torgomat, Toad
  description: How did the merchant fit in there?
  suffix: ST, Mapping, Жабы
  components:
    - type: Sprite
      drawdepth: Objects
      sprite: _Stalker/Structures/Machines/VendingMachines/torgomat_black.rsi
      layers:
        - state: torgomat_black
          map: [ "enum.ConstructionVisuals.Layer" ]
        - state: normal-unshaded
    - type: Shop
      moneyId: Hryvnias
      shopPresetId: ShopPresetJaba
=======
    shopPresetId: DollarBandsShopPreset
>>>>>>> b354a60b
<|MERGE_RESOLUTION|>--- conflicted
+++ resolved
@@ -2,9 +2,9 @@
 - type: entity
   parent: StalkerShop
   id: StalkerShopBandits
-  name: Torgomat, brigades
+  name: Торгомат, бандити
   description: Тепер навіть він купує це!
-  suffix: ST, Mapping, бандиты
+  suffix: ST, Mapping, бандити
   components:
   - type: Sprite
     drawdepth: Objects
@@ -20,9 +20,9 @@
 - type: entity
   parent: StalkerShop
   id: StalkerDollarShopBandits
-  name: Torgomat, brigades
-  description: Now he even buys it!
-  suffix: ST, Mapping, бандиты Т4
+  name: Торгомат, бандити
+  description: Тепер навіть він купує це!
+  suffix: ST, Mapping, бандити Т4
   components:
   - type: Sprite
     drawdepth: Objects
@@ -33,28 +33,4 @@
     - state: normal-unshaded
   - type: Shop
     moneyId: Dollar
-<<<<<<< HEAD
-    shopPresetId: DollarBandsShopPreset
-
-# Жабы
-
-- type: entity
-  parent: StalkerShop
-  id: StalkerShopJaba
-  name: Torgomat, Toad
-  description: How did the merchant fit in there?
-  suffix: ST, Mapping, Жабы
-  components:
-    - type: Sprite
-      drawdepth: Objects
-      sprite: _Stalker/Structures/Machines/VendingMachines/torgomat_black.rsi
-      layers:
-        - state: torgomat_black
-          map: [ "enum.ConstructionVisuals.Layer" ]
-        - state: normal-unshaded
-    - type: Shop
-      moneyId: Hryvnias
-      shopPresetId: ShopPresetJaba
-=======
-    shopPresetId: DollarBandsShopPreset
->>>>>>> b354a60b
+    shopPresetId: DollarBandsShopPreset