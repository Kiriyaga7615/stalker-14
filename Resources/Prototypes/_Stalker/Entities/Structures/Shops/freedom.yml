
- type: entity
  parent: StalkerShop
  id: StalkerShopFreedom
<<<<<<< HEAD
  name: Торгомат, Свобода
  description: Як купець туди помістився?
  suffix: ST, Маппінг, Свобода
=======
  name: торгомат, воля
  description: Как торговец туда поместился?
  suffix: ST, Mapping, Свобода
>>>>>>> 0650ea56
  components:
    - type: Sprite
      drawdepth: Objects
      sprite: _Stalker/Structures/Machines/VendingMachines/torgomat_blue.rsi
      layers:
        - state: torgomat_blue
          map: [ "enum.ConstructionVisuals.Layer" ]
        - state: normal-unshaded
    - type: Shop
      moneyId: Hryvnias
      shopPresetId: FreedomShopPreset

- type: entity
  parent: StalkerShop
  id: StalkerDollarShopFreedom
<<<<<<< HEAD
  name: Торгомат, Свобода
  description: Як купець туди помістився?
  suffix: ST, Маппінг, Свобода T4
=======
  name: торгомат, воля
  description: Как торговец туда поместился?
  suffix: ST, Mapping, Свобода T4
>>>>>>> 0650ea56
  components:
    - type: Sprite
      drawdepth: Objects
      sprite: _Stalker/Structures/Machines/VendingMachines/torgomat_blue.rsi
      layers:
        - state: torgomat_blue
          map: [ "enum.ConstructionVisuals.Layer" ]
        - state: normal-unshaded
    - type: Shop
      moneyId: Dollar
      shopPresetId: FreedomDollarShopPreset<|MERGE_RESOLUTION|>--- conflicted
+++ resolved
@@ -2,15 +2,9 @@
 - type: entity
   parent: StalkerShop
   id: StalkerShopFreedom
-<<<<<<< HEAD
-  name: Торгомат, Свобода
-  description: Як купець туди помістився?
-  suffix: ST, Маппінг, Свобода
-=======
   name: торгомат, воля
-  description: Как торговец туда поместился?
+  description: Як торговець туди помістився?
   suffix: ST, Mapping, Свобода
->>>>>>> 0650ea56
   components:
     - type: Sprite
       drawdepth: Objects
@@ -26,15 +20,9 @@
 - type: entity
   parent: StalkerShop
   id: StalkerDollarShopFreedom
-<<<<<<< HEAD
-  name: Торгомат, Свобода
-  description: Як купець туди помістився?
-  suffix: ST, Маппінг, Свобода T4
-=======
   name: торгомат, воля
-  description: Как торговец туда поместился?
+  description: Як торговець туди помістився?
   suffix: ST, Mapping, Свобода T4
->>>>>>> 0650ea56
   components:
     - type: Sprite
       drawdepth: Objects
