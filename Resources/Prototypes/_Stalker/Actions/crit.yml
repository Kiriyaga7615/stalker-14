--- conflicted
+++ resolved
@@ -1,15 +1,9 @@
 
 - type: entity
   id: ActionCritGiveUp
-<<<<<<< HEAD
   name: Здатись
   description: Ти більше не борешся за життя, а відпускаєш його.
-  noSpawn: true
-=======
-  name: Give up
-  description: You no longer fight for life, and let it go.
   categories: [ HideSpawnMenu ]
->>>>>>> b354a60b
   components:
   - type: InstantAction
     itemIconStyle: NoItem
@@ -21,15 +15,9 @@
 
 - type: entity
   id: ActionCritFightForLife
-<<<<<<< HEAD
   name: Боротися за життя
   description: Ви починаєте боротися за своє життя, ваші легені працюють на межі.
-  noSpawn: true
-=======
-  name: Fight for life
-  description: You start to fight for your life, your lungs are working at their limit.
   categories: [ HideSpawnMenu ]
->>>>>>> b354a60b
   components:
   - type: InstantAction
     itemIconStyle: NoItem
