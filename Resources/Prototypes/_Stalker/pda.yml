- type: entity
  categories: [ HideSpawnMenu ]
  # abstract: true
  parent: BaseItem
  id: BaseStalkerPDA
  name: ПДА
  description: Асистент персональних даних.
  components:
  - type: Trash
    time: 600
  - type: Appearance
  - type: Craftable
  - type: Sprite
    sprite: _Stalker/Objects/Devices/pda.rsi
    layers:
    - map: [ "enum.PdaVisualLayers.Base" ]
    - state: "light_overlay"
      map: [ "enum.PdaVisualLayers.Flashlight" ]
      shader: "unshaded"
      visible: false
    - state: "id_overlay"
      map: [ "enum.PdaVisualLayers.IdLight" ]
      shader: "unshaded"
      visible: false
  - type: Icon
    sprite: _Stalker/Objects/Devices/pda.rsi
    state: stalker_off
  - type: Pda
    state: stalker_on
    paiSlot:
      priority: -2
      whitelist:
        components:
          - PAI
    penSlot:
      priority: -1
      whitelist:
        tags:
          - Write
    idSlot:
      name: ID Card
      ejectSound: /Audio/Machines/id_swipe.ogg
      insertSound: /Audio/Machines/id_insert.ogg
      whitelist:
        components:
          - IdCard
  - type: Item
    size: Small
  - type: ContainerContainer
    containers:
      PDA-id: !type:ContainerSlot {}
      PDA-pen: !type:ContainerSlot {}
      PDA-pai: !type:ContainerSlot {}
      Cartridge-Slot: !type:ContainerSlot {}
      program-container: !type:Container
  - type: ItemSlots
  - type: Clothing
    quickEquip: false
    slots:
    - idcard
    - Belt
  - type: Ringer
  - type: CartridgeLoader
    uiKey: enum.PdaUiKey.Key
    preinstalled:
      - NotekeeperCartridge
      - STMessangerCartridge
    cartridgeSlot:
      priority: -1
      name: Cartridge
      ejectSound: /Audio/Machines/id_swipe.ogg
      insertSound: /Audio/Weapons/Guns/MagIn/batrifle_magin.ogg
      whitelist:
        components:
          - Cartridge
  - type: ActivatableUI
    key: enum.PdaUiKey.Key
    singleUser: true
    closeOnHandDeselect: false
  - type: UserInterface
    interfaces:
      enum.PdaUiKey.Key:
        type: PdaBoundUserInterface
      enum.StoreUiKey.Key:
        type: StoreBoundUserInterface
      enum.RingerUiKey.Key:
        type: RingerBoundUserInterface
      enum.InstrumentUiKey.Key:
        type: InstrumentBoundUserInterface
      enum.HealthAnalyzerUiKey.Key:
        type: HealthAnalyzerBoundUserInterface
  - type: Input
    context: "human"
  - type: StationRecordKeyStorage

- type: entity
  parent: BaseStalkerPDA
  id: StalkerPDA
  name: ПДА сталкера
  description: Об'єднані спільною мережею і дозволяють обмінюватися інформацією.
  components:
  - type: Pda
    state: stalker_on
  - type: PdaBorderColor
    borderColor: "#717059"
  - type: Tag
    tags:
    - Flashlight
  - type: HandheldLight
    addPrefix: false
    blinkingBehaviourId: blinking
    radiatingBehaviourId: radiating
  - type: LightBehaviour
    behaviours:
      - !type:FadeBehaviour
        id: radiating
        maxDuration: 2.0
        startValue: 3.0
        endValue: 2.0
        isLooped: true
        reverseWhenFinished: true
      - !type:PulseBehaviour
        id: blinking
        interpolate: Nearest
        maxDuration: 1.0
        minValue: 0.1
        maxValue: 2.0
        isLooped: true
  - type: ToggleableLightVisuals
    spriteLayer: light
    inhandVisuals:
      left:
      - state: inhand-left
        shader: unshaded
      right:
      - state: inhand-right
        shader: unshaded
  - type: PowerCellSlot
    cellSlotId: cell_slot
  - type: ContainerContainer
    containers:
      cell_slot: !type:ContainerSlot
      PDA-id: !type:ContainerSlot {}
      PDA-pen: !type:ContainerSlot {}
      PDA-pai: !type:ContainerSlot {}
      Cartridge-Slot: !type:ContainerSlot {}
      program-container: !type:Container
  - type: ItemSlots
    slots:
      cell_slot:
        name: power-cell-slot-component-slot-name-default
        startingItem: PowerCellSmall
      dogtag_slot:
        name: Dogtag
        startingItem: ClothingNeckDogtagStalker
        whitelist:
          tags:
            - ClothingNeckDogtagStalker
  - type: PointLight
    enabled: false
    mask: /Textures/Effects/LightMasks/cone.png
    autoRot: true
    radius: 3
    netsync: false
  - type: Appearance
  - type: StealTarget
    stealGroup: LAMP

- type: entity
  parent: [ BaseStalkerPDA, GeigerCounter ]
  id: STSeraphimPDA
  name: КПК Серафіма
  suffix: ST, Serafim
  description: Об'єднані спільною мережею і дають змогу обмінюватися інформацією.
  components:
  - type: Unremoveable
  - type: Icon
    sprite: _Stalker/Objects/Devices/pda.rsi
    state: seraphim_off
  - type: Pda
    state: seraphim_on
  - type: PdaBorderColor
    borderColor: "#3CB371"
  - type: Geiger
    showControl: true
    showExamine: true
  - type: Tag
    tags:
    - Flashlight
  - type: HandheldLight
    addPrefix: false
    blinkingBehaviourId: blinking
    radiatingBehaviourId: radiating
  - type: LightBehaviour
    behaviours:
      - !type:FadeBehaviour
        id: radiating
        maxDuration: 2.0
        startValue: 3.0
        endValue: 2.0
        isLooped: true
        reverseWhenFinished: true
      - !type:PulseBehaviour
        id: blinking
        interpolate: Nearest
        maxDuration: 1.0
        minValue: 0.1
        maxValue: 2.0
        isLooped: true
  - type: ToggleableLightVisuals
    spriteLayer: light
    inhandVisuals:
      left:
      - state: inhand-left
        shader: unshaded
      right:
      - state: inhand-right
        shader: unshaded
  - type: PowerCellSlot
    cellSlotId: cell_slot
  - type: ContainerContainer
    containers:
      cell_slot: !type:ContainerSlot
      PDA-id: !type:ContainerSlot {}
      PDA-pen: !type:ContainerSlot {}
      PDA-pai: !type:ContainerSlot {}
      Cartridge-Slot: !type:ContainerSlot {}
      program-container: !type:Container
  - type: ItemSlots
    slots:
      cell_slot:
        name: power-cell-slot-component-slot-name-default
        startingItem: PowerCellSmall
      dogtag_slot:
        name: Dogtag
        startingItem: ClothingNeckDogtagStalker
        whitelist:
          tags:
            - ClothingNeckDogtagStalker
  - type: PointLight
    enabled: false
    mask: /Textures/Effects/LightMasks/cone.png
    autoRot: true
    radius: 3
    netsync: false
  - type: Appearance
  - type: StealTarget
    stealGroup: LAMP

- type: entity
  parent: [ BaseStalkerPDA, GeigerCounter ]
  id: AnomalistPDA
  name: ПДА Аномаліста
  description: Об'єднані спільною мережею і дозволяють обмінюватися інформацією.
  components:
  - type: Icon
    sprite: _Stalker/Objects/Devices/pda.rsi
    state: anom_off
  - type: Pda
    state: anom_on
  - type: HealthAnalyzer
    scanDelay: 3
    scanningEndSound:
      path: "/Audio/Items/Medical/healthscanner.ogg"
  - type: PdaBorderColor
    borderColor: "#3c1a69"
  - type: Craftable
  - type: Tag
    tags:
    - Flashlight
  - type: HandheldLight
    addPrefix: false
    blinkingBehaviourId: blinking
    radiatingBehaviourId: radiating
  - type: LightBehaviour
    behaviours:
      - !type:FadeBehaviour
        id: radiating
        maxDuration: 2.0
        startValue: 3.0
        endValue: 2.0
        isLooped: true
        reverseWhenFinished: true
      - !type:PulseBehaviour
        id: blinking
        interpolate: Nearest
        maxDuration: 1.0
        minValue: 0.1
        maxValue: 2.0
        isLooped: true
  - type: ToggleableLightVisuals
    spriteLayer: light
    inhandVisuals:
      left:
      - state: inhand-left
        shader: unshaded
      right:
      - state: inhand-right
        shader: unshaded
  - type: PowerCellSlot
    cellSlotId: cell_slot
  - type: ContainerContainer
    containers:
      cell_slot: !type:ContainerSlot
      PDA-id: !type:ContainerSlot {}
      PDA-pen: !type:ContainerSlot {}
      PDA-pai: !type:ContainerSlot {}
      Cartridge-Slot: !type:ContainerSlot {}
      program-container: !type:Container
  - type: ItemSlots
    slots:
      cell_slot:
        name: power-cell-slot-component-slot-name-default
        startingItem: PowerCellSmall
      dogtag_slot:
        name: Dogtag
        startingItem: ClothingNeckDogtagStalker
        whitelist:
          tags:
            - ClothingNeckDogtagStalker
  - type: PointLight
    enabled: false
    mask: /Textures/Effects/LightMasks/cone.png
    autoRot: true
    radius: 3
    netsync: false
  - type: Appearance
  - type: StealTarget
    stealGroup: LAMP

- type: entity
  parent: BaseStalkerPDA
  id: ScientistPDA
  name: ПДА Вченого
  description: Об'єднані спільною мережею і дозволяють обмінюватися інформацією.
  components:
  - type: Icon
    sprite: _Stalker/Objects/Devices/pda.rsi
    state: scientific_off
  - type: Pda
    state: scientific_on
  - type: HealthAnalyzer
    scanDelay: 0.5
    scanningEndSound:
      path: "/Audio/Items/Medical/healthscanner.ogg"
  - type: PdaBorderColor
    borderColor: "#094a83"
  - type: Tag
    tags:
    - Flashlight
  - type: HandheldLight
    addPrefix: false
    blinkingBehaviourId: blinking
    radiatingBehaviourId: radiating
  - type: LightBehaviour
    behaviours:
      - !type:FadeBehaviour
        id: radiating
        maxDuration: 2.0
        startValue: 3.0
        endValue: 2.0
        isLooped: true
        reverseWhenFinished: true
      - !type:PulseBehaviour
        id: blinking
        interpolate: Nearest
        maxDuration: 1.0
        minValue: 0.1
        maxValue: 2.0
        isLooped: true
  - type: ToggleableLightVisuals
    spriteLayer: light
    inhandVisuals:
      left:
      - state: inhand-left
        shader: unshaded
      right:
      - state: inhand-right
        shader: unshaded
  - type: PowerCellSlot
    cellSlotId: cell_slot
  - type: ContainerContainer
    containers:
      cell_slot: !type:ContainerSlot
      PDA-id: !type:ContainerSlot {}
      PDA-pen: !type:ContainerSlot {}
      PDA-pai: !type:ContainerSlot {}
      Cartridge-Slot: !type:ContainerSlot {}
      program-container: !type:Container
  - type: ItemSlots
    slots:
      cell_slot:
        name: power-cell-slot-component-slot-name-default
        startingItem: PowerCellSmall
      dogtag_slot:
        name: Dogtag
        startingItem: ClothingNeckDogtagOfficial
        whitelist:
          tags:
            - ClothingNeckDogtagOfficial
  - type: PointLight
    enabled: false
    mask: /Textures/Effects/LightMasks/cone.png
    autoRot: true
    radius: 3
    netsync: false
  - type: Appearance
  - type: StealTarget
    stealGroup: LAMP

- type: entity
  parent: BaseStalkerPDA
  id: BandPDA
  name: ПДА Бандита
  description: Об'єднані спільною мережею і дозволяють обмінюватися інформацією.
  components:
  - type: PdaBorderColor
    borderColor: "#010101"
  - type: Icon
    sprite: _Stalker/Objects/Devices/pda.rsi
    state: band_off
  - type: Pda
    state: band_on
  - type: Boombox
  - type: ItemSlots
    slots:
      cassette_slot:
        name: Cassete
        whitelist:
          tags:
            - Cassete
      cell_slot:
        name: power-cell-slot-component-slot-name-default
        startingItem: PowerCellSmall
      dogtag_slot:
        name: Dogtag
        startingItem: ClothingNeckDogtagBrigand
        whitelist:
          tags:
            - ClothingNeckDogtagBrigand
  - type: HandheldLight
    addPrefix: false
    blinkingBehaviourId: blinking
    radiatingBehaviourId: radiating
  - type: LightBehaviour
    behaviours:
      - !type:FadeBehaviour
        id: radiating
        maxDuration: 2.0
        startValue: 3.0
        endValue: 2.0
        isLooped: true
        reverseWhenFinished: true
      - !type:PulseBehaviour
        id: blinking
        interpolate: Nearest
        maxDuration: 1.0
        minValue: 0.1
        maxValue: 2.0
        isLooped: true
  - type: ToggleableLightVisuals
    spriteLayer: light
    inhandVisuals:
      left:
      - state: inhand-left
        shader: unshaded
      right:
      - state: inhand-right
        shader: unshaded
  - type: PowerCellSlot
    cellSlotId: cell_slot
  - type: ContainerContainer
    containers:
      cell_slot: !type:ContainerSlot
      PDA-id: !type:ContainerSlot {}
      PDA-pen: !type:ContainerSlot {}
      PDA-pai: !type:ContainerSlot {}
      Cartridge-Slot: !type:ContainerSlot {}
      program-container: !type:Container
  - type: PointLight
    enabled: false
    mask: /Textures/Effects/LightMasks/cone.png
    autoRot: true
    radius: 3
    netsync: false
  - type: Appearance
  - type: StealTarget
    stealGroup: LAMP

- type: entity
  parent: BaseStalkerPDA
  id: DolgPDA
<<<<<<< HEAD
  name: ПДА Обов'язку
  description: Об'єднані спільною мережею і дозволяють обмінюватися інформацією.
=======
  name: КПК Авангарда
  description: Объединены общей сетью и позволяют обмениваться информацией.
>>>>>>> 0650ea56
  components:
  - type: PdaBorderColor
    borderColor: "#7a0200"
  - type: Icon
    sprite: _Stalker/Objects/Devices/pda.rsi
    state: dolg_off
  - type: Pda
    state: dolg_on
  - type: Tag
    tags:
    - Flashlight
  - type: HandheldLight
    addPrefix: false
    blinkingBehaviourId: blinking
    radiatingBehaviourId: radiating
  - type: LightBehaviour
    behaviours:
      - !type:FadeBehaviour
        id: radiating
        maxDuration: 2.0
        startValue: 3.0
        endValue: 2.0
        isLooped: true
        reverseWhenFinished: true
      - !type:PulseBehaviour
        id: blinking
        interpolate: Nearest
        maxDuration: 1.0
        minValue: 0.1
        maxValue: 2.0
        isLooped: true
  - type: ToggleableLightVisuals
    spriteLayer: light
    inhandVisuals:
      left:
      - state: inhand-left
        shader: unshaded
      right:
      - state: inhand-right
        shader: unshaded
  - type: PowerCellSlot
    cellSlotId: cell_slot
  - type: ContainerContainer
    containers:
      cell_slot: !type:ContainerSlot
      PDA-id: !type:ContainerSlot {}
      PDA-pen: !type:ContainerSlot {}
      PDA-pai: !type:ContainerSlot {}
      Cartridge-Slot: !type:ContainerSlot {}
      program-container: !type:Container
  - type: ItemSlots
    slots:
      cell_slot:
        name: power-cell-slot-component-slot-name-default
        startingItem: PowerCellSmall
      dogtag_slot:
        name: Dogtag
        startingItem: ClothingNeckDogtagStalker
        whitelist:
          tags:
            - ClothingNeckDogtagStalker
  - type: PointLight
    enabled: false
    mask: /Textures/Effects/LightMasks/cone.png
    autoRot: true
    radius: 3
    netsync: false
  - type: Appearance
  - type: StealTarget
    stealGroup: LAMP

- type: entity
  parent: BaseStalkerPDA
<<<<<<< HEAD
  id: SvobodaPDA
  name: ПДА Свободи
  description: Об'єднані спільною мережею і дозволяють обмінюватися інформацією.
=======
  id: FreedomPDA
  name: КПК «Воля»
  description: Объединены общей сетью и позволяют обмениваться информацией. КПК пропитан запахом дешевого протвейна и канабиса.
>>>>>>> 0650ea56
  components:
  - type: PdaBorderColor
    borderColor: "#2d7019"
  - type: Icon
    sprite: _Stalker/Objects/Devices/pda.rsi
    storedRotation: -90
    state: svo_off
  - type: Pda
    state: svo_on
  - type: Tag
    tags:
    - Flashlight
  - type: HandheldLight
    addPrefix: false
    blinkingBehaviourId: blinking
    radiatingBehaviourId: radiating
  - type: LightBehaviour
    behaviours:
      - !type:FadeBehaviour
        id: radiating
        maxDuration: 2.0
        startValue: 3.0
        endValue: 2.0
        isLooped: true
        reverseWhenFinished: true
      - !type:PulseBehaviour
        id: blinking
        interpolate: Nearest
        maxDuration: 1.0
        minValue: 0.1
        maxValue: 2.0
        isLooped: true
  - type: ToggleableLightVisuals
    spriteLayer: light
    inhandVisuals:
      left:
      - state: inhand-left
        shader: unshaded
      right:
      - state: inhand-right
        shader: unshaded
  - type: PowerCellSlot
    cellSlotId: cell_slot
  - type: ContainerContainer
    containers:
      cell_slot: !type:ContainerSlot
      PDA-id: !type:ContainerSlot {}
      PDA-pen: !type:ContainerSlot {}
      PDA-pai: !type:ContainerSlot {}
      Cartridge-Slot: !type:ContainerSlot {}
      program-container: !type:Container
  - type: ItemSlots
    slots:
      cell_slot:
        name: power-cell-slot-component-slot-name-default
        startingItem: PowerCellSmall
      dogtag_slot:
        name: Dogtag
        startingItem: ClothingNeckDogtagStalker
        whitelist:
          tags:
            - ClothingNeckDogtagStalker
  - type: PointLight
    enabled: false
    mask: /Textures/Effects/LightMasks/cone.png
    autoRot: true
    radius: 3
    netsync: false
  - type: Appearance
  - type: StealTarget
    stealGroup: LAMP

- type: entity
  parent: BaseStalkerPDA
  id: ClearSkyPDA
  name: ПДА Чистого Неба
  description: Об'єднані спільною мережею і дозволяють обмінюватися інформацією.
  components:
  - type: PdaBorderColor
    borderColor: "#58d1ff"
  - type: Icon
    sprite: _Stalker/Objects/Devices/pda.rsi
    state: cn_off
  - type: Pda
    state: cn_on
  - type: HandheldGPS
  - type: Tag
    tags:
    - GPS
    - Flashlight
  - type: HandheldLight
    addPrefix: false
    blinkingBehaviourId: blinking
    radiatingBehaviourId: radiating
  - type: LightBehaviour
    behaviours:
      - !type:FadeBehaviour
        id: radiating
        maxDuration: 2.0
        startValue: 3.0
        endValue: 2.0
        isLooped: true
        reverseWhenFinished: true
      - !type:PulseBehaviour
        id: blinking
        interpolate: Nearest
        maxDuration: 1.0
        minValue: 0.1
        maxValue: 2.0
        isLooped: true
  - type: ToggleableLightVisuals
    spriteLayer: light
    inhandVisuals:
      left:
      - state: inhand-left
        shader: unshaded
      right:
      - state: inhand-right
        shader: unshaded
  - type: PowerCellSlot
    cellSlotId: cell_slot
  - type: ContainerContainer
    containers:
      cell_slot: !type:ContainerSlot
      PDA-id: !type:ContainerSlot {}
      PDA-pen: !type:ContainerSlot {}
      PDA-pai: !type:ContainerSlot {}
      Cartridge-Slot: !type:ContainerSlot {}
      program-container: !type:Container
  - type: ItemSlots
    slots:
      cell_slot:
        name: power-cell-slot-component-slot-name-default
        startingItem: PowerCellSmall
      dogtag_slot:
        name: Dogtag
        startingItem: ClothingNeckDogtagStalker
        whitelist:
          tags:
            - ClothingNeckDogtagStalker
  - type: PointLight
    enabled: false
    mask: /Textures/Effects/LightMasks/cone.png
    autoRot: true
    radius: 3
    netsync: false
  - type: Appearance
  - type: StealTarget
    stealGroup: LAMP


- type: entity
  parent: BaseStalkerPDA
  id: MilitaryPDA
  name: ПДА Військових
  description: Цей КПК розжує ядерний вибух. Принаймні, це те, що було заявлено в тендері.
  components:
  - type: Icon
    sprite: _Stalker/Objects/Devices/pda.rsi
    state: svo_off
  - type: Pda
    state: svo_on
  - type: PdaBorderColor
    borderColor: "#285714"
  - type: Tag
    tags:
    - Flashlight
  - type: HandheldLight
    addPrefix: false
    blinkingBehaviourId: blinking
    radiatingBehaviourId: radiating
  - type: LightBehaviour
    behaviours:
      - !type:FadeBehaviour
        id: radiating
        maxDuration: 2.0
        startValue: 3.0
        endValue: 2.0
        isLooped: true
        reverseWhenFinished: true
      - !type:PulseBehaviour
        id: blinking
        interpolate: Nearest
        maxDuration: 1.0
        minValue: 0.1
        maxValue: 2.0
        isLooped: true
  - type: ToggleableLightVisuals
    spriteLayer: light
    inhandVisuals:
      left:
      - state: inhand-left
        shader: unshaded
      right:
      - state: inhand-right
        shader: unshaded
  - type: PowerCellSlot
    cellSlotId: cell_slot
  - type: ContainerContainer
    containers:
      cell_slot: !type:ContainerSlot
      PDA-id: !type:ContainerSlot {}
      PDA-pen: !type:ContainerSlot {}
      PDA-pai: !type:ContainerSlot {}
      Cartridge-Slot: !type:ContainerSlot {}
      program-container: !type:Container
  - type: ItemSlots
    slots:
      cell_slot:
        name: power-cell-slot-component-slot-name-default
        startingItem: PowerCellSmall
      dogtag_slot:
        name: Dogtag
        startingItem: ClothingNeckDogtagOfficial
        whitelist:
          tags:
            - ClothingNeckDogtagOfficial
  - type: PointLight
    enabled: false
    mask: /Textures/Effects/LightMasks/cone.png
    autoRot: true
    radius: 3
    netsync: false
  - type: Appearance
  - type: StealTarget
    stealGroup: LAMP


- type: entity
  parent: BaseStalkerPDA
  id: PilgrimPDA
  name: ПДА Паломників
  description: Об'єднані спільною мережею і дозволяють обмінюватися інформацією.
  components:
  - type: PdaBorderColor
    borderColor: "#C0C0C0"
  - type: Icon
    sprite: _Stalker/Objects/Devices/pda.rsi
    state: pilgrim_off
  - type: Pda
    state: pilgrim_on
  - type: ItemSlots
    slots:
      cell_slot:
        name: power-cell-slot-component-slot-name-default
        startingItem: PowerCellSmall
      dogtag_slot:
        name: Dogtag
        startingItem: ClothingNeckDogtagPilgrim
        whitelist:
          tags:
            - ClothingNeckDogtagPilgrim
  - type: HandheldLight
    addPrefix: false
    blinkingBehaviourId: blinking
    radiatingBehaviourId: radiating
  - type: LightBehaviour
    behaviours:
      - !type:FadeBehaviour
        id: radiating
        maxDuration: 2.0
        startValue: 3.0
        endValue: 2.0
        isLooped: true
        reverseWhenFinished: true
      - !type:PulseBehaviour
        id: blinking
        interpolate: Nearest
        maxDuration: 1.0
        minValue: 0.1
        maxValue: 2.0
        isLooped: true
  - type: ToggleableLightVisuals
    spriteLayer: light
    inhandVisuals:
      left:
      - state: inhand-left
        shader: unshaded
      right:
      - state: inhand-right
        shader: unshaded
  - type: PowerCellSlot
    cellSlotId: cell_slot
  - type: ContainerContainer
    containers:
      cell_slot: !type:ContainerSlot
      PDA-id: !type:ContainerSlot {}
      PDA-pen: !type:ContainerSlot {}
      PDA-pai: !type:ContainerSlot {}
      Cartridge-Slot: !type:ContainerSlot {}
      program-container: !type:Container
  - type: PointLight
    enabled: false
    mask: /Textures/Effects/LightMasks/cone.png
    autoRot: true
    radius: 3
    netsync: false
  - type: Appearance
  - type: StealTarget
    stealGroup: LAMP

- type: entity
  parent: BaseStalkerPDA
  id: MonolithPDA
  name: ПДА бійця "Моноліту"
  description: У КПК багато записів, які не мають явного сенсу, але один все ж привертає увагу - "Моноліт звернувся до тих, хто слухає його, і наказав зібрати надлишки спорядження та помістити їх у сховані від невірних місця, а місця відзначити його знаком. Настануть важкі часи і ті, хто чує великий Моноліт, скористаються його мудрістю... Я передав волю Моноліта своїм братам, і вказав, де помістити припаси..."
  components:
  - type: PdaBorderColor
    borderColor: "#797B80"
  - type: Icon
    sprite: _Stalker/Objects/Devices/pda.rsi
    state: mono_off
  - type: Pda
    state: mono_on
  - type: Boombox
  - type: ItemSlots
    slots:
      cassette_slot:
        name: Cassete
        whitelist:
          tags:
            - Cassete
      cell_slot:
        name: power-cell-slot-component-slot-name-default
        startingItem: PowerCellSmall
      dogtag_slot:
        name: Dogtag
        startingItem: ClothingNeckDogtagBrigand
        whitelist:
          tags:
            - ClothingNeckDogtagBrigand
  - type: HandheldLight
    addPrefix: false
    blinkingBehaviourId: blinking
    radiatingBehaviourId: radiating
  - type: LightBehaviour
    behaviours:
      - !type:FadeBehaviour
        id: radiating
        maxDuration: 2.0
        startValue: 3.0
        endValue: 2.0
        isLooped: true
        reverseWhenFinished: true
      - !type:PulseBehaviour
        id: blinking
        interpolate: Nearest
        maxDuration: 1.0
        minValue: 0.1
        maxValue: 2.0
        isLooped: true
  - type: ToggleableLightVisuals
    spriteLayer: light
    inhandVisuals:
      left:
      - state: inhand-left
        shader: unshaded
      right:
      - state: inhand-right
        shader: unshaded
  - type: PowerCellSlot
    cellSlotId: cell_slot
  - type: ContainerContainer
    containers:
      cell_slot: !type:ContainerSlot
      PDA-id: !type:ContainerSlot {}
      PDA-pen: !type:ContainerSlot {}
      PDA-pai: !type:ContainerSlot {}
      Cartridge-Slot: !type:ContainerSlot {}
      program-container: !type:Container
  - type: PointLight
    enabled: false
    mask: /Textures/Effects/LightMasks/cone.png
    autoRot: true
    radius: 3
    netsync: false
  - type: Appearance
  - type: StealTarget
    stealGroup: LAMP<|MERGE_RESOLUTION|>--- conflicted
+++ resolved
@@ -490,13 +490,8 @@
 - type: entity
   parent: BaseStalkerPDA
   id: DolgPDA
-<<<<<<< HEAD
   name: ПДА Обов'язку
   description: Об'єднані спільною мережею і дозволяють обмінюватися інформацією.
-=======
-  name: КПК Авангарда
-  description: Объединены общей сетью и позволяют обмениваться информацией.
->>>>>>> 0650ea56
   components:
   - type: PdaBorderColor
     borderColor: "#7a0200"
@@ -570,15 +565,9 @@
 
 - type: entity
   parent: BaseStalkerPDA
-<<<<<<< HEAD
-  id: SvobodaPDA
-  name: ПДА Свободи
-  description: Об'єднані спільною мережею і дозволяють обмінюватися інформацією.
-=======
   id: FreedomPDA
   name: КПК «Воля»
-  description: Объединены общей сетью и позволяют обмениваться информацией. КПК пропитан запахом дешевого протвейна и канабиса.
->>>>>>> 0650ea56
+  description: Об'єднані спільною мережею і дають змогу обмінюватися інформацією. КПК просякнутий запахом дешевого протвейну і канабісу.
   components:
   - type: PdaBorderColor
     borderColor: "#2d7019"
