- type: entity
  id: RandomLootBox1
<<<<<<< HEAD
  name: random loot spawn
  nospawn: true
=======
  name: рандомный спавн лута
  categories: [ HideSpawnMenu ]
>>>>>>> b354a60b
  suffix: Stalker, НЕ МАППИТЬ
  parent: FlexibleMarker
  components:
  - type: Sprite
    layers:
      - state: red
      - sprite: Objects/Specific/Xenoarchaeology/xeno_artifacts.rsi
        state: ano01
  - type: RandomSpawner
    rarePrototypes:
      - MedkitAI2
      - STEnergyDrink
      - antiradpill
      - MedkitMilitary
      - psyblock
      - Defibrillator
      - HandheldGPSBasic
      - GeigerCounter
      - CasseteTwoDonateRadio
      - CasseteThreeDonateRadio
      -  CasseteFourDonateRadio
      -  CasseteFiveDonateRadio
      -  CasseteSixDonateRadio
      -  CasseteSevenDonateRadio
      -  CasseteEightDonateRadio
      -  CasseteNineDonateRadio
      -  CasseteTenDonateRadio
      -  CasseteElevenDonateRadio
      -  CasseteTwelveDonateRadio
      -  CasseteThirteenDonateRadio
      -  CasseteFourteenDonateRadio
      -  CasseteFiveteenDonateRadio
      -  CasseteSixteenDonateRadio
      -  CasseteSeventeenDonateRadio
      -  CasseteEighteenDonateRadio
      -  CasseteNineteenDonateRadio
      -  CasseteTwentyOneDonateRadio
      -  CasseteTwentyTwoDonateRadio
      -  CasseteTwentyThreeDonateRadio
      -  CasseteTwentyFourDonateRadio
      -  CasseteTwentyFiveDonateRadio
      -  CasseteTwentyDonateRadio
      -  CasseteTwentySixDonateRadio
      -  CasseteTwentySevenDonateRadio
      -  CasseteTwentyEightDonateRadio
      -  CasseteTwentyNineDonateRadio
      -  CasseteThirtyOneDonateRadio
    rareChance: 0.30
    prototypes:
      - DrinkVodkaBottleFull
      - FoodTinMRE
      - FoodSnackEnergy
      - DrinkWaterBottleFull
      - FoodKebabSkewer
      - FoodCondimentPacketKetchup
      - FoodTinPeaches
      - FoodTinBeans
      - FoodKebabSkewer
      - FoodTofuSlice
      - FoodPelmeniBowl
      - FoodSnackChocolate
      - FoodCondimentPacketSoy
      - FoodCondimentPacketSalt
      - FoodBreadPlain
      - FoodSnackChips
    chance: 0.40
    offset: 0.0<|MERGE_RESOLUTION|>--- conflicted
+++ resolved
@@ -1,12 +1,7 @@
 - type: entity
   id: RandomLootBox1
-<<<<<<< HEAD
   name: random loot spawn
-  nospawn: true
-=======
-  name: рандомный спавн лута
   categories: [ HideSpawnMenu ]
->>>>>>> b354a60b
   suffix: Stalker, НЕ МАППИТЬ
   parent: FlexibleMarker
   components:
