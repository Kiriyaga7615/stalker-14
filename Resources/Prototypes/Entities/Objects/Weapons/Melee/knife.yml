- type: entity
  parent: BaseItem
  id: BaseKnife
  abstract: true
  components:
  - type: Tag
    tags:
    - Knife
  - type: Sharp
  - type: Execution
    doAfterDuration: 4.0
  - type: Utensil
    types:
      - Knife
  - type: MeleeWeapon
    wideAnimationRotation: -135
    damage:
      types:
        Slash: 10
    soundHit:
      path: /Audio/Weapons/bladeslice.ogg
  - type: Sprite
  - type: Item
    size: Small
  - type: Tool
    qualities:
      - Slicing
    useSound:
      path: /Audio/Items/Culinary/chop.ogg

- type: entity
  name: кухонний ніж
  parent: BaseKnife
  id: KitchenKnife
  description: Універсальний кухарський ніж, виготовлений Купецькою гільдією Астерс. Гарантовано залишиться гострим на довгі роки...
  components:
  - type: Tag
    tags:
    - Knife
    - KitchenKnife
  - type: Sprite
    sprite: Objects/Weapons/Melee/kitchen_knife.rsi
    state: icon
  - type: Item
    sprite: Objects/Weapons/Melee/kitchen_knife.rsi
  - type: GuideHelp
    guides:
    - Chef
    - FoodRecipes

- type: entity
  name: тесак для м'яса
  parent: BaseKnife
  id: ButchCleaver
  description: Величезне лезо, яке використовується для рубання та подрібнення м'яса. Сюди входять клоуни і клоунські субпродукти.
  components:
  - type: Tag
    tags:
    - Knife
    - Cleaver
  - type: Sprite
    sprite: Objects/Weapons/Melee/cleaver.rsi
    state: butch
  - type: MeleeWeapon
    wideAnimationRotation: -115
    attackRate: 1.5
    damage:
      types:
        Slash: 13
  - type: Item
    size: Normal
    sprite: Objects/Weapons/Melee/cleaver.rsi
  - type: GuideHelp
    guides:
    - Chef
    - FoodRecipes

- type: entity
  name: бойовий ніж
  parent: [BaseKnife, BaseRestrictedContraband]
  id: CombatKnife
  description: Смертоносний ніж, призначений для ближнього бою.
  components:
  - type: Tag
    tags:
    - CombatKnife
    - Knife
  - type: Sprite
    sprite: Objects/Weapons/Melee/combat_knife.rsi
    state: icon
  - type: MeleeWeapon
    wideAnimationRotation: -135
    attackRate: 1.5
    damage:
      types:
        Slash: 12
  - type: EmbeddableProjectile
    sound: /Audio/Weapons/star_hit.ogg
  - type: LandAtCursor
  - type: DamageOtherOnHit
    damage:
      types:
        Slash: 10
  - type: Item
    sprite: Objects/Weapons/Melee/combat_knife.rsi
    storedSprite:
      state: storage
      sprite: Objects/Weapons/Melee/combat_knife.rsi
  - type: DisarmMalus
    malus: 0.225

- type: entity
  name: ніж для виживання
  parent: [CombatKnife, BaseSecurityCargoContraband]
  id: SurvivalKnife
  description: Зброя першого і останнього засобу для боротьби з космічним коропом.
  components:
  - type: Sprite
    sprite: Objects/Weapons/Melee/survival_knife.rsi
    state: icon
  - type: Item
    sprite: Objects/Weapons/Melee/survival_knife.rsi
    storedSprite:
      state: storage
      sprite: Objects/Weapons/Melee/survival_knife.rsi

- type: entity
  name: ніж кукрі
  parent: [CombatKnife, BaseMinorContraband]
  id: KukriKnife
  description: У професіоналів є стандарти. Бути ввічливим. Бути ефективним. Мати план, як вбити кожного, кого зустрінеш.
  components:
  - type: Sprite
    sprite: Objects/Weapons/Melee/kukri_knife.rsi
    state: icon
  - type: MeleeWeapon
    attackRate: 1.0
    damage:
      types:
        Slash: 15
  - type: Item
    sprite: Objects/Weapons/Melee/kukri_knife.rsi

- type: entity
  parent: ClothingHeadHatGreyFlatcap
  id: BladedFlatcapGrey
  name: сірий капелюшок
  description: Модно як для робітничого класу, так і для старого Дженкінса. У його краях заховані осколки скла.
  suffix: Bladed
  components:
  - type: Construction
    graph: BladedFlatcapGrey
    node: icon
  - type: MeleeWeapon
    wideAnimationRotation: 90
    attackRate: 1.2
    damage:
      types:
        Slash: 5
  - type: DamageOtherOnHit
    damage:
      types:
        Slash: 10
  - type: LandAtCursor
  - type: Sprite
    sprite: Clothing/Head/Hats/greyflatcap.rsi
  - type: Clothing
    sprite: Clothing/Head/Hats/greyflatcap.rsi

- type: entity
  parent: BladedFlatcapGrey
  id: BladedFlatcapBrown
  name: коричневий капелюшок
  description: Дурний клоун! Ти мене виставив на посміховисько! У краях заховані осколки скла.
  components:
  - type: Construction
    graph: BladedFlatcapBrown
  - type: Sprite
    sprite: Clothing/Head/Hats/brownflatcap.rsi
  - type: Clothing
    sprite: Clothing/Head/Hats/brownflatcap.rsi

- type: entity
  name: заточка
  parent: [BaseKnife, BaseMinorContraband]
  id: Shiv
  description: Груба зброя, виготовлена зі шматка тканини та уламка скла.
  components:
  - type: Tag
    tags:
    - CombatKnife
    - Knife
    - Shiv
  - type: Construction
    graph: Shiv
    node: icon
  - type: Sprite
    sprite: Objects/Weapons/Melee/shiv.rsi
    state: icon
  - type: MeleeWeapon
    attackRate: 1.5
    damage:
      types:
        Slash: 5.5
  - type: Item
    sprite: Objects/Weapons/Melee/shiv.rsi
  - type: DisarmMalus
    malus: 0.225

- type: entity
  name: посилена заточка
  parent: Shiv
  id: ReinforcedShiv
  description: Груба зброя, виготовлена зі шматка тканини та армованого уламка скла.
  components:
  - type: Construction
    graph: ReinforcedShiv
    node: icon
  - type: MeleeWeapon
    attackRate: 1.5
    damage:
      types:
        Slash: 7 #each "tier" grants an additional 2 damage
  - type: Item
    sprite: Objects/Weapons/Melee/reinforced_shiv.rsi
  - type: Sprite
    sprite: Objects/Weapons/Melee/reinforced_shiv.rsi

- type: entity
  name: плазмова заточка
  parent: Shiv
  id: PlasmaShiv
  description: Груба зброя, зроблена зі шматка тканини та уламка плазмового скла.
  components:
  - type: Construction
    graph: PlasmaShiv
    node: icon
  - type: MeleeWeapon
    attackRate: 1.5
    damage:
      types:
        Slash: 9
  - type: Item
    sprite: Objects/Weapons/Melee/plasma_shiv.rsi
  - type: Sprite
    sprite: Objects/Weapons/Melee/plasma_shiv.rsi

- type: entity
  name: уранова заточка
  parent: Shiv
  id: UraniumShiv
  description: Груба зброя, виготовлена зі шматка тканини та уламків уранового скла. Порушує Женевську конвенцію!
  components:
  - type: Construction
    graph: UraniumShiv
    node: icon
  - type: MeleeWeapon
    attackRate: 1.5
    damage:
      types:
        Slash: 7
        Radiation: 4
  - type: Item
    sprite: Objects/Weapons/Melee/uranium_shiv.rsi
  - type: Sprite
    sprite: Objects/Weapons/Melee/uranium_shiv.rsi

- type: entity
  name: метальний ніж
  parent: [BaseKnife, BaseSyndicateContraband]
  id: ThrowingKnife
<<<<<<< HEAD
  description: Цей кривавий ніж дуже аеродинамічний і його легко кидати, але удачі вам у спробі битися з кимось врукопашну.
=======
  description: This blood-red knife is very aerodynamic and easy to throw, but good luck trying to fight someone hand-to-hand.
>>>>>>> d9c12d6f
  components:
  - type: Tag
    tags:
    - CombatKnife
    - Knife
  - type: Sprite
    sprite: Objects/Weapons/Melee/throwing_knife.rsi
    state: icon
  - type: MeleeWeapon
    wideAnimationRotation: -135
    attackRate: 2
    damage:
      types:
        Slash: 5
  - type: EmbeddableProjectile
    sound: /Audio/Weapons/star_hit.ogg
  - type: LandAtCursor
  - type: DamageOtherOnHit
    ignoreResistances: true
    damage:
      types:
        Slash: 10
        Piercing: 15
  - type: Item
    sprite: Objects/Weapons/Melee/throwing_knife.rsi<|MERGE_RESOLUTION|>--- conflicted
+++ resolved
@@ -269,11 +269,7 @@
   name: метальний ніж
   parent: [BaseKnife, BaseSyndicateContraband]
   id: ThrowingKnife
-<<<<<<< HEAD
   description: Цей кривавий ніж дуже аеродинамічний і його легко кидати, але удачі вам у спробі битися з кимось врукопашну.
-=======
-  description: This blood-red knife is very aerodynamic and easy to throw, but good luck trying to fight someone hand-to-hand.
->>>>>>> d9c12d6f
   components:
   - type: Tag
     tags:
