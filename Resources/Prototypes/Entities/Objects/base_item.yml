- type: entity
  name: "item"
  id: BaseItem
  abstract: true
  components:
  - type: Item
    size: Small
  - type: Clickable
  - type: InteractionOutline
  - type: MovedByPressure
  - type: EmitSoundOnCollide
    sound:
      collection: WeakHit
  - type: EmitSoundOnLand
    sound:
      path: /Audio/Effects/drop.ogg
      params:
        volume: 2
  - type: DamageOnHighSpeedImpact
    damage:
      types:
        Blunt: 5
    soundHit:
      collection: MetalThud
  - type: CollisionWake
  - type: Physics
    bodyType: Dynamic
    fixedRotation: false
  - type: Fixtures
    fixtures:
      fix1:
        shape:
          !type:PhysShapeAabb
          bounds: "-0.25,-0.25,0.25,0.25"
        density: 20
        mask:
        - ItemMask
        restitution: 0.3  # fite me
        friction: 0.2
  - type: Sprite
    drawdepth: Items
    noRot: false
  - type: Pullable
  - type: DamageExaminable
  - type: Currency # stalker-changes-start
    price:
<<<<<<< HEAD
      Hryvnias: 1
=======
      Roubles: 1
      Fangs: 1
>>>>>>> b354a60b
  - type: STWeight
    self: 0.01 # stalker-changes-end

- type: entity
  name: "storage item"
  id: BaseStorageItem
  parent: BaseItem
  abstract: true
  components:
  - type: Storage
  - type: UserInterface
    interfaces:
      enum.StorageUiKey.Key:
        type: StorageBoundUserInterface
  - type: ContainerContainer
    containers:
      storagebase: !type:Container
        ents: []

- type: entity
  id: BaseBagOpenClose
  abstract: true
  components:
  - type: Appearance
  - type: GenericVisualizer
    visuals:
      enum.SharedBagOpenVisuals.BagState: # You don't have to use both of these if its not necessary.
        closeLayer:
          Open: { visible: false }
          Closed: { visible: true }
        openLayer:
          Open: { visible: true }
          Closed: { visible: false }

# PowerCellSlot parents
- type: entity
  id: PowerCellSlotSmallItem
  abstract: true
  components:
    - type: ContainerContainer
      containers:
        cell_slot: !type:ContainerSlot { }
    - type: PowerCellSlot
      cellSlotId: cell_slot
    - type: ItemSlots
      slots:
        cell_slot:
          name: power-cell-slot-component-slot-name-default
          startingItem: PowerCellSmall

- type: entity
  id: PowerCellSlotMediumItem
  abstract: true
  components:
    - type: ContainerContainer
      containers:
        cell_slot: !type:ContainerSlot { }
    - type: PowerCellSlot
      cellSlotId: cell_slot
    - type: ItemSlots
      slots:
        cell_slot:
          name: power-cell-slot-component-slot-name-default
          startingItem: PowerCellMedium

- type: entity
  id: PowerCellSlotHighItem
  abstract: true
  components:
    - type: ContainerContainer
      containers:
        cell_slot: !type:ContainerSlot { }
    - type: PowerCellSlot
      cellSlotId: cell_slot
    - type: ItemSlots
      slots:
        cell_slot:
          name: power-cell-slot-component-slot-name-default
          startingItem: PowerCellHigh

- type: entity # stalker-changes-start
  parent: BaseItem
  abstract: true
  id: STTrashBaseItem
  components:
  - type: Trash
    time: 300 # stalker-changes-end<|MERGE_RESOLUTION|>--- conflicted
+++ resolved
@@ -44,12 +44,8 @@
   - type: DamageExaminable
   - type: Currency # stalker-changes-start
     price:
-<<<<<<< HEAD
       Hryvnias: 1
-=======
-      Roubles: 1
       Fangs: 1
->>>>>>> b354a60b
   - type: STWeight
     self: 0.01 # stalker-changes-end
 
